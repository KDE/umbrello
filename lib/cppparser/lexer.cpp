--- conflicted
+++ resolved
@@ -1085,11 +1085,7 @@
     m_startLine = true;
     m_size = 0;
 
-<<<<<<< HEAD
-    while (!eof()) {
-=======
     while (currentPosition() >= 0) {
->>>>>>> 7d3eb053
         Token tk(m_source);
         nextToken(tk);
 
