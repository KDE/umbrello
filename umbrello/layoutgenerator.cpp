--- conflicted
+++ resolved
@@ -188,11 +188,7 @@
  */
 bool LayoutGenerator::apply(UMLScene *scene)
 {
-<<<<<<< HEAD
-    for(AssociationWidget  *assoc : scene->associationList()) {
-=======
     for(AssociationWidget *assoc : scene->associationList()) {
->>>>>>> 6e797f2d
         AssociationLine& path = assoc->associationLine();
         QString type = Uml::AssociationType::toString(assoc->associationType()).toLower();
         QString key = QStringLiteral("type::") + type;
@@ -264,11 +260,7 @@
 
     UMLApp::app()->beginMacro(i18n("Apply layout"));
 
-<<<<<<< HEAD
-    for(UMLWidget  *widget : scene->widgetList()) {
-=======
     for(UMLWidget *widget : scene->widgetList()) {
->>>>>>> 6e797f2d
         QString id = Uml::ID::toString(widget->localID());
         if (!m_nodes.contains(id))
             continue;
@@ -290,11 +282,7 @@
     }
     UMLApp::app()->endMacro();
 
-<<<<<<< HEAD
-    for(AssociationWidget  *assoc : scene->associationList()) {
-=======
     for(AssociationWidget *assoc : scene->associationList()) {
->>>>>>> 6e797f2d
         assoc->calculateEndingPoints();
         assoc->associationLine().update();
         assoc->resetTextPositions();
@@ -315,15 +303,6 @@
     QString diagramType = Uml::DiagramType::toString(scene->type()).toLower();
     const QStringList dirs = QStandardPaths::locateAll(QStandardPaths::GenericDataLocation, QStringLiteral("umbrello5/layouts"), QStandardPaths::LocateDirectory);
     QStringList fileNames;
-<<<<<<< HEAD
-    for(const QString& dir: dirs) {
-        const QStringList entries = QDir(dir).entryList(QStringList() << QString::fromLatin1("%1*.desktop").arg(diagramType));
-        for(const QString& file: entries) {
-            fileNames.append(dir + QLatin1Char('/') + file);
-        }
-    }
-    for(const QString &fileName: fileNames) {
-=======
     for(const QString& dir : dirs) {
         const QStringList entries = QDir(dir).entryList(QStringList() << QString::fromLatin1("%1*.desktop").arg(diagramType));
         for(const QString& file : entries) {
@@ -331,7 +310,6 @@
         }
     }
     for(const QString &fileName : fileNames) {
->>>>>>> 6e797f2d
         QFileInfo fi(fileName);
         QString baseName;
         if (fi.baseName().contains(QStringLiteral("-")))
