--- conflicted
+++ resolved
@@ -294,10 +294,6 @@
 {
     QString diagramType = Uml::DiagramType::toString(scene->type()).toLower();
 #if QT_VERSION >= 0x050000
-<<<<<<< HEAD
-    QStringList fileNames = QStandardPaths::locateAll(QStandardPaths::GenericDataLocation, QString::fromLatin1("umbrello/layouts/%1*.desktop").arg(diagramType));
-    fileNames << QStandardPaths::locateAll(QStandardPaths::GenericDataLocation, QString::fromLatin1("kde4/apps/umbrello/layouts/%1*.desktop").arg(diagramType));
-=======
     const QStringList dirs = QStandardPaths::locateAll(QStandardPaths::GenericDataLocation, QLatin1String("umbrello/layouts"), QStandardPaths::LocateDirectory);
     QStringList fileNames;
     foreach(const QString& dir, dirs) {
@@ -306,7 +302,6 @@
             fileNames.append(dir + QLatin1Char('/') + file);
         }
     }
->>>>>>> f7ec0b28
 #else
     KStandardDirs dirs;
     QStringList fileNames = dirs.findAllResources("data", QString::fromLatin1("umbrello/layouts/%1*.desktop").arg(diagramType));
