/***************************************************************************
 *   This program is free software; you can redistribute it and/or modify  *
 *   it under the terms of the GNU General Public License as published by  *
 *   the Free Software Foundation; either version 2 of the License, or     *
 *   (at your option) any later version.                                   *
 *                                                                         *
 *   copyright (C) 2012-2014                                               *
 *   Umbrello UML Modeller Authors <umbrello-devel@kde.org>                *
 ***************************************************************************/

#include "layoutgenerator.h"

#include "associationline.h"
#include "associationwidget.h"
#include "cmds.h"
#include "debug_utils.h"
#include "floatingtextwidget.h"
#include "uml.h"
#include "umlwidget.h"

// kde includes
#include <KConfigGroup>
#include <KDesktopFile>
#include <KLocalizedString>

// qt includes
#include <QDir>
#include <QFile>
#include <QHash>
#include <QProcess>
#include <QRegExp>
#include <QStandardPaths>
#include <QString>
#include <QTemporaryFile>
//#include <QTextStream>

#define LAYOUTGENERATOR_DEBUG
//#define LAYOUTGENERATOR_DATA_DEBUG

#ifdef LAYOUTGENERATOR_DEBUG

static QString pngViewer()
{
#ifdef Q_OS_WIN
    return QLatin1String("start");
#else
#ifdef Q_OS_MAC
    return QLatin1String("unknown");
#else
    return QLatin1String("okular");
#endif
#endif
}

static QString textViewer()
{
#ifdef Q_OS_WIN
    return QLatin1String("start");
#else
#ifdef Q_OS_MAC
    return QLatin1String("unknown");
#else
    return QLatin1String("mcedit");
#endif
#endif
}
#endif

/**
 * constructor
*/
LayoutGenerator::LayoutGenerator()
{
    setUseFullNodeLabels(false);
}

/**
 * Return state if layout generator is enabled.
 * It is enabled when the dot application has been found.
 *
 * @return true if enabled
*/
bool LayoutGenerator::isEnabled()
{
    Settings::OptionState& optionState = Settings::optionState();
    if (optionState.autoLayoutState.autoDotPath) {
        m_dotPath = currentDotPath();
    }
    else if (!optionState.autoLayoutState.dotPath.isEmpty()) {
        m_dotPath = optionState.autoLayoutState.dotPath;
    }
    return !m_dotPath.isEmpty();
}

/**
 * Return the path where dot is installed.
 *
 * @return string with dot path
 */
QString LayoutGenerator::currentDotPath()
{
    QString executable = QStandardPaths::findExecutable(QLatin1String("dot"));
    if (!executable.isEmpty()) {
        QFileInfo fi(executable);
        return fi.absolutePath();
    }
#ifdef Q_OS_WIN
    // search for dot installation
    QString appDir(QLatin1String(qgetenv("ProgramFiles").constData()));
    QDir dir(appDir);
    dir.setFilter(QDir::Dirs);
    dir.setNameFilters(QStringList() << QLatin1String("Graphviz*"));
    dir.setSorting(QDir::Reversed);
    QFileInfoList list = dir.entryInfoList();
    if (list.size() > 0) {
        QString dotPath = list.at(0).absoluteFilePath();
        QString exePath = QFile::exists(dotPath + QLatin1String("\\bin")) ? dotPath + QLatin1String("\\bin") : dotPath;
        return QFile::exists(exePath + QLatin1String("\\dot.exe")) ? exePath : QString();
    }
#endif
    return QString();
}

/**
 * generate layout and apply it to the given diagram.
 *
 * @return true if generating succeeded
*/
bool LayoutGenerator::generate(UMLScene *scene, const QString &variant)
{
    QTemporaryFile in;
    QTemporaryFile out;
    QTemporaryFile xdotOut;
    if (!isEnabled()) {
        uWarning() << "Could not apply autolayout because graphviz installation has not been found.";
        return false;
    }

#ifdef LAYOUTGENERATOR_DEBUG
    in.setAutoRemove(false);
    out.setAutoRemove(false);
    xdotOut.setAutoRemove(false);
#endif

    // generate filenames
    in.open();
    in.close();
    out.open();
    out.close();
    xdotOut.open();
    xdotOut.close();

#ifdef LAYOUTGENERATOR_DEBUG
    qDebug() << textViewer() << in.fileName();
    qDebug() << textViewer() << out.fileName();
    qDebug() << textViewer() << xdotOut.fileName();
#endif

    if (!createDotFile(scene, in.fileName(), variant))
        return false;

    QString executable = m_dotPath + QLatin1Char('/') + m_generator;

    QProcess p;
    QStringList args;
    args << QLatin1String("-o") << out.fileName() << QLatin1String("-Tplain-ext") << in.fileName();
    p.start(executable, args);
    p.waitForFinished();

    args.clear();
    args << QLatin1String("-o") << xdotOut.fileName() << QLatin1String("-Txdot") << in.fileName();
    p.start(executable, args);
    p.waitForFinished();

#ifdef LAYOUTGENERATOR_DEBUG
    QTemporaryFile pngFile;
    pngFile.setAutoRemove(false);
    pngFile.setFileTemplate(QDir::tempPath() + QLatin1String("/umbrello-layoutgenerator-XXXXXX.png"));
    pngFile.open();
    pngFile.close();
    qDebug() << pngViewer() << pngFile.fileName();
    args.clear();
    args << QLatin1String("-o") << pngFile.fileName() << QLatin1String("-Tpng") << in.fileName();
    p.start(executable, args);
    p.waitForFinished();
#endif
#ifndef USE_XDOT
    if (!readGeneratedDotFile(out.fileName()))
#else
    if (!readGeneratedDotFile(xdotOut.fileName()))
#endif
        return false;

    return true;
}

/**
 * apply auto layout to the given scene
 * @param scene
 * @return true if autolayout has been applied
 */
bool LayoutGenerator::apply(UMLScene *scene)
{
    foreach(AssociationWidget *assoc, scene->associationList()) {
        AssociationLine *path = assoc->associationLine();
        QString type = Uml::AssociationType::toString(assoc->associationType()).toLower();
        QString key = QLatin1String("type::") + type;

        QString id;
        if (m_edgeParameters.contains(QLatin1String("id::") + key) && m_edgeParameters[QLatin1String("id::") + key] == QLatin1String("swap"))
            id = fixID(Uml::ID::toString(assoc->widgetLocalIDForRole(Uml::RoleType::A)) + Uml::ID::toString(assoc->widgetLocalIDForRole(Uml::RoleType::B)));
        else
            id = fixID(Uml::ID::toString(assoc->widgetLocalIDForRole(Uml::RoleType::B)) + Uml::ID::toString(assoc->widgetLocalIDForRole(Uml::RoleType::A)));

        // adjust associations not used in the dot file
        if (!m_edges.contains(id)) {
            // shorten line path
            AssociationLine *path = assoc->associationLine();
            if (path->count() > 2 && assoc->widgetLocalIDForRole(Uml::RoleType::A) != assoc->widgetLocalIDForRole(Uml::RoleType::B)) {
                while(path->count() > 2)
                    path->removePoint(1);
            }
            continue;
        }

        EdgePoints &p = m_edges[id];
        int len = p.size();

        while(path->count() > 1) {
            path->removePoint(0);
        }
        path->setEndPoints(mapToScene(p[0]), mapToScene(p[len-1]));

        // set label position
        QPointF &l = m_edgeLabelPosition[id];
        FloatingTextWidget *tw = assoc->nameWidget();
        if (tw) {
            tw->setPos(mapToScene(l));
        }
        // FIXME: set remaining association line points
        /*
        for(int i = 1; i < len-1; i++) {
            path->insertPoint(i, mapToScene((p[i]));
        }
        */
        /*
         * here stuff could be added to add more points from information returned by dot.
        */
    }

    UMLApp::app()->beginMacro(i18n("Apply layout"));

    foreach(UMLWidget *widget, scene->widgetList()) {
        QString id = Uml::ID::toString(widget->localID());
        if (!m_nodes.contains(id))
            continue;
        QPoint p = origin(id);
        widget->setStartMovePosition(widget->pos());
        widget->setX(p.x());
        widget->setY(p.y()-widget->height());
        widget->adjustAssocs(widget->x(), widget->y());    // adjust assoc lines

        UMLApp::app()->executeCommand(new Uml::CmdMoveWidget(widget));
    }
    UMLApp::app()->endMacro();

    foreach(AssociationWidget *assoc, scene->associationList()) {
        assoc->calculateEndingPoints();
        if (assoc->associationLine())
            assoc->associationLine()->update();
        assoc->resetTextPositions();
        assoc->saveIdealTextPositions();
    }
    return true;
}

/**
 * Return a list of available templates for a given scene type
 *
 * @param scene The diagram
 * @param configFiles will contain the collected list of config files
 * @return true if collecting succeeds
 */
bool LayoutGenerator::availableConfigFiles(UMLScene *scene, QHash<QString,QString> &configFiles)
{
    QString diagramType = Uml::DiagramType::toString(scene->type()).toLower();
<<<<<<< HEAD
    QStringList fileNames = QStandardPaths::locateAll(QStandardPaths::GenericDataLocation, QString::fromLatin1("umbrello/layouts/%1*.desktop").arg(diagramType));
=======
#if QT_VERSION >= 0x050000
    const QStringList dirs = QStandardPaths::locateAll(QStandardPaths::GenericDataLocation, QLatin1String("umbrello/layouts"), QStandardPaths::LocateDirectory);
    QStringList fileNames;
    foreach(const QString& dir, dirs) {
        const QStringList entries = QDir(dir).entryList(QStringList() << QString::fromLatin1("%1*.desktop").arg(diagramType));
        foreach(const QString& file, entries) {
            fileNames.append(dir + QLatin1Char('/') + file);
        }
    }
#else
    KStandardDirs dirs;
    QStringList fileNames = dirs.findAllResources("data", QString::fromLatin1("umbrello/layouts/%1*.desktop").arg(diagramType));
#endif
>>>>>>> a1d0555a
    foreach(const QString &fileName, fileNames) {
        QFileInfo fi(fileName);
        QString baseName;
        if (fi.baseName().contains(QLatin1String("-")))
            baseName = fi.baseName().remove(diagramType + QLatin1Char('-'));
        else if (fi.baseName() == diagramType)
            baseName = fi.baseName();
        else
            baseName = QLatin1String("default");
        KDesktopFile desktopFile(fileName);
        configFiles[baseName] = desktopFile.readName();
    }
    return true;
}

/**
 * Return the origin of node based on the bottom/left corner
 *
 * @param id The widget id to fetch the origin from
 * @return QPoint instance with the coordinates
 */
QPoint LayoutGenerator::origin(const QString &id)
{
    QString key = fixID(id);
    if (!m_nodes.contains(key)) {
#ifdef LAYOUTGENERATOR_DATA_DEBUG
        uDebug() << key;
#endif
        return QPoint(0,0);
    }
    QRectF &r = m_nodes[key];
    QPoint p(m_origin.x() + r.x() - r.width()/2, m_boundingRect.height() - r.y() + r.height()/2 + m_origin.y());
#ifdef LAYOUTGENERATOR_DATA_DEBUG
    uDebug() << r << p;
#endif
    return p;
}

/**
 * Read generated dot file and extract positions
 * of the contained widgets.
 *
 * @return true if extracting succeeded
*/
bool LayoutGenerator::readGeneratedDotFile(const QString &fileName)
{
    QFile file(fileName);
    if (!file.open(QIODevice::ReadOnly | QIODevice::Text))
        return false;

    QTextStream in(&file);
    while (!in.atEnd()) {
        QString line = in.readLine();
        while(line.endsWith(QLatin1Char(',')))
            line += in.readLine();
        parseLine(line);
    }
    return true;
}

#ifndef USE_XDOT
/**
 * Parse line from dot generated plain-ext output format
 *
 *  The format is documented at http://graphviz.org/content/output-formats#dplain-ext and looks like:
 *
 *   graph 1 28.083 10.222
 *   node ITfDmJvJE00m 8.0833 8.7361 0.86111 0.45833 QObject solid box black lightgrey
 *   edge sL4cKPpHnJkU sL4cKPpHnJkU 7 8.1253 7.2568 8.2695 7.2687 8.375 7.3127 8.375 7.3889 8.375 7.4377 8.3317 7.4733 8.2627 7.4957 Aggregation 8.8472 7.3889 solid black
 *
 * @param line line in dot plain-ext output format
 * @return true if line could be parsed successfully
*/
bool LayoutGenerator::parseLine(const QString &line)
{
    QStringList a = line.split(QLatin1Char(' '));
    if (a[0] == QLatin1String("graph")) {
        m_boundingRect = QRectF(0, 0, a[2].toDouble()*m_scale, a[3].toDouble()*m_scale);
        return true;
    } else if (a[0] == QLatin1String("node")) {
        QString key = fixID(a[1]);
        m_nodes[key] = QRectF(a[2].toDouble()*m_scale, a[3].toDouble()*m_scale,
                              a[4].toDouble()*m_scale, a[5].toDouble()*m_scale);
        return true;
    } else if (a[0] == QLatin1String("edge")) {
        QString key = fixID(a[1]+a[2]);
        EdgePoints p;
        int len = a[3].toInt();
        for(int i = 0; i < len; i++)
            p.append(QPointF(a[i*2+4].toDouble()*m_scale, a[i*2+5].toDouble()*m_scale));
        m_edges[key] = p;

        int b = len*2 + 4;
        bool ok;
        double x = a[b+1].toDouble(&ok);
        if (!ok)
            return true;
        double y = a[b+2].toDouble(&ok);
        if (!ok)
            return true;
        m_edgeLabelPosition[key] = QPointF(x*m_scale, y*m_scale);

        return true;
    } else if (a[0] == QLatin1String("stop")) {
        return true;
    }
    return false;
}

#else
typedef QMap<QString,QStringList> ParameterList;

bool LayoutGenerator::splitParameters(QMap<QString,QStringList> &map, const QString &s)
{
    // FIXME: add shape=box without '"'
    static QRegExp rx(QLatin1String("([a-zA-Z_]+)=\"([a-zA-Z0-9.- #]+)\""));
    static QRegExp rx2(QLatin1String("([a-zA-Z_]+)=([a-zA-Z0-9.- #]+)"));
    int pos = 0;
    int count = 0;
    /*
    *        while ((pos = rx2.indexIn(s, pos)) != -1) {
    *            QString key = rx2.cap(1);
    *            QString value = rx2.cap(2);
    *            ++count;
    *            pos += rx2.matchedLength();
    *            //qDebug() << key << value;
    *            if (map.contains(key))
    *                map[key] << value;
    *            else
    *                map[key] = QStringList() << value;
    }
    */
    pos = 0;
    while ((pos = rx.indexIn(s, pos)) != -1) {
        QString key = rx.cap(1);
        QString value = rx.cap(2);
        ++count;
        pos += rx.matchedLength();
        //qDebug() << key << value;

        QStringList data;
        if (key == QLatin1String("pos")) {
            value.remove(QLatin1String("e,"));
            data = value.split(QLatin1Char(' '));
        } else if (key.startsWith(QLatin1Char('_'))) {
            data = value.split(QLatin1Char(' '));
        }
        else if (key == QLatin1String("label"))
            data = QStringList() << value;
        else
            data = value.split(QLatin1Char(','));

        if (map.contains(key))
            map[key] << data;
        else
            map[key] = data;
    }
    return true;
}

/**
 *
digraph G {
    graph [splines=polyline, rankdir=BT, outputorder=nodesfirst, ranksep="0.5", nodesep="0.5"];
    node [label="\N"];
    graph [bb="0,0,2893,638",
    _draw_="c 9 -#ffffffff C 9 -#ffffffff P 4 0 -1 0 638 2894 638 2894 -1 ",
    xdotversion="1.2"];
    XC0weWhArzOJ [label=note, shape=box, width="2.5833", height="0.86111", pos="93,31", _draw_="c 9 -#000000ff p 4 186 62 0 62 0 0 186 0 ", _ldraw_="F 14.000000 11 -Times-Roman c 9 -#000000ff T 93 27 0 24 4 -note "];
    sL4cKPpHnJkU -> ITfDmJvJE00m [arrowhead=normal, weight="1.0", label=" ", pos="e,2326.3,600.47 2299.7,543.57 2306.1,557.22 2314.9,575.99 2322.1,591.39", lp="2319,572", _draw_="c 9 -#000000ff B 4 2300 544 2306 557 2315 576 2322 591 ", _hdraw_="S 5 -solid c 9 -#000000ff C 9 -#000000ff P 3 2319 593 2326 600 2325 590 ", _ldraw_="F 14.000000 11 -Times-Roman c 9 -#000000ff T 2319 568 0 4 1 -  "];
    sL4cKPpHnJkU -> sL4cKPpHnJkU [label=" ", arrowtail=odiamond, dir=back, constraint=false, pos="s,2339.3,516.43 2351.5,516.59 2365.1,517.35 2375,520.16 2375,525 2375,531.2 2358.7,534.06 2339.3,533.57", lp="2377,525", _draw_="c 9 -#000000ff B 7 2351 517 2365 517 2375 520 2375 525 2375 531 2359 534 2339 534 ", _tdraw_="S 5 -solid c 9 -#000000ff p 4 2351 517 2345 521 2339 516 2345 513 ", _ldraw_="F 14.000000 11 -Times-Roman c 9 -#000000ff T 2377 521 0 4 1 -  "];
*/

bool LayoutGenerator::parseLine(const QString &line)
{
    static QRegExp m_cols(QLatin1String("^[\t ]*(.*)[\t ]*\\[(.*)\\]"));
    static int m_level = -1;

    if (line.contains(QLatin1Char('{'))) {
        m_level++;
        return true;
    }
    else if (line.contains(QLatin1Char('}'))) {
        m_level--;
        return true;
    }
    int pos = 0;
    if (m_cols.indexIn(line, pos) == -1)
        return false;

    QString keyword = m_cols.cap(1).trimmed();
    QString attributeString = m_cols.cap(2);
    uDebug() << keyword << attributeString;
    ParameterList attributes;
    splitParameters(attributes, attributeString);
    uDebug() << attributes;

    if (keyword == QLatin1String("graph")) {
        if (attributes.contains(QLatin1String("bb"))) {
            QStringList &a = attributes[QLatin1String("bb")];
            m_boundingRect.setLeft(a[0].toDouble());
            m_boundingRect.setTop(a[1].toDouble());
            m_boundingRect.setRight(a[2].toDouble());
            m_boundingRect.setBottom(a[3].toDouble());
        }
    } else if (keyword == QLatin1String("node")) {
        return true;
    } else if (keyword == QLatin1String("edge")) {
        return true;
    // transistion
    } else if (line.contains(QLatin1String("->"))) {
        QStringList k = keyword.split(QLatin1Char(' '));
        if (k.size() < 3)
            return false;
        QString key = fixID(k[0]+k[2]);

        if (attributes.contains(QLatin1String("pos"))) {
            QStringList &a = attributes[QLatin1String("pos")];
            EdgePoints points;

            for(int i = 1; i < a.size(); i++) {
                QStringList b = a[i].split(QLatin1Char(','));
                QPointF p(b[0].toDouble(), b[1].toDouble());
                points.append(p);
            }
            QStringList b = a[0].split(QLatin1Char(','));
            QPointF p(b[0].toDouble(), b[1].toDouble());
            points.append(p);

            m_edges[key] = points;
        }
        if (0 && attributes.contains(QLatin1String("_draw_"))) {
            QStringList &a = attributes[QLatin1String("_draw_")];
            if (a.size() < 5 || (a[3] != QLatin1String("L") && a[3] != QLatin1String("p")))
                return false;
            int size = a[4].toInt();
            EdgePoints points;

            for(int i = 0; i < size; i++) {
                QPointF p(a[i*2+5].toDouble(), a[i*2+6].toDouble());
                points.append(p);
            }
            m_edges[key] = points;
        }
        return true;
    // single node
    } else {
        double scale = 72.0;
        QRectF f(0, 0, 0, 0);
        QString id = fixID(keyword);
        if (attributes.contains(QLatin1String("pos"))) {
            QStringList &a = attributes[QLatin1String("pos")];
            QStringList b = a[0].split(QLatin1Char(','));
            f.setLeft(b[0].toDouble());
            f.setTop(b[1].toDouble());
        }
        if (attributes.contains(QLatin1String("height"))) {
            QStringList &a = attributes[QLatin1String("height")];
            f.setHeight(a[0].toDouble()*scale);
        }

        if (attributes.contains(QLatin1String("width"))) {
            QStringList &a = attributes[QLatin1String("width")];
            f.setWidth(a[0].toDouble()*scale);
        }
        uDebug() << "adding" << id << f;
        m_nodes[id] = f;
    }
return true;
}
#endif

/**
 * map dot coordinate to scene coordinate
 * @param p dot point to map
 * @return uml scene coordinate
 */
QPointF LayoutGenerator::mapToScene(const QPointF &p)
{
    return QPointF(p.x()+ m_origin.x(), m_boundingRect.height() - p.y() + m_origin.y());
}

#if 0
static QDebug operator<<(QDebug out, LayoutGenerator &c)
{
    out << "LayoutGenerator:"
        << "m_boundingRect:" << c.m_boundingRect
        << "m_nodes:" << c.m_nodes
        << "m_edges:" << c.m_edges
        << "m_scale:" << c.m_scale
        << "m_executable:" << c.m_executable;
    return out;
}
#endif<|MERGE_RESOLUTION|>--- conflicted
+++ resolved
@@ -284,10 +284,6 @@
 bool LayoutGenerator::availableConfigFiles(UMLScene *scene, QHash<QString,QString> &configFiles)
 {
     QString diagramType = Uml::DiagramType::toString(scene->type()).toLower();
-<<<<<<< HEAD
-    QStringList fileNames = QStandardPaths::locateAll(QStandardPaths::GenericDataLocation, QString::fromLatin1("umbrello/layouts/%1*.desktop").arg(diagramType));
-=======
-#if QT_VERSION >= 0x050000
     const QStringList dirs = QStandardPaths::locateAll(QStandardPaths::GenericDataLocation, QLatin1String("umbrello/layouts"), QStandardPaths::LocateDirectory);
     QStringList fileNames;
     foreach(const QString& dir, dirs) {
@@ -296,11 +292,6 @@
             fileNames.append(dir + QLatin1Char('/') + file);
         }
     }
-#else
-    KStandardDirs dirs;
-    QStringList fileNames = dirs.findAllResources("data", QString::fromLatin1("umbrello/layouts/%1*.desktop").arg(diagramType));
-#endif
->>>>>>> a1d0555a
     foreach(const QString &fileName, fileNames) {
         QFileInfo fi(fileName);
         QString baseName;
