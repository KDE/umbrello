--- conflicted
+++ resolved
@@ -59,7 +59,6 @@
 
     QString name(bool includeAdornments=false) const;
 
-<<<<<<< HEAD
     class AttributeDef
     {
     public:
@@ -79,11 +78,8 @@
     const AttributeDefs& getAttributeDefs() const;
     AttributeDefs& getAttributeDefs();
 
-    void saveToXMI1(QDomDocument& qDoc, QDomElement& qElement);
+    void saveToXMI1(QXmlStreamWriter& writer);
     bool load1(QDomElement& element);
-=======
-    void saveToXMI1(QXmlStreamWriter& writer);
->>>>>>> d59a46cd
 
     virtual bool showPropertiesDialog(QWidget* parent);
 
