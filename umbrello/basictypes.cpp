/*
    SPDX-FileCopyrightText: 2011 Andi Fischer <andi.fischer@hispeed.ch>
    SPDX-License-Identifier: GPL-2.0-or-later
*/

#include "basictypes.h"

#include "debug_utils.h"

// kde includes
#include <KLocalizedString>
#if QT_VERSION < 0x050000
#include <KGlobalSettings>
#endif

// qt includes
#if QT_VERSION >= 0x050000
#include <QFontDatabase>
#endif
#include <QRegExp>

namespace Uml
{

namespace ModelType
{

/**
 * Convert ModelType item into QString representation.
 * @param item       item to convert
 * @return QString representation of ModelType
 */
QString toString(Enum item)
{
    switch (item) {
        case UseCase:
            return QString(QLatin1String("UseCase"));
        case Component:
            return QString(QLatin1String("Component"));
        case Deployment:
            return QString(QLatin1String("Deployment"));
        case EntityRelationship:
            return QString(QLatin1String("EntityRelationship"));
        case Logical:
        default:
            return QString(QLatin1String("Logical"));
    }
}

/**
 * Convert a string item into Model representation.
 * @param item   item to convert
 * @return Model object
 */
Enum fromString(const QString& item)
{
    if (item == QLatin1String("UseCase"))
        return UseCase;
    else if (item == QLatin1String("Component"))
        return Component;
    else if (item == QLatin1String("Deployment"))
        return Deployment;
    else if (item == QLatin1String("EntityRelationship"))
        return EntityRelationship;
    else
        return Logical;
}

/**
 * Convert an integer item into ModelType representation.
 * @param item   integer value to convert
 * @return ModelType enum
 */
Enum fromInt(int item)
{
    return Enum(item);
}

}  // end namespace ModelType

//-----------------------------------------------------------------------------

namespace Visibility {

/**
 * Convert Visibility item into QString representation.
 * @param item       item to convert
 * @param mnemonic   if true then return a single character:
 *              "+" for public, "-" for private,
 *              "#" for protected or "~" for implementation
 * @return QString representation of Visibility
 */
QString toString(Enum item, bool mnemonic)
{
    switch (item) {
        case Protected:
            return (mnemonic ? QLatin1String("#") : QLatin1String("protected"));
        case Private:
            return (mnemonic ? QLatin1String("-") : QLatin1String("private"));
        case Implementation:
            return (mnemonic ? QLatin1String("~") : QLatin1String("implementation"));
        case Public:
        default:
            return (mnemonic ? QLatin1String("+") : QLatin1String("public"));
    }
}

/**
 * Convert a string item into Visibility representation.
 * @param item   item to convert
 * @param checkUnknown  If the visibility expression in @p item is not recognized
 *                      and checkUnknown is true then the value Unknown is returned.
 * @return Visibility enum
 */
Enum fromString(const QString& item, bool checkUnknown)
{
    if (item == QLatin1String("public") || item == QLatin1String("+"))
        return Public;
    else if (item == QLatin1String("protected") || item == QLatin1String("#"))
        return Protected;
    else if (item == QLatin1String("private") || item == QLatin1String("-"))
        return Private;
    else if (item == QLatin1String("~"))
        return Implementation;
    else if (item == QLatin1String("signals"))
        return Protected;
    else if (item == QLatin1String("class"))
        return Private;
    else if (checkUnknown)
        return Unknown;
    else
        return Public;
}

/**
 * Convert an integer item into Visibility representation.
 * @param item   integer value to convert
 * @return Visibility enum
 */
Enum fromInt(int item)
{
    return Enum(item);
}

}  // end namespace Visibility

//-----------------------------------------------------------------------------

namespace DiagramType {

/**
 * Convert DiagramType item into QString representation.
 * @param item   item to convert
 * @return QString representation of DiagramType
 */
QString toString(Enum item)
{
    switch (item) {
        case Undefined:
            return QLatin1String("Undefined");
        case Class:
            return QLatin1String("Class");
        case Object:
            return QLatin1String("Object");
        case UseCase:
            return QLatin1String("UseCase");
        case Sequence:
            return QLatin1String("Sequence");
        case Collaboration:
            return QLatin1String("Collaboration");
        case State:
            return QLatin1String("State");
        case Activity:
            return QLatin1String("Activity");
        case Component:
            return QLatin1String("Component");
        case Deployment:
            return QLatin1String("Deployment");
        case EntityRelationship:
            return QLatin1String("EntityRelationship");
        case N_DIAGRAMTYPES:   // must remain last
            return QLatin1String("N_DIAGRAMTYPES");
        default:
            return QLatin1String("? DiagramType ?");
    }
}

/**
 * Return string corresponding to DiagramType
 */
QString toStringI18n(Enum item)
{
    switch (item) {
       case Class:
           return i18n("Class Diagram");
       case UseCase:
           return i18n("Use Case Diagram");
       case Sequence:
           return i18n("Sequence Diagram");
       case Collaboration:
           return i18n("Collaboration Diagram");
       case State:
           return i18n("State Diagram");
       case Activity:
           return i18n("Activity Diagram");
       case Component:
           return i18n("Component Diagram");
       case Deployment:
           return i18n("Deployment Diagram");
       case EntityRelationship:
           return i18n("Entity Relationship Diagram");
        case Object:
            return i18n("Object Diagram");
       default:
           return i18n("No Diagram");
    }
}

/**
 * Convert a string item into DiagramType representation.
 * @param item   item to convert
 * @return DiagramType object
 */
Enum fromString(const QString& item)
{
    if (item == QLatin1String("Undefined"))
        return Undefined;
    else if (item == QLatin1String("Class"))
        return Class;
    else if (item == QLatin1String("UseCase"))
        return UseCase;
    else if (item == QLatin1String("Sequence"))
        return Sequence;
    else if (item == QLatin1String("Collaboration"))
        return Collaboration;
    else if (item == QLatin1String("State"))
        return State;
    else if (item == QLatin1String("Activity"))
        return Activity;
    else if (item == QLatin1String("Component"))
        return Component;
    else if (item == QLatin1String("Deployment"))
        return Deployment;
    else if (item == QLatin1String("EntityRelationship"))
        return EntityRelationship;
    else
        return Undefined;
}

/**
 * Convert an integer item into DiagramType representation.
 * @param item   integer value to convert
 * @return DiagramType enum
 */
Enum fromInt(int item)
{
    return Enum(item);
}

}  // end namespace DiagramType

//-----------------------------------------------------------------------------

namespace AssociationType {

/**
 * Convert AssociationType item into QString representation.
 * @param item   item to convert
 * @return QString representation of AssociationType
 */
QString toString(Enum item)
{
    switch (item) {
        case Generalization:
            return QLatin1String("Generalization");
        case Aggregation:
            return QLatin1String("Aggregation");
        case Dependency:
            return QLatin1String("Dependency");
        case Association:
            return QLatin1String("Association");
        case Association_Self:
            return QLatin1String("Association_Self");
        case Coll_Mesg_Async:
            return QLatin1String("Coll_Mesg_Async");
        case Coll_Mesg_Sync:
            return QLatin1String("Coll_Mesg_Sync");
        case Seq_Message:
            return QLatin1String("Seq_Message");
        case Coll_Mesg_Self:
            return QLatin1String("Coll_Mesg_Self");
        case Seq_Message_Self:
            return QLatin1String("Seq_Message_Self");
        case Containment:
            return QLatin1String("Containment");
        case Composition:
          return QLatin1String("Composition");
        case Realization:
          return QLatin1String("Realization");
        case UniAssociation:
          return QLatin1String("UniAssociation");
        case Anchor:
          return QLatin1String("Anchor");
        case State:
          return QLatin1String("State");
        case Activity:
          return QLatin1String("Activity");
        case Exception:
          return QLatin1String("Exception");
        case Category2Parent:
          return QLatin1String("Category2Parent");
        case Child2Category:
          return QLatin1String("Child2Category");
        case Relationship:
          return QLatin1String("Relationship");
        case Unknown:
            return QLatin1String("Unknown");
        default:
            return QLatin1String("? AssociationType ?");
    }
}

/**
 * Converts an AssociationType to its string representation.
 * @return  the string representation of the AssociationType
 */
QString toStringI18n(Enum item)
{
    switch (item) {
          case Generalization:
              return i18n("Generalization");
          case Aggregation:
              return i18n("Aggregation");
          case Dependency:
              return i18n("Dependency");
          case Association:
              return i18n("Association");
          case Association_Self:
              return i18n("Self Association");
          case Coll_Mesg_Async:
              return i18n("Collaboration Asynchronous Message");
          case Coll_Mesg_Sync:
              return i18n("Collaboration Synchronous Message");
          case Seq_Message:
              return i18n("Sequence Message");
          case Coll_Mesg_Self:
              return i18n("Collaboration Self Message");
          case Seq_Message_Self:
              return i18n("Sequence Self Message");
          case Containment:
              return i18n("Containment");
          case Composition:
              return i18n("Composition");
          case Realization:
              return i18n("Realization");
          case UniAssociation:
              return i18n("Uni Association");
          case Anchor:
              return i18n("Anchor");
          case State:
              return i18n("State Transition");
          case Activity:
              return i18n("Activity");
          case Exception:
              return i18n("Exception");
          case Category2Parent:
              return i18n("Category to Parent");
          case Child2Category:
              return i18n("Child to Category");
          case Relationship:
              return i18n("Relationship");
          case Unknown:
              return i18n("Unknown");
          default:
              return i18n("? AssociationType ?");
      };
}

/**
 * Convert a string item into AssociationType representation.
 * @param item   item to convert
 * @return AssociationType object
 */
Enum fromString(const QString& item)
{
    if (item == QLatin1String("Generalization"))
        return Generalization;
    else if (item == QLatin1String("Aggregation"))
        return Aggregation;
    else if (item == QLatin1String("Dependency"))
        return Dependency;
    else if (item == QLatin1String("Association"))
        return Association;
    else if (item == QLatin1String("Association_Self"))
        return Association_Self;
    else if (item == QLatin1String("Coll_Mesg_Async"))
        return Coll_Mesg_Async;
    else if (item == QLatin1String("Coll_Mesg_Sync"))
        return Coll_Mesg_Sync;
    else if (item == QLatin1String("Seq_Message"))
        return Seq_Message;
    else if (item == QLatin1String("Coll_Mesg_Self"))
        return Coll_Mesg_Self;
    else if (item == QLatin1String("Seq_Message_Self"))
        return Seq_Message_Self;
    else if (item == QLatin1String("Containment"))
        return Containment;
    else if (item == QLatin1String("Composition"))
        return Composition;
    else if (item == QLatin1String("Realization"))
        return Realization;
    else if (item == QLatin1String("UniAssociation"))
        return UniAssociation;
    else if (item == QLatin1String("Anchor"))
        return Anchor;
    else if (item == QLatin1String("State"))
        return State;
    else if (item == QLatin1String("Activity"))
        return Activity;
    else if (item == QLatin1String("Exception"))
        return Exception;
    else if (item == QLatin1String("Category2Parent"))
        return Category2Parent;
    else if (item == QLatin1String("Child2Category"))
        return Child2Category;
    else if (item == QLatin1String("Relationship"))
        return Relationship;
    else
        return Unknown;
}

/**
 * Convert an integer item into ProgrammingLanguage representation.
 * @param item   integer value to convert
 * @return AssociationType enum
 */
Enum fromInt(int item)
{
    return Enum(item);
}

/**
 * Returns true if the given AssociationType has a representation as a
 * UMLAssociation.
 * @param item   the AssociationType enum value to check
 * @return  boolean value
 */
bool hasUMLRepresentation(Enum item)
{
    return (item == Generalization   ||
            item == Realization      ||
            item == Association      ||
            item == Association_Self ||
            item == UniAssociation   ||
            item == Aggregation      ||
            item == Relationship     ||
            item == Composition      ||
            item == Dependency       ||
            item == Category2Parent  ||
            item == Child2Category);
}

}  // end namespace AssociationType

//-----------------------------------------------------------------------------

namespace LayoutType
{
    
/**
 * Return string corresponding to the given LayoutType.
 */
QString toString(Enum item)
{
    switch (item) {
        case Direct:
            return QLatin1String("Direct");
        case Orthogonal:
            return QLatin1String("Orthogonal");
        case Polyline:
            return QLatin1String("Polyline");
        case Spline:
            return QLatin1String("Spline");
        default:
            break;
    }
    return QString();
}

/**
 * Return LayoutType corresponding to the given string.
 */
Enum fromString(const QString& item)
{
    if (item == QLatin1String("Direct"))
        return Direct;
    if (item == QLatin1String("Orthogonal"))
        return Orthogonal;
    if (item == QLatin1String("Polyline"))
        return Polyline;
    if (item == QLatin1String("Spline"))
        return Spline;
    return Direct;
}

/**
 * Convert an integer item into LayoutType representation.
 * @param item   integer value to convert
 * @return LayoutType enum
 */
Enum fromInt(int item)
{
    return Enum(item);
}
}
    
//-----------------------------------------------------------------------------

namespace SignatureType {

/**
 * Return string corresponding to the given SignatureType.
 */
QString toString(Enum item)
{
    switch (item) {
        case NoSig:
            return QLatin1String("NoSig");
        case ShowSig:
            return QLatin1String("ShowSig");
        case SigNoVis:
            return QLatin1String("SigNoVis");
        case NoSigNoVis:
            return QLatin1String("NoSigNoVis");
        default:
            break;
    }
    return QString();
}

/**
 * Return SignatureType corresponding to the given string.
 */
Enum fromString(const QString& item)
{
    if (item == QLatin1String("NoSig"))
        return NoSig;
    if (item == QLatin1String("ShowSig"))
        return ShowSig;
    if (item == QLatin1String("SigNoVis"))
        return SigNoVis;
    if (item == QLatin1String("NoSigNoVis"))
        return NoSigNoVis;
    return NoSig;
}

/**
 * Convert an integer item into SignatureType representation.
 * @param item   integer value to convert
 * @return SignatureType enum
 */
Enum fromInt(int item)
{
    return Enum(item);
}

}  // end namespace SignatureType

//-----------------------------------------------------------------------------

namespace TextRole {

/**
 * Return string corresponding to the given TextRole.
 */
QString toString(Enum item)
{
    switch (item) {
        case Floating:
            return QLatin1String("Floating");
        case MultiA:
            return QLatin1String("MultiA");
        case MultiB:
            return QLatin1String("MultiB");
        case Name:
            return QLatin1String("Name");
        case Seq_Message:
            return QLatin1String("Seq_Message");
        case Seq_Message_Self:
            return QLatin1String("Seq_Message_Self");
        case Coll_Message:
            return QLatin1String("Coll_Message");
        case Coll_Message_Self:
            return QLatin1String("Coll_Message_Self");
        case State:
            return QLatin1String("State");
        case RoleAName:
            return QLatin1String("RoleAName");
        case RoleBName:
            return QLatin1String("RoleBName");
        case ChangeA:
            return QLatin1String("ChangeA");
        case ChangeB:
            return QLatin1String("ChangeB");
        default:
            break;
    }
    return QLatin1String("? TextRole ?");
}

/**
 * Return TextRole corresponding to the given string.
 */
Enum fromString(const QString& item)
{
    if (item == QLatin1String("Floating"))
        return Floating;
    if (item == QLatin1String("MultiA"))
        return MultiA;
    if (item == QLatin1String("MultiB"))
        return MultiB;
    if (item == QLatin1String("Name"))
        return Name;
    if (item == QLatin1String("Seq_Message"))
        return Seq_Message;
    if (item == QLatin1String("Seq_Message_Self"))
        return Seq_Message_Self;
    if (item == QLatin1String("Coll_Message"))
        return Coll_Message;
    if (item == QLatin1String("Coll_Message_Self"))
        return Coll_Message_Self;
    if (item == QLatin1String("State"))
        return State;
    if (item == QLatin1String("RoleAName"))
        return RoleAName;
    if (item == QLatin1String("RoleBName"))
        return RoleBName;
    if (item == QLatin1String("ChangeA"))
        return ChangeA;
    if (item == QLatin1String("ChangeB"))
        return ChangeB;
    return Floating;
}

/**
 * Convert an integer item into TextRole representation.
 * @param item   integer value to convert
 * @return TextRole enum
 */
Enum fromInt(int item)
{
    return Enum(item);
}

}  // end namespace TextRole

//-----------------------------------------------------------------------------

namespace Changeability {

/**
 * Convert Changeability::Enum value into QString representation.
 * @param item   The Changeability enum value to convert.
 */
QString toString(Enum item)
{
    switch (item) {
        case Changeability::Frozen:
            return QLatin1String("frozen");
        case Changeability::AddOnly:
            return QLatin1String("addOnly");
        case Changeability::Changeable:
            return QLatin1String("changeable");
        default:
            break;
    }
    return QLatin1String("? Changeability ?");
}

/**
 * Return Changeability::Enum corresponding to the given string.
 */
Enum fromString(const QString& item)
{
    if (item == QLatin1String("frozen"))
        return Frozen;
    if (item == QLatin1String("addOnly"))
        return AddOnly;
    if (item == QLatin1String("changeable"))
        return Changeable;
    return Changeable;
}

/**
 * Convert an integer item into Changeability representation.
 * @param item   integer value to convert
 * @return Changeability enum
 */
Enum fromInt(int item)
{
    return Enum(item);
}

}  // end namespace Changeability

//-----------------------------------------------------------------------------

namespace SequenceMessage {

/**
 * Return string corresponding to the given SequenceMessage.
 */
QString toString(Enum item)
{
    switch (item) {
        case Synchronous:
            return QLatin1String("Synchronous");
        case Asynchronous:
            return QLatin1String("Asynchronous");
        case Creation:
            return QLatin1String("Creation");
        case Lost:
            return QLatin1String("Lost");
        case Found:
            return QLatin1String("Found");
        default:
            break;
    }
    return QLatin1String("? SequenceMessage ?");
}

/**
 * Return SequenceMessage corresponding to the given string.
 */
Enum fromString(const QString& item)
{
    if (item == QLatin1String("Synchronous"))
        return Synchronous;
    if (item == QLatin1String("Asynchronous"))
        return Asynchronous;
    if (item == QLatin1String("Creation"))
        return Creation;
    if (item == QLatin1String("Lost"))
        return Lost;
    if (item == QLatin1String("Found"))
        return Found;
    return Synchronous;
}

/**
 * Convert an integer item into SequenceMessage representation.
 * @param item   integer value to convert
 * @return SequenceMessage enum
 */
Enum fromInt(int item)
{
    return Enum(item);
}

}  // end namespace SequenceMessage

//-----------------------------------------------------------------------------

namespace RoleType {

/**
 * Return string corresponding to the given RoleType.
 */
QString toString(Enum item)
{
    switch (item) {
        case A:
            return QLatin1String("A");
        case B:
            return QLatin1String("B");
        default:
            break;
    }
    return QLatin1String("? RoleType ?");
}

/**
 * Return RoleType corresponding to the given string.
 */
Enum fromString(const QString& item)
{
    if (item == QLatin1String("A"))
        return A;
    if (item == QLatin1String("B"))
        return B;
    return A;
}

/**
 * Convert an integer item into RoleType representation.
 * @param item   integer value to convert
 * @return RoleType enum
 */
Enum fromInt(int item)
{
    return Enum(item);
}

}  // end namespace RoleType

//-----------------------------------------------------------------------------

namespace ParameterDirection {

/**
 * Return string corresponding to the given ParameterDirection.
 */
QString toString(Enum item)
{
    switch (item) {
        case In:
            return QLatin1String("In");
        case InOut:
            return QLatin1String("InOut");
        case Out:
            return QLatin1String("Out");
        default:
            break;
    }
    return QLatin1String("? ParameterDirection ?");
}

/**
 * Return ParameterDirection corresponding to the given string.
 */
Enum fromString(const QString& item)
{
    if (item == QLatin1String("In"))
        return In;
    if (item == QLatin1String("InOut"))
        return InOut;
    if (item == QLatin1String("Out"))
        return Out;
    return In;
}

/**
 * Convert an integer item into ParameterDirection representation.
 * @param item   integer value to convert
 * @return ParameterDirection enum
 */
Enum fromInt(int item)
{
    return Enum(item);
}

}  // end namespace ParameterDirection

//-----------------------------------------------------------------------------

namespace PrimitiveTypes {

const char *strings[] = {
    "String",
    "Boolean",
    "UnlimitedNatural",
    "Integer",
    "Real",
    "not_a_primitivetype"
};

QString toString(Enum item)
{
    return QLatin1String(strings[item]);
}

QString toString(int item)
{
    if (item < 0 || item >= n_types)
        return QLatin1String(strings[Reserved]);
    return QLatin1String(strings[item]);
}

/**
 * Converts the string of an Enum to the Enum value.
 * @param item    The string to convert to Enum
 * @param strict  Controls the value returned if the given string does not
 *                represent an Enum value: If strict is true then the value
 *                Reserved is returned, otherwise the value String is
 *                returned.
 */
Enum fromString(const QString& item, bool strict /* = false */)
{
    for (int i = 0; i < n_types; i++) {
        if (item == toString(i))
            return Enum(i);
    }
    return (strict ? Reserved : String);
}

Enum fromInt(int item)
{
    if (item < 0 || item >= n_types)
        return Reserved;
    return Enum(item);
}

}  // end namespace PrimitiveTypes

//-----------------------------------------------------------------------------

namespace ProgrammingLanguage {

/**
 * Return string corresponding to the given ProgrammingLanguage.
 */
QString toString(Enum item)
{
    switch (item) {
        case ActionScript:
            return QLatin1String("ActionScript");
        case Ada:
            return QLatin1String("Ada");
        case Cpp:
            return QLatin1String("C++");
        case CSharp:
            return QLatin1String("C#");
        case D:
            return QLatin1String("D");
        case IDL:
            return QLatin1String("IDL");
        case Java:
            return QLatin1String("Java");
        case JavaScript:
            return QLatin1String("JavaScript");
        case MySQL:
            return QLatin1String("MySQL");
        case Pascal:
            return QLatin1String("Pascal");
        case Perl:
            return QLatin1String("Perl");
        case PHP:
            return QLatin1String("PHP");
        case PHP5:
            return QLatin1String("PHP5");
        case PostgreSQL:
            return QLatin1String("PostgreSQL");
        case Python:
            return QLatin1String("Python");
        case Ruby:
            return QLatin1String("Ruby");
        case SQL:
            return QLatin1String("SQL");
        case Tcl:
            return QLatin1String("Tcl");
        case Vala:
            return QLatin1String("Vala");
        case XMLSchema:
            return QLatin1String("XMLSchema");
        default:
            break;
    }
    return QLatin1String("none");
}

/**
 * Return ProgrammingLanguage corresponding to the given string.
 */
Enum fromString(const QString& item)
{
    if (item == QLatin1String("ActionScript"))
        return ActionScript;
    if (item == QLatin1String("Ada"))
        return Ada;
    if (item == QLatin1String("C++") || item == QLatin1String("Cpp"))  // "Cpp" only for bkwd compatibility
        return Cpp;
    if (item == QLatin1String("C#"))
        return CSharp;
    if (item == QLatin1String("D"))
        return D;
    if (item == QLatin1String("IDL"))
        return IDL;
    if (item == QLatin1String("Java"))
        return Java;
    if (item == QLatin1String("JavaScript"))
        return JavaScript;
    if (item == QLatin1String("MySQL"))
        return MySQL;
    if (item == QLatin1String("Pascal"))
        return Pascal;
    if (item == QLatin1String("Perl"))
        return Perl;
    if (item == QLatin1String("PHP"))
        return PHP;
    if (item == QLatin1String("PHP5"))
        return PHP5;
    if (item == QLatin1String("PostgreSQL"))
        return PostgreSQL;
    if (item == QLatin1String("Python"))
        return Python;
    if (item == QLatin1String("Ruby"))
        return Ruby;
    if (item == QLatin1String("SQL"))
        return SQL;
    if (item == QLatin1String("Tcl"))
        return Tcl;
    if (item == QLatin1String("Vala"))
        return Vala;
    if (item == QLatin1String("XMLSchema"))
        return XMLSchema;
    return Reserved;
}

/**
 * Convert an integer item into ProgrammingLanguage representation.
 * @param item   integer value to convert
 * @return ProgrammingLanguage enum
 */
Enum fromInt(int item)
{
    return Enum(item);
}

/**
 * Return extensions associated with the requested language.
 * @param item programming language index
 * @return extensions list
 */
QStringList toExtensions(Enum item)
{
    QStringList result;
    switch (item) {  //:TODO: More languages?
        case ActionScript:
            result << QLatin1String("*.as");
            break;
        case Ada:
            result << QLatin1String("*.ads")
                   << QLatin1String("*.adb")
                   << QLatin1String("*.ada");
            break;
        case Cpp:
            result << QLatin1String("*.h")
                   << QLatin1String("*.hpp")
                   << QLatin1String("*.hh")
                   << QLatin1String("*.hxx")
                   << QLatin1String("*.H");
            break;
        case CSharp:
            result << QLatin1String("*.cs");
            break;
        case D:
            result << QLatin1String("*.d");
            break;
        case IDL:
            result << QLatin1String("*.idl");
            break;
        case Java:
            result << QLatin1String("*.java");
            break;
        case JavaScript:
            result << QLatin1String("*.js");
            break;
        case Pascal:
            result << QLatin1String("*.pas");
            break;
        case Perl:
            result << QLatin1String("*.pl");
            break;
        case PHP:
            result << QLatin1String("*.php") << QLatin1String("*.inc");
            break;
        case PHP5:
            result << QLatin1String("*.php") << QLatin1String("*.php5") << QLatin1String("*.inc");
            break;
<<<<<<< HEAD
        case Uml::ProgrammingLanguage::Vala:
            result << QLatin1String("*.vala") << QLatin1String("*.vapi");
=======
        case Python:
            result << QLatin1String("*.py") << QLatin1String("*.pyw");
            break;
        case Ruby:
            result << QLatin1String("*.rb");
            break;
        case SQL:
        case MySQL:
        case PostgreSQL:
            result << QLatin1String("*.sql");
            if (item == MySQL)
                result << QLatin1String("*.frm");
            break;
        case Tcl:
            result << QLatin1String("*.tcl");
            break;
        case Vala:
            result << QLatin1String("*.vala");
            break;
        case XMLSchema:
            result << QLatin1String("*.xsd");
>>>>>>> 6c8c8240
            break;
        default:
            break;
    }
    return result;
}

/**
 * Return clear text file extension description for the requested language.
 * @param item programming language index
 * @return extension
 */
QString toExtensionsDescription(Enum item)
{
    QString result = QString::fromLatin1("Files");
    switch (item) {  //:TODO: More languages?
        case Uml::ProgrammingLanguage::Ada:
            result = QLatin1String("Source files");
            break;
        case Uml::ProgrammingLanguage::Cpp:
            result = QLatin1String("Header files");
            break;
        case Uml::ProgrammingLanguage::IDL:
            result = QLatin1String("Source files");
            break;
        case Uml::ProgrammingLanguage::Java:
            result = QLatin1String("Source files");
            break;
        case Uml::ProgrammingLanguage::Pascal:
            result = QLatin1String("Source files");
            break;
        case Uml::ProgrammingLanguage::Python:
            result = QLatin1String("Source files");
            break;
        case Uml::ProgrammingLanguage::CSharp:
            result = QLatin1String("Source files");
            break;
        case Uml::ProgrammingLanguage::PHP:
            result = QLatin1String("Source files");
            break;
        case Uml::ProgrammingLanguage::PHP5:
            result = QLatin1String("Source files");
            break;
        case Uml::ProgrammingLanguage::Vala:
            result = QLatin1String("Source files");
            break;
        default:
            break;
    }
    return toString(item) + QLatin1String(" ") + result;
}

bool isCaseSensitive(Enum item)
{
    return (item != Uml::ProgrammingLanguage::Pascal &&
            item != Uml::ProgrammingLanguage::Ada &&
            item != Uml::ProgrammingLanguage::SQL &&
            item != Uml::ProgrammingLanguage::MySQL &&
            item != Uml::ProgrammingLanguage::PostgreSQL);
}

QString scopeSeparator(Enum item)
{
    if (item == Uml::ProgrammingLanguage::Ada ||
        item == Uml::ProgrammingLanguage::CSharp ||
        item == Uml::ProgrammingLanguage::Vala ||
        item == Uml::ProgrammingLanguage::Pascal ||
        item == Uml::ProgrammingLanguage::Java ||
        item == Uml::ProgrammingLanguage::JavaScript ||
        item == Uml::ProgrammingLanguage::Vala ||
        item == Uml::ProgrammingLanguage::Python)  // CHECK: more?
        return QLatin1String(".");
    return QLatin1String("::");
}

}  // end namespace ProgrammingLanguage

//-----------------------------------------------------------------------------

namespace Region {

/**
 * Return string corresponding to the given Region.
 */
QString toString(Enum item)
{
    switch (item) {
        case Error:
            return QLatin1String("Error");
        case West:
            return QLatin1String("West");
        case North:
            return QLatin1String("North");
        case East:
            return QLatin1String("East");
        case South:
            return QLatin1String("South");
        case NorthWest:
            return QLatin1String("NorthWest");
        case NorthEast:
            return QLatin1String("NorthEast");
        case SouthEast:
            return QLatin1String("SouthEast");
        case SouthWest:
            return QLatin1String("SouthWest");
        case Center:
            return QLatin1String("Center");
        default:
            break;
    }
    return QLatin1String("? Region ?");
}

/**
 * Return Region corresponding to the given string.
 */
Enum fromString(const QString& item)
{
    if (item == QLatin1String("Error"))
        return Error;
    if (item == QLatin1String("West"))
        return West;
    if (item == QLatin1String("North"))
        return North;
    if (item == QLatin1String("East"))
        return East;
    if (item == QLatin1String("South"))
        return South;
    if (item == QLatin1String("NorthWest"))
        return NorthWest;
    if (item == QLatin1String("NorthEast"))
        return NorthEast;
    if (item == QLatin1String("SouthEast"))
        return SouthEast;
    if (item == QLatin1String("SouthWest"))
        return SouthWest;
    if (item == QLatin1String("Center"))
        return Center;
    return Error;
}

/**
 * Convert an integer item into Region representation.
 * @param item   integer value to convert
 * @return Region enum
 */
Enum fromInt(int item)
{
    return Enum(item);
}

}  // end namespace Region

//-----------------------------------------------------------------------------

//namespace Corner {

/**
 * Return string corresponding to the given Corner.
 */
QString Corner::toString(Enum item)
{
    switch (item) {
        case TopLeft:
            return QLatin1String("TopLeft");
        case TopRight:
            return QLatin1String("TopRight");
        case BottomRight:
            return QLatin1String("BottomRight");
        case BottomLeft:
            return QLatin1String("BottomLeft");
        default:
            break;
    }
    return QLatin1String("? Corner ?");
}

/**
 * Return Corner corresponding to the given string.
 */
Corner::Enum Corner::fromString(const QString& item)
{
    if (item == QLatin1String("TopLeft"))
        return TopLeft;
    if (item == QLatin1String("TopRight"))
        return TopRight;
    if (item == QLatin1String("BottomRight"))
        return BottomRight;
    if (item == QLatin1String("BottomLeft"))
        return BottomLeft;
    return TopLeft;
}

/**
 * Convert an integer item into Corner representation.
 * @param item   integer value to convert
 * @return Corner enum
 */
Corner::Enum Corner::fromInt(int item)
{
    return Enum(item);
}

//}  // end namespace Corner

//-----------------------------------------------------------------------------

namespace ID {

QDebug operator<<(QDebug out, ID::Type &type)
{
    out.nospace() << "ID::Type: " << Uml::ID::toString(type);
    return out.space();
}

QString toString(const ID::Type &id)
{
    return QLatin1String(id.c_str());
}

ID::Type fromString(const QString &id)
{
    return qPrintable(id);
}

}  // end namespace ID


/**
* Return general system font.
* @return font
*/

QFont systemFont()
{
#if QT_VERSION >= 0x050000
    return QFontDatabase::systemFont(QFontDatabase::GeneralFont);
#else
    return KGlobalSettings::generalFont();
#endif
}

}  // end namespace Uml

/**
 * Convert floating point number string with '.' or ',' as decimal point to qreal.
 * @param s floating point number string
 * @return floating point number
 * @note See https://bugs.kde.org/show_bug.cgi?id=357373 for more informations.
 */
qreal toDoubleFromAnyLocale(const QString &s)
{
    bool ok;
    qreal value = s.toDouble(&ok);
    if (!ok) {
        static QLocale hungary(QLocale::Hungarian);
        value = hungary.toDouble(s, &ok);
        if (!ok) {
            qCritical() << "could not read floating point number";
            value = 0;
        }
    }
    return value;
}<|MERGE_RESOLUTION|>--- conflicted
+++ resolved
@@ -1067,10 +1067,6 @@
         case PHP5:
             result << QLatin1String("*.php") << QLatin1String("*.php5") << QLatin1String("*.inc");
             break;
-<<<<<<< HEAD
-        case Uml::ProgrammingLanguage::Vala:
-            result << QLatin1String("*.vala") << QLatin1String("*.vapi");
-=======
         case Python:
             result << QLatin1String("*.py") << QLatin1String("*.pyw");
             break;
@@ -1088,11 +1084,10 @@
             result << QLatin1String("*.tcl");
             break;
         case Vala:
-            result << QLatin1String("*.vala");
+            result << QLatin1String("*.vala") << QLatin1String("*.vapi");
             break;
         case XMLSchema:
             result << QLatin1String("*.xsd");
->>>>>>> 6c8c8240
             break;
         default:
             break;
