/***************************************************************************
 *   This program is free software; you can redistribute it and/or modify  *
 *   it under the terms of the GNU General Public License as published by  *
 *   the Free Software Foundation; either version 2 of the License, or     *
 *   (at your option) any later version.                                   *
 *                                                                         *
 *   copyright (C) 2001      Gustavo Madrigal gmadrigal@nextphere.com      *
 *   copyright (C) 2002-2014                                               *
 *   Umbrello UML Modeller Authors <umbrello-devel@kde.org>                *
 ***************************************************************************/

#ifndef UMLOBJECTLIST_H
#define UMLOBJECTLIST_H

#include <QList>
#include <QPointer>

// forward declarations
class UMLObject;

<<<<<<< HEAD
typedef QListIterator<QPointer<UMLObject>>
=======
typedef QListIterator<QPointer<UMLObject> >
>>>>>>> 2d442e93
UMLObjectListIt;

/**
 * This sub-class adds copyInto and clone to the QList<UMLObject*>
 * base class.
 */
<<<<<<< HEAD
class UMLObjectList : public QList<QPointer<UMLObject>>
=======
class UMLObjectList : public QList<QPointer<UMLObject> >
>>>>>>> 2d442e93
{
public:

    UMLObjectList();
    virtual ~UMLObjectList();

    virtual void copyInto(UMLObjectList *rhs) const;

    virtual UMLObjectList* clone() const;
};

#endif<|MERGE_RESOLUTION|>--- conflicted
+++ resolved
@@ -18,22 +18,14 @@
 // forward declarations
 class UMLObject;
 
-<<<<<<< HEAD
-typedef QListIterator<QPointer<UMLObject>>
-=======
 typedef QListIterator<QPointer<UMLObject> >
->>>>>>> 2d442e93
 UMLObjectListIt;
 
 /**
  * This sub-class adds copyInto and clone to the QList<UMLObject*>
  * base class.
  */
-<<<<<<< HEAD
-class UMLObjectList : public QList<QPointer<UMLObject>>
-=======
 class UMLObjectList : public QList<QPointer<UMLObject> >
->>>>>>> 2d442e93
 {
 public:
 
