/***************************************************************************
 *   This program is free software; you can redistribute it and/or modify  *
 *   it under the terms of the GNU General Public License as published by  *
 *   the Free Software Foundation; either version 2 of the License, or     *
 *   (at your option) any later version.                                   *
 *                                                                         *
 *   copyright (C) 2002-2014                                               *
 *   Umbrello UML Modeller Authors <umbrello-devel@kde.org>                *
 ***************************************************************************/

// own header
#include "uml.h"

// app includes
#include "birdview.h"
#include "umlappprivate.h"
#include "umldoc.h"
#include "umllistview.h"
#include "umlviewlist.h"
#include "worktoolbar.h"
#include "umlviewimageexporter.h"
#include "umlviewimageexporterall.h"
#include "docwindow.h"
#include "optionstate.h"
#include "cmdlineexportallviewsevent.h"
#include "cmds.h"
#include "umbrellosettings.h"
#include "statusbartoolbutton.h"
#include "findresults.h"

// code generation
#include "advancedcodegenerator.h"
#include "codegenerationpolicy.h"
#include "codegenfactory.h"
#include "codegenpolicyext.h"
#include "simplecodegenerator.h"
// utils
#include "debug_utils.h"
#include "widget_utils.h"
#include "icon_utils.h"
// dialogs
#include "classwizard.h"
#include "codegenerationwizard.h"
#include "codeimportingwizard.h"
#include "codeviewerdialog.h"
#include "diagramprintpage.h"
#include "diagramselectiondialog.h"
#include "settingsdialog.h"
#include "finddialog.h"
#include "classimport.h"
#include "refactoringassistant.h"
// clipboard
#include "umlclipboard.h"
#include "umldragdata.h"
// docgenerators
#include "docbookgenerator.h"
#include "xhtmlgenerator.h"
#include "umlscene.h"

// kde includes
#include <kactioncollection.h>
#include <kstandardaction.h>
#include <ktoggleaction.h>
#include <krecentfilesaction.h>
#include <kconfig.h>
#include <kcursor.h>
#include <KLocalizedString>
#include <KMessageBox>
#include <ktip.h>
#include <kactionmenu.h>
#include <kxmlguifactory.h>

// qt includes
#include <QApplication>
#include <QClipboard>
#include <QDesktopWidget>
#include <QDockWidget>
#include <QFileDialog>
#include <QKeyEvent>
#include <QLabel>
#include <QMenu>
#include <QPointer>
#include <QPrinter>
#include <QPrintDialog>
#include <QPrintPreviewDialog>
#include <QPushButton>
#include <QRegExp>
#include <QScrollBar>
#include <QSlider>
#include <QStatusBar>
#include <QStackedWidget>
#include <QTemporaryFile>
#include <QTimer>
#include <QToolButton>
#include <QUndoStack>
#include <QUndoView>
#include <QListWidget>

#include <cmath>

/** Static pointer, holding the last created instance. */
UMLApp* UMLApp::s_instance;

/**
 * Searches for a menu with the given name.
 * @todo This is an ugly _HACK_ to allow to compile umbrello.
 *       All the menu stuff should be ported to KDE4 (using actions)
 *
 * @param name  The name of the menu to search for (name, not text)
 */
QMenu* UMLApp::findMenu(const QString& name)
{
    QWidget* widget = factory()->container(name, this);
    if (widget) {
        return dynamic_cast<QMenu*>(widget);
    }
    DEBUG(DBG_SRC) << "factory()->container(" << name << ") returns NULL";
    return 0;
}

DEBUG_REGISTER(UMLApp)

/**
 * Constructor. Calls all init functions to create the application.
 */
UMLApp::UMLApp(QWidget* parent)
  : KXmlGuiWindow(parent),
    m_d(new UMLAppPrivate(this)),
    m_langSelect(0),
    m_zoomSelect(0),
    m_activeLanguage(Uml::ProgrammingLanguage::Reserved),
    m_codegen(0),
    m_commoncodegenpolicy(new CodeGenerationPolicy()),
    m_policyext(0),
    m_config(KSharedConfig::openConfig()),
    m_view(0),
    m_doc(new UMLDoc()),
    m_listView(0),
    m_docWindow(0),
    m_birdView(0),
    m_refactoringAssist(0),
    m_clipTimer(0),
    m_copyTimer(0),
    m_loading(false),
    m_imageMimeType(QString()),
    m_settingsDialog(0),
    m_imageExporterAll(new UMLViewImageExporterAll()),
    m_xhtmlGenerator(0),
    m_pUndoStack(new QUndoStack(this)),
    m_hasBegunMacro(false),
    m_printSettings(0),
    m_printer(new QPrinter())
{
    s_instance = this;
    m_doc->init();
    m_printer->setFullPage(true);
    layout()->setSizeConstraint(QLayout::SetNoConstraint);

    readOptionState();
    initActions();
    // call this here because the statusBar is shown/hidden by setupGUI()
    initStatusBar();
    // use the absolute path to your umbrelloui.rc file for testing purpose in setupGUI();
    StandardWindowOptions opt = Default;
    opt &= ~Save;
    setupGUI(opt);
    initView();
    initClip();
    readOptions();

    //get a reference to the Code->Active Language and to the Diagram->Zoom menu
    m_langSelect = findMenu(QLatin1String("active_lang_menu"));
    //in case langSelect hasn't been initialized we create the Popup menu.
    //it will be hidden, but at least we wont crash if someone takes the entry away from the ui.rc file
    if (m_langSelect == 0) {
        m_langSelect = new QMenu(QLatin1String("active_lang_menu"), this);
    }

    m_zoomSelect = findMenu(QLatin1String("zoom_menu"));
    //in case zoomSelect hasn't been initialized we create the Popup menu.
    //it will be hidden, but at least we wont crash if some one takes the entry away from the ui.rc file
    if (m_zoomSelect == 0) {
        m_zoomSelect = new QMenu(QLatin1String("zoom_menu"), this);
    }

    //connect zoomSelect menu
    connect(m_zoomSelect, &QMenu::aboutToShow, this, &UMLApp::setupZoomMenu);
    connect(m_zoomSelect, &QMenu::triggered, this, &UMLApp::slotSetZoom);

    setAutoSaveSettings();
    m_toolsbar->setToolButtonStyle(Qt::ToolButtonIconOnly);  // too many items for text, really we want a toolbox widget
}

/**
 * Standard deconstructor.
 */
UMLApp::~UMLApp()
{
    disconnect(m_pZoomInPB, &QPushButton::clicked, this, &UMLApp::slotZoomIn);
    disconnect(m_pZoomSlider, &QSlider::valueChanged, this, &UMLApp::slotZoomSliderMoved);

    delete m_birdView;
    delete m_clipTimer;
    delete m_copyTimer;
    delete m_commoncodegenpolicy;
    delete m_imageExporterAll;
    delete m_printer;
    delete m_policyext;
    delete m_pUndoStack;
    m_pUndoStack = 0;
    delete m_refactoringAssist;
    delete m_xhtmlGenerator;
    delete m_listView;
    delete m_doc;
    delete m_d;
}

/**
 * Get the last created instance of this class.
 */
UMLApp* UMLApp::app()
{
    return s_instance;
}

/**
 * Helper method to setup the programming language action.
 */
void UMLApp::setProgLangAction(Uml::ProgrammingLanguage::Enum pl, const char* name, const char* action)
{
    m_langAct[pl] = actionCollection()->addAction(QString::fromLatin1(action));
    m_langAct[pl]->setText(QString::fromLatin1(name));
    m_langAct[pl]->setCheckable(true);
}

/**
 * Initializes the KActions and the status bar of the application 
 * and calls setupGUI().
 * Note: Check also the file umbrelloui.rc and add actions there too.
 */
void UMLApp::initActions()
{
    QAction* fileNew = KStandardAction::openNew(this, SLOT(slotFileNew()), actionCollection());
    QAction* fileOpen = KStandardAction::open(this, SLOT(slotFileOpen()), actionCollection());
    fileOpenRecent = KStandardAction::openRecent(this, SLOT(slotFileOpenRecent(QUrl)), actionCollection());
    QAction* fileSave = KStandardAction::save(this, SLOT(slotFileSave()), actionCollection());
    QAction* fileSaveAs = KStandardAction::saveAs(this, SLOT(slotFileSaveAs()), actionCollection());
    QAction* fileClose = KStandardAction::close(this, SLOT(slotFileClose()), actionCollection());
    filePrint = KStandardAction::print(this, SLOT(slotFilePrint()), actionCollection());
    KStandardAction::find(this, SLOT(slotFind()), actionCollection());
    KStandardAction::findNext(this, SLOT(slotFindNext()), actionCollection());
    KStandardAction::findPrev(this, SLOT(slotFindPrevious()), actionCollection());
    printPreview = KStandardAction::printPreview(this, SLOT(slotPrintPreview()), actionCollection());
    filePrint->setPriority(QAction::LowPriority);  // icon only
    printPreview->setPriority(QAction::LowPriority);  // icon only
    QAction* fileQuit = KStandardAction::quit(this, SLOT(slotFileQuit()), actionCollection());

    editUndo = m_pUndoStack->createUndoAction(actionCollection());
    editRedo = m_pUndoStack->createRedoAction(actionCollection());
    editUndo->setPriority(QAction::LowPriority);   // icon only
    editRedo->setPriority(QAction::LowPriority);   // icon only

    disconnect(m_pUndoStack, &QUndoStack::undoTextChanged, editUndo, 0);
    disconnect(m_pUndoStack, &QUndoStack::redoTextChanged, editRedo, 0);
    editCut = KStandardAction::cut(this, SLOT(slotEditCut()), actionCollection());
    editCopy = KStandardAction::copy(this, SLOT(slotEditCopy()), actionCollection());
    editPaste = KStandardAction::paste(this, SLOT(slotEditPaste()), actionCollection());

    createStandardStatusBarAction();
    setStandardToolBarMenuEnabled(true);

    /* QAction* selectAll = */ KStandardAction::selectAll(this, SLOT(slotSelectAll()), actionCollection());

    QAction* fileExportDocbook = actionCollection()->addAction(QLatin1String("file_export_docbook"));
    fileExportDocbook->setText(i18n("&Export model to DocBook"));
    connect(fileExportDocbook, &QAction::triggered, this, &UMLApp::slotFileExportDocbook);

    QAction* fileExportXhtml = actionCollection()->addAction(QLatin1String("file_export_xhtml"));
    fileExportXhtml->setText(i18n("&Export model to XHTML"));
    connect(fileExportXhtml, &QAction::triggered, this, &UMLApp::slotFileExportXhtml);

    QAction* classWizard = actionCollection()->addAction(QLatin1String("class_wizard"));
    classWizard->setText(i18n("&New Class Wizard..."));
    connect(classWizard, &QAction::triggered, this, &UMLApp::slotClassWizard);

    QAction* addDefDatatypes = actionCollection()->addAction(QLatin1String("create_default_datatypes"));
    addDefDatatypes->setText(i18n("&Add Default Datatypes for Active Language"));
    connect(addDefDatatypes, &QAction::triggered, this, &UMLApp::slotAddDefaultDatatypes);

    QAction* preferences = KStandardAction::preferences(this, SLOT(slotPrefs()), actionCollection());

    QAction* impWizard = actionCollection()->addAction(QLatin1String("importing_wizard"));
    impWizard->setIcon(Icon_Utils::SmallIcon(Icon_Utils::it_Import_Files));
    impWizard->setText(i18n("Code &Importing Wizard..."));
    connect(impWizard, &QAction::triggered, this, &UMLApp::slotImportingWizard);

    QAction* importProject = actionCollection()->addAction(QLatin1String("import_project"));
    importProject->setIcon(Icon_Utils::SmallIcon(Icon_Utils::it_Import_Project));

    importProject->setText(i18n("Import from Directory..."));
    connect(importProject, &QAction::triggered, this, &UMLApp::slotImportProject);

    QAction* genWizard = actionCollection()->addAction(QLatin1String("generation_wizard"));
    genWizard->setIcon(Icon_Utils::SmallIcon(Icon_Utils::it_Export_Files));
    genWizard->setText(i18n("&Code Generation Wizard..."));
    connect(genWizard, &QAction::triggered, this, &UMLApp::slotExecGenerationWizard);

    QAction* genAll = actionCollection()->addAction(QLatin1String("generate_all"));
    genAll->setIcon(Icon_Utils::SmallIcon(Icon_Utils::it_Export_Files));
    genAll->setText(i18n("&Generate All Code"));
    connect(genAll, &QAction::triggered, this, &UMLApp::slotGenerateAllCode);

    setProgLangAction(Uml::ProgrammingLanguage::ActionScript, "ActionScript",    "setLang_actionscript");
    setProgLangAction(Uml::ProgrammingLanguage::Ada,          "Ada",             "setLang_ada");
    setProgLangAction(Uml::ProgrammingLanguage::Cpp,          "C++",             "setLang_cpp");
    setProgLangAction(Uml::ProgrammingLanguage::CSharp,       "C#",              "setLang_csharp");
    setProgLangAction(Uml::ProgrammingLanguage::D,            "D",               "setLang_d");
    setProgLangAction(Uml::ProgrammingLanguage::IDL,          "IDL",             "setLang_idl");
    setProgLangAction(Uml::ProgrammingLanguage::Java,         "Java",            "setLang_java");
    setProgLangAction(Uml::ProgrammingLanguage::JavaScript,   "JavaScript",      "setLang_javascript");
    setProgLangAction(Uml::ProgrammingLanguage::MySQL,        "MySQL (SQL)",     "setLang_mysql");
    setProgLangAction(Uml::ProgrammingLanguage::Pascal,       "Pascal",          "setLang_pascal");
    setProgLangAction(Uml::ProgrammingLanguage::Perl,         "Perl",            "setLang_perl");
    setProgLangAction(Uml::ProgrammingLanguage::PHP,          "PHP",             "setLang_php");
    setProgLangAction(Uml::ProgrammingLanguage::PHP5,         "PHP5",            "setLang_php5");
    setProgLangAction(Uml::ProgrammingLanguage::PostgreSQL,   "PostgreSQL(SQL)", "setLang_postgresql");
    setProgLangAction(Uml::ProgrammingLanguage::Python,       "Python",          "setLang_python");
    setProgLangAction(Uml::ProgrammingLanguage::Ruby,         "Ruby",            "setLang_ruby");
    setProgLangAction(Uml::ProgrammingLanguage::SQL,          "SQL",             "setLang_sql");
    setProgLangAction(Uml::ProgrammingLanguage::Tcl,          "Tcl",             "setLang_tcl");
    setProgLangAction(Uml::ProgrammingLanguage::Vala,         "Vala",            "setLang_vala");
    setProgLangAction(Uml::ProgrammingLanguage::XMLSchema,    "XMLSchema",       "setLang_xmlschema");

    connect(m_langAct[Uml::ProgrammingLanguage::ActionScript],  &QAction::triggered, this, &UMLApp::setLang_actionscript);
    connect(m_langAct[Uml::ProgrammingLanguage::Ada] ,          &QAction::triggered, this, &UMLApp::setLang_ada);
    connect(m_langAct[Uml::ProgrammingLanguage::Cpp],           &QAction::triggered, this, &UMLApp::setLang_cpp);
    connect(m_langAct[Uml::ProgrammingLanguage::CSharp],        &QAction::triggered, this, &UMLApp::setLang_csharp);
    connect(m_langAct[Uml::ProgrammingLanguage::D],             &QAction::triggered, this, &UMLApp::setLang_d);
    connect(m_langAct[Uml::ProgrammingLanguage::IDL],           &QAction::triggered, this, &UMLApp::setLang_idl);
    connect(m_langAct[Uml::ProgrammingLanguage::Java],          &QAction::triggered, this, &UMLApp::setLang_java);
    connect(m_langAct[Uml::ProgrammingLanguage::JavaScript],    &QAction::triggered, this, &UMLApp::setLang_javascript);
    connect(m_langAct[Uml::ProgrammingLanguage::MySQL],         &QAction::triggered, this, &UMLApp::setLang_mysql);
    connect(m_langAct[Uml::ProgrammingLanguage::Pascal],        &QAction::triggered, this, &UMLApp::setLang_pascal);
    connect(m_langAct[Uml::ProgrammingLanguage::Perl],          &QAction::triggered, this, &UMLApp::setLang_perl);
    connect(m_langAct[Uml::ProgrammingLanguage::PHP],           &QAction::triggered, this, &UMLApp::setLang_php);
    connect(m_langAct[Uml::ProgrammingLanguage::PHP5],          &QAction::triggered, this, &UMLApp::setLang_php5);
    connect(m_langAct[Uml::ProgrammingLanguage::PostgreSQL],    &QAction::triggered, this, &UMLApp::setLang_postgresql);
    connect(m_langAct[Uml::ProgrammingLanguage::Python],        &QAction::triggered, this, &UMLApp::setLang_python);
    connect(m_langAct[Uml::ProgrammingLanguage::Ruby],          &QAction::triggered, this, &UMLApp::setLang_ruby);
    connect(m_langAct[Uml::ProgrammingLanguage::SQL],           &QAction::triggered, this, &UMLApp::setLang_sql);
    connect(m_langAct[Uml::ProgrammingLanguage::Tcl],           &QAction::triggered, this, &UMLApp::setLang_tcl);
    connect(m_langAct[Uml::ProgrammingLanguage::Vala],          &QAction::triggered, this, &UMLApp::setLang_vala);
    connect(m_langAct[Uml::ProgrammingLanguage::XMLSchema],     &QAction::triggered, this, &UMLApp::setLang_xmlschema);

    fileNew->setToolTip(i18n("Creates a new document"));
    fileOpen->setToolTip(i18n("Opens an existing document"));
    fileOpenRecent->setToolTip(i18n("Opens a recently used file"));
    fileSave->setToolTip(i18n("Saves the document"));
    fileSaveAs->setToolTip(i18n("Saves the document as..."));
    fileClose->setToolTip(i18n("Closes the document"));
    filePrint->setToolTip(i18n("Prints out the document"));
    printPreview->setToolTip(i18n("Print Preview of the document"));
    fileQuit->setToolTip(i18n("Quits the application"));
    fileExportDocbook->setToolTip(i18n("Exports the model to the docbook format"));
    fileExportXhtml->setToolTip(i18n("Exports the model to the XHTML format"));
    editCut->setToolTip(i18n("Cuts the selected section and puts it to the clipboard"));
    editCopy->setToolTip(i18n("Copies the selected section to the clipboard"));
    editPaste->setToolTip(i18n("Pastes the contents of the clipboard"));
    preferences->setToolTip(i18n("Set the default program preferences"));

    deleteSelectedWidget = actionCollection()->addAction(QLatin1String("delete_selected"));
    deleteSelectedWidget->setIcon(Icon_Utils::SmallIcon(Icon_Utils::it_Delete));
    deleteSelectedWidget->setText(i18nc("delete selected widget", "Delete &Selected"));
    deleteSelectedWidget->setShortcut(QKeySequence(Qt::Key_Delete));
    connect(deleteSelectedWidget, &QAction::triggered, this, &UMLApp::slotDeleteSelected);

    // The different views
    newDiagram = actionCollection()->add<KActionMenu>(QLatin1String("new_view"));
    newDiagram->setIcon(Icon_Utils::SmallIcon(Icon_Utils::it_New));
    newDiagram->setText(QLatin1String("new_view"));

    QAction* classDiagram = actionCollection()->addAction(QLatin1String("new_class_diagram"));
    classDiagram->setIcon(Icon_Utils::SmallIcon(Icon_Utils::it_Diagram_Class));
    classDiagram->setText(i18n("&Class Diagram..."));
    connect(classDiagram, &QAction::triggered, this, &UMLApp::slotClassDiagram);
    newDiagram->addAction(classDiagram);

    QAction* objectDiagram = actionCollection()->addAction(QLatin1String("new_object_diagram"));
    objectDiagram->setIcon(Icon_Utils::SmallIcon(Icon_Utils::it_Diagram_Object));
    objectDiagram->setText(i18n("&Object Diagram..."));
    connect(objectDiagram, &QAction::triggered, this, &UMLApp::slotObjectDiagram);
    newDiagram->addAction(objectDiagram);

    QAction* sequenceDiagram= actionCollection()->addAction(QLatin1String("new_sequence_diagram"));
    sequenceDiagram->setIcon(Icon_Utils::SmallIcon(Icon_Utils::it_Diagram_Sequence));
    sequenceDiagram->setText(i18n("&Sequence Diagram..."));
    connect(sequenceDiagram, &QAction::triggered, this, &UMLApp::slotSequenceDiagram);
    newDiagram->addAction(sequenceDiagram);

    QAction* collaborationDiagram = actionCollection()->addAction(QLatin1String("new_collaboration_diagram"));
    collaborationDiagram->setIcon(Icon_Utils::SmallIcon(Icon_Utils::it_Diagram_Collaboration));
    collaborationDiagram->setText(i18n("C&ommunication Diagram..."));
    connect(collaborationDiagram, &QAction::triggered, this, &UMLApp::slotCollaborationDiagram);
    newDiagram->addAction(collaborationDiagram);

    QAction* useCaseDiagram = actionCollection()->addAction(QLatin1String("new_use_case_diagram"));
    useCaseDiagram->setIcon(Icon_Utils::SmallIcon(Icon_Utils::it_Diagram_Usecase));
    useCaseDiagram->setText(i18n("&Use Case Diagram..."));
    connect(useCaseDiagram, &QAction::triggered, this, &UMLApp::slotUseCaseDiagram);
    newDiagram->addAction(useCaseDiagram);

    QAction* stateDiagram = actionCollection()->addAction(QLatin1String("new_state_diagram"));
    stateDiagram->setIcon(Icon_Utils::SmallIcon(Icon_Utils::it_Diagram_State));
    stateDiagram->setText(i18n("S&tate Diagram..."));
    connect(stateDiagram, &QAction::triggered, this, &UMLApp::slotStateDiagram);
    newDiagram->addAction(stateDiagram);

    QAction* activityDiagram = actionCollection()->addAction(QLatin1String("new_activity_diagram"));
    activityDiagram->setIcon(Icon_Utils::SmallIcon(Icon_Utils::it_Diagram_Activity));
    activityDiagram->setText(i18n("&Activity Diagram..."));
    connect(activityDiagram, &QAction::triggered, this, &UMLApp::slotActivityDiagram);
    newDiagram->addAction(activityDiagram);

    QAction* componentDiagram = actionCollection()->addAction(QLatin1String("new_component_diagram"));
    componentDiagram->setIcon(Icon_Utils::SmallIcon(Icon_Utils::it_Diagram_Component));
    componentDiagram->setText(i18n("Co&mponent Diagram..."));
    connect(componentDiagram, &QAction::triggered, this, &UMLApp::slotComponentDiagram);
    newDiagram->addAction(componentDiagram);

    QAction* deploymentDiagram = actionCollection()->addAction(QLatin1String("new_deployment_diagram"));
    deploymentDiagram->setIcon(Icon_Utils::SmallIcon(Icon_Utils::it_Diagram_Deployment));
    deploymentDiagram->setText(i18n("&Deployment Diagram..."));
    connect(deploymentDiagram, &QAction::triggered, this, &UMLApp::slotDeploymentDiagram);
    newDiagram->addAction(deploymentDiagram);

    QAction* entityRelationshipDiagram = actionCollection()->addAction(QLatin1String("new_entityrelationship_diagram"));
    entityRelationshipDiagram->setIcon(Icon_Utils::SmallIcon(Icon_Utils::it_Diagram_EntityRelationship));
    entityRelationshipDiagram->setText(i18n("&Entity Relationship Diagram..."));
    connect(entityRelationshipDiagram, &QAction::triggered, this, &UMLApp::slotEntityRelationshipDiagram);
    newDiagram->addAction(entityRelationshipDiagram);

    viewShowTree = actionCollection()->add<KToggleAction>(QLatin1String("view_show_tree"));
    viewShowTree->setText(i18n("&Tree View"));
    connect(viewShowTree, &QAction::triggered, this, &UMLApp::slotShowTreeView);

    viewShowDebug = actionCollection()->add<KToggleAction>(QLatin1String("view_show_debug"));
    viewShowDebug->setText(i18n("&Debugging"));
    connect(viewShowDebug, &QAction::triggered, this, &UMLApp::slotShowDebugView);

    viewShowDoc = actionCollection()->add<KToggleAction>(QLatin1String("view_show_doc"));
    viewShowDoc->setText(i18n("&Documentation"));
    connect(viewShowDebug, &QAction::triggered, this, &UMLApp::slotShowDocumentationView);

    viewShowLog = actionCollection()->add<KToggleAction>(QLatin1String("view_show_log"));
    viewShowLog->setText(i18n("&Logging"));
    connect(viewShowLog, &QAction::triggered, this, &UMLApp::slotShowLogView);

    viewShowCmdHistory = actionCollection()->add<KToggleAction>(QLatin1String("view_show_undo"));
    viewShowCmdHistory->setText(i18n("&Command history"));
    connect(viewShowCmdHistory, &QAction::triggered, this, &UMLApp::slotShowCmdHistoryView);

    viewShowBirdView = actionCollection()->add<KToggleAction>(QLatin1String("view_show_bird"));
    viewShowBirdView->setText(i18n("&Bird's eye view"));
    connect(viewShowBirdView, &QAction::triggered, this, &UMLApp::slotShowBirdView);

    viewClearDiagram = actionCollection()->addAction(QLatin1String("view_clear_diagram"));
    viewClearDiagram->setIcon(Icon_Utils::SmallIcon(Icon_Utils::it_Clear));
    viewClearDiagram->setText(i18n("&Clear Diagram"));
    connect(viewClearDiagram, &QAction::triggered, this, &UMLApp::slotCurrentViewClearDiagram);

    viewSnapToGrid = actionCollection()->add<KToggleAction>(QLatin1String("view_snap_to_grid"));
    viewSnapToGrid->setText(i18n("&Snap to Grid"));
    connect(viewSnapToGrid, &KToggleAction::triggered, this, &UMLApp::slotCurrentViewToggleSnapToGrid);

    viewShowGrid = actionCollection()->add<KToggleAction>(QLatin1String("view_show_grid"));
    viewShowGrid->setText(i18n("S&how Grid"));
    connect(viewShowGrid, &KToggleAction::triggered, this, &UMLApp::slotCurrentViewToggleShowGrid);

    deleteDiagram = actionCollection()->addAction(QLatin1String("view_delete"));
    deleteDiagram->setIcon(Icon_Utils::SmallIcon(Icon_Utils::it_Delete));
    deleteDiagram->setText(i18n("&Delete Diagram"));
    connect(deleteDiagram, &QAction::triggered, this, &UMLApp::slotDeleteDiagram);

    viewExportImage = actionCollection()->addAction(QLatin1String("view_export_image"));
    viewExportImage->setIcon(Icon_Utils::SmallIcon(Icon_Utils::it_Export_Picture));
    viewExportImage->setText(i18n("&Export as Picture..."));
    connect(viewExportImage, &QAction::triggered, this, &UMLApp::slotCurrentViewExportImage);

    QAction* viewExportImageAll = actionCollection()->addAction(QLatin1String("view_export_images"));
    viewExportImageAll->setIcon(Icon_Utils::SmallIcon(Icon_Utils::it_Export_Picture));
    viewExportImageAll->setText(i18n("Export &Diagrams as Pictures..."));
    connect(viewExportImageAll, &QAction::triggered, this, &UMLApp::slotViewsExportImages);

    viewProperties = actionCollection()->addAction(QLatin1String("view_properties"));
    viewProperties->setIcon(Icon_Utils::SmallIcon(Icon_Utils::it_Properties));
    viewProperties->setText(i18n("&Properties"));
    connect(viewProperties, &QAction::triggered, this, &UMLApp::slotCurrentProperties);

    viewSnapToGrid->setChecked(false);
    viewShowGrid->setChecked(false);

    viewClearDiagram->setEnabled(false);
    viewSnapToGrid->setEnabled(false);
    viewShowGrid->setEnabled(false);
    deleteDiagram->setEnabled(false);
    viewExportImage->setEnabled(false);
    viewProperties->setEnabled(false);

    zoom100Action = actionCollection()->addAction(QLatin1String("zoom100"));
    zoom100Action->setIcon(Icon_Utils::SmallIcon(Icon_Utils::it_Zoom_100));
    zoom100Action->setText(i18n("Z&oom to 100%"));
    connect(zoom100Action, &QAction::triggered, this, &UMLApp::slotZoom100);

    QAction* alignRight = actionCollection()->addAction(QLatin1String("align_right"));
    alignRight->setText(i18n("Align Right"));
    alignRight->setIcon(Icon_Utils::SmallIcon(Icon_Utils::it_Align_Right));
    connect(alignRight, &QAction::triggered, this, &UMLApp::slotAlignRight);

    QAction* alignLeft = actionCollection()->addAction(QLatin1String("align_left"));
    alignLeft->setText(i18n("Align Left"));
    alignLeft->setIcon(Icon_Utils::SmallIcon(Icon_Utils::it_Align_Left));
    connect(alignLeft, &QAction::triggered, this, &UMLApp::slotAlignLeft);

    QAction* alignTop = actionCollection()->addAction(QLatin1String("align_top"));
    alignTop->setText(i18n("Align Top"));
    alignTop->setIcon(Icon_Utils::SmallIcon(Icon_Utils::it_Align_Top));
    connect(alignTop, &QAction::triggered, this, &UMLApp::slotAlignTop);

    QAction* alignBottom = actionCollection()->addAction(QLatin1String("align_bottom"));
    alignBottom->setText(i18n("Align Bottom"));
    alignBottom->setIcon(Icon_Utils::SmallIcon(Icon_Utils::it_Align_Bottom));
    connect(alignBottom, &QAction::triggered, this, &UMLApp::slotAlignBottom);

    QAction* alignVerticalMiddle = actionCollection()->addAction(QLatin1String("align_vertical_middle"));
    alignVerticalMiddle->setText(i18n("Align Vertical Middle"));
    alignVerticalMiddle->setIcon(Icon_Utils::SmallIcon(Icon_Utils::it_Align_VerticalMiddle));
    connect(alignVerticalMiddle, &QAction::triggered, this, &UMLApp::slotAlignVerticalMiddle);

    QAction* alignHorizontalMiddle = actionCollection()->addAction(QLatin1String("align_horizontal_middle"));
    alignHorizontalMiddle->setText(i18n("Align Horizontal Middle"));
    alignHorizontalMiddle->setIcon(Icon_Utils::SmallIcon(Icon_Utils::it_Align_HorizontalMiddle));
    connect(alignHorizontalMiddle, &QAction::triggered, this, &UMLApp::slotAlignHorizontalMiddle);

    QAction* alignVerticalDistribute = actionCollection()->addAction(QLatin1String("align_vertical_distribute"));
    alignVerticalDistribute->setText(i18n("Align Vertical Distribute"));
    alignVerticalDistribute->setIcon(Icon_Utils::SmallIcon(Icon_Utils::it_Align_VerticalDistribute));
    connect(alignVerticalDistribute, &QAction::triggered, this, &UMLApp::slotAlignVerticalDistribute);

    QAction* alignHorizontalDistribute = actionCollection()->addAction(QLatin1String("align_horizontal_distribute"));
    alignHorizontalDistribute->setText(i18n("Align Horizontal Distribute"));
    alignHorizontalDistribute->setIcon(Icon_Utils::SmallIcon(Icon_Utils::it_Align_HorizontalDistribute));
    connect(alignHorizontalDistribute, &QAction::triggered, this, &UMLApp::slotAlignHorizontalDistribute);

    QString moveTabLeftString = i18n("&Move Tab Left");
    QString moveTabRightString = i18n("&Move Tab Right");
    QAction* moveTabLeft = actionCollection()->addAction(QLatin1String("move_tab_left"));
    moveTabLeft->setIcon(Icon_Utils::SmallIcon(QApplication::layoutDirection() ? Icon_Utils::it_Go_Next : Icon_Utils::it_Go_Previous));
    moveTabLeft->setText(QApplication::layoutDirection() ? moveTabRightString : moveTabLeftString);
    moveTabLeft->setShortcut(QApplication::layoutDirection() ?
                 QKeySequence(Qt::CTRL+Qt::SHIFT+Qt::Key_Right) : QKeySequence(Qt::CTRL+Qt::SHIFT+Qt::Key_Left));
    connect(moveTabLeft, &QAction::triggered, this, &UMLApp::slotMoveTabLeft);

    QAction* moveTabRight = actionCollection()->addAction(QLatin1String("move_tab_right"));
    moveTabRight->setIcon(Icon_Utils::SmallIcon(QApplication::layoutDirection() ? Icon_Utils::it_Go_Previous : Icon_Utils::it_Go_Next));
    moveTabRight->setText(QApplication::layoutDirection() ? moveTabLeftString : moveTabRightString);
    moveTabRight->setShortcut(QApplication::layoutDirection() ?
                  QKeySequence(Qt::CTRL+Qt::SHIFT+Qt::Key_Left) : QKeySequence(Qt::CTRL+Qt::SHIFT+Qt::Key_Right));
    connect(moveTabRight, &QAction::triggered, this, &UMLApp::slotMoveTabRight);

    QString selectTabLeftString = i18n("Select Diagram on Left");
    QString selectTabRightString = i18n("Select Diagram on Right");
    QAction* changeTabLeft = actionCollection()->addAction(QLatin1String("previous_tab"));
    changeTabLeft->setText(QApplication::layoutDirection() ? selectTabRightString : selectTabLeftString);
    changeTabLeft->setShortcut(QApplication::layoutDirection() ?
                   QKeySequence(Qt::SHIFT+Qt::Key_Right) : QKeySequence(Qt::SHIFT+Qt::Key_Left));
    connect(changeTabLeft, &QAction::triggered, this, &UMLApp::slotChangeTabLeft);

    QAction* changeTabRight = actionCollection()->addAction(QLatin1String("next_tab"));
    changeTabRight->setText(QApplication::layoutDirection() ? selectTabLeftString : selectTabRightString);
    changeTabRight->setShortcut(QApplication::layoutDirection() ?
                    QKeySequence(Qt::SHIFT+Qt::Key_Left) : QKeySequence(Qt::SHIFT+Qt::Key_Right));
    connect(changeTabRight, &QAction::triggered, this, &UMLApp::slotChangeTabRight);

// @todo Check if this should be ported
//     QMenu* menu = findMenu(QLatin1String("settings"));
//     menu->insertItem(i18n("&Windows"), dockHideShowMenu(), -1, 0);

    // disable actions at startup
    fileSave->setEnabled(true);
    fileSaveAs->setEnabled(true);
    enablePrint(false);
    editCut->setEnabled(false);
    editCopy->setEnabled(false);
    editPaste->setEnabled(false);
    editUndo->setEnabled(false);
    editRedo->setEnabled(false);
}

/**
 * Connected to by the  zoomAction, a value of between 300
 * and 2200 is scaled to zoom to between 9% and 525%.
 * The min and max values of the slider are hard coded in the statusbar slider.
 */
void UMLApp::slotZoomSliderMoved(int value)
{
    setZoom(value);
}

/**
 * Set zoom to fit the view.
 */
void UMLApp::slotZoomFit()
{
    QRectF items = currentView()->umlScene()->itemsBoundingRect();
    if (items.isNull()) {
        setZoom(100);
        return;
    }
    currentView()->umlScene()->setSceneRect(items);
    // TODO: QGraphicsView seems not to be informed about the scene rect update
    currentView()->setSceneRect(items);

    int scaleW = ceil(100.0 * currentView()->viewport()->width() / currentView()->umlScene()->width());
    int scaleH = ceil(100.0 * currentView()->viewport()->height() / currentView()->umlScene()->height());
    int scale = 100;
    if (scaleW < scaleH) {
        scale = scaleW;
    }
    else {
        scale = scaleH;
    }
    if (scale < 0)
        scale = 100;
    else if (scale > 500)
        scale = 500;
    else
        scale -= 2;
    setZoom(scale);
}

/**
 * Set zoom to 100%.
 */
void UMLApp::slotZoom100()
{
    setZoom(100);
}

/**
 * Decrease the zoom factor of the current diagram.
 */
void UMLApp::slotZoomOut()
{
    setZoom(currentView()->zoom()-5);
}

/**
 * Increase the zoom factor of the current diagram.
 */
void UMLApp::slotZoomIn()
{
    setZoom(currentView()->zoom()+5);
}

/**
 * Set the zoom factor of the current diagram.
 *
 * @param zoom  Zoom factor in percentage.
 * @param withView also setup the currently displayed diagram
 */
void UMLApp::setZoom(int zoom, bool withView)
{
    if (withView)
        currentView()->setZoom(zoom);
    bool oldState = m_pZoomSlider->blockSignals(true);
    m_pZoomSlider->setValue(zoom);
    m_pZoomSlider->blockSignals(oldState);
    m_zoomValueLbl->setText(QString::number(zoom) + QLatin1Char('%'));
}

/**
 * Set the zoom factor of the current diagram.
 *
 * @param action  Action which is called.
 */
void UMLApp::slotSetZoom(QAction* action)
{
    QVariant var = action->data();
    if (var.canConvert<int>()) {
        setZoom(var.toInt());
    }
}

/**
 * Helper method to create the zoom actions.
 */
QAction* UMLApp::createZoomAction(int zoom, int currentZoom)
{
    //IMPORTANT: The zoom value is added to the action.
    QAction* action = new QAction(this);
    action->setCheckable(true);
    action->setText(i18nc("%1 percent value from 20 to 500", " &%1%", zoom));
    action->setData(zoom);
    if (zoom == currentZoom) {
        action->setChecked(true);
    }
    return action;
}

/**
 * Prepares the zoom menu for display.
 */
void UMLApp::setupZoomMenu()
{
    m_zoomSelect->clear();

    int currentZoom = currentView()->zoom();

    m_zoomSelect->addAction(createZoomAction(33, currentZoom));
    m_zoomSelect->addAction(createZoomAction(50, currentZoom));
    m_zoomSelect->addAction(createZoomAction(75, currentZoom));
    m_zoomSelect->addAction(createZoomAction(100, currentZoom));
    m_zoomSelect->addAction(createZoomAction(150, currentZoom));
    m_zoomSelect->addAction(createZoomAction(200, currentZoom));
    m_zoomSelect->addAction(createZoomAction(300, currentZoom));

    // if currentZoom is not a "standard zoom" (because of zoom in / zoom out step
    // we add it for information
    switch (currentZoom) {
    case 33:
    case 50:
    case 75:
    case 100:
    case 150:
    case 200:
    case 300:
        break;
    default:
        m_zoomSelect->addSeparator();
        m_zoomSelect->addAction(createZoomAction(currentZoom, currentZoom));
    }
}

/**
 * Sets up the statusbar for the main window by
 * initialzing a statuslabel.
 */
void UMLApp::initStatusBar()
{
    connect(m_doc, &UMLDoc::sigWriteToStatusBar, this, &UMLApp::slotStatusMsg);
    m_statusBarMessage = new QLabel(i18nc("init status bar", "Ready"));
    statusBar()->addWidget(m_statusBarMessage);

    QWidget* defaultZoomWdg = new QWidget(this);
    QHBoxLayout* zoomLayout = new QHBoxLayout(defaultZoomWdg);
    zoomLayout->setContentsMargins(0, 0, 0, 0);
    zoomLayout->setSpacing(0);
    zoomLayout->addItem(new QSpacerItem(0, 20, QSizePolicy::Expanding, QSizePolicy::Minimum));

    m_zoomValueLbl = new QLabel(i18n("100%"));
    m_zoomValueLbl->setContentsMargins(10, 0, 10, 0);
    zoomLayout->addWidget(m_zoomValueLbl);

    m_pZoomFitSBTB = new StatusBarToolButton(this);
    m_pZoomFitSBTB->setText(i18n("Fit"));
    m_pZoomFitSBTB->setGroupPosition(StatusBarToolButton::GroupLeft);
    zoomLayout->addWidget(m_pZoomFitSBTB);
    m_pZoomFitSBTB->setContentsMargins(0, 0, 0, 0);
    //m_pZoomFitSBTB->setDisabled(true);
    connect(m_pZoomFitSBTB, &StatusBarToolButton::clicked, this, &UMLApp::slotZoomFit);

    m_pZoomFullSBTB = new StatusBarToolButton(this);
    m_pZoomFullSBTB->setText(i18n("100%"));
    m_pZoomFullSBTB->setGroupPosition(StatusBarToolButton::GroupRight);
    m_pZoomFullSBTB->setContentsMargins(0, 0, 0, 0);
    zoomLayout->addWidget(m_pZoomFullSBTB);
    connect(m_pZoomFullSBTB, &StatusBarToolButton::clicked, this, &UMLApp::slotZoom100);

    statusBar()->addPermanentWidget(defaultZoomWdg);

    m_pZoomOutPB = new QPushButton(this);
    m_pZoomOutPB->setIcon(QIcon(QLatin1String("zoom-out")));
    m_pZoomOutPB->setFlat(true);
    m_pZoomOutPB->setMaximumSize(30, 30);
    statusBar()->addPermanentWidget(m_pZoomOutPB);
    connect(m_pZoomOutPB, &QPushButton::clicked, this, &UMLApp::slotZoomOut);

    m_pZoomSlider = new QSlider(Qt::Horizontal, this);
    m_pZoomSlider->setMaximumSize(100, 50);
    m_pZoomSlider->setMinimum (20);
    m_pZoomSlider->setMaximum (480);
    //m_pZoomSlider->setPageStep (1000);
    m_pZoomSlider->setValue (100);
    m_pZoomSlider->setContentsMargins(0, 0, 0, 0);
    connect(m_pZoomSlider, &QSlider::valueChanged, this, &UMLApp::slotZoomSliderMoved);

    statusBar()->addPermanentWidget(m_pZoomSlider);

    m_pZoomInPB = new QPushButton(this);
    m_pZoomInPB->setIcon(QIcon(QLatin1String("zoom-in")));
    m_pZoomInPB->setFlat(true);
    m_pZoomInPB->setMaximumSize(30, 30);
    statusBar()->addPermanentWidget(m_pZoomInPB);
    connect(m_pZoomInPB, &QPushButton::clicked, this, &UMLApp::slotZoomIn);
}

/**
 * Creates the centerwidget of the KMainWindow instance and
 * sets it as the view.
 */
void UMLApp::initView()
{
    setCaption(m_doc->url().fileName(), false);
    m_view = 0;
    m_toolsbar = new WorkToolBar(this);
    m_toolsbar->setWindowTitle(i18n("Diagram Toolbar"));
    addToolBar(Qt::TopToolBarArea, m_toolsbar);

//     m_mainDock = new QDockWidget(this);
//     addDockWidget (Qt::RightDockWidgetArea, m_mainDock);
    m_newSessionButton = 0;
    m_diagramMenu = 0;

    // Prepare Stacked Diagram Representation
    m_viewStack = new QStackedWidget(this);

    // Prepare Tabbed Diagram Representation
    m_tabWidget = new QTabWidget(this);
    m_tabWidget->setMovable(true);
    connect(m_tabWidget, &QTabWidget::tabCloseRequested, this, &UMLApp::slotCloseDiagram);
    connect(m_tabWidget, &QTabWidget::currentChanged, this, &UMLApp::slotTabChanged);
    connect(m_tabWidget, &QTabWidget::customContextMenuRequested, this, &UMLApp::slotDiagramPopupMenu);
    m_tabWidget->setTabsClosable(true);

    m_newSessionButton = new QToolButton(m_tabWidget);
    m_newSessionButton->setIcon(Icon_Utils::SmallIcon(Icon_Utils::it_Tab_New));
    m_newSessionButton->adjustSize();
    m_newSessionButton->setAutoRaise(true);
    m_newSessionButton->setPopupMode(QToolButton::InstantPopup);
    m_newSessionButton->setMenu(newDiagram->menu());

    m_tabWidget->setCornerWidget(m_newSessionButton, Qt::TopLeftCorner);
    m_newSessionButton->installEventFilter(this);

    m_layout = new QVBoxLayout;
    m_layout->setMargin(0);
    if (Settings::optionState().generalState.tabdiagrams) {
        // Tabbed Diagram Representation
        m_layout->addWidget(m_tabWidget);
        m_viewStack->hide();
    }
    else {
        // Stacked Diagram Representation
        m_layout->addWidget(m_viewStack);
        m_tabWidget->hide();
    }

    QWidget *widget = new QWidget;
    widget->setLayout(m_layout);
    setCentralWidget(widget);

    // create the tree viewer
    m_listDock = new QDockWidget(i18n("&Tree View"), this);
    m_listDock->setObjectName(QLatin1String("TreeViewDock"));
    addDockWidget(Qt::LeftDockWidgetArea, m_listDock);
    m_listView = new UMLListView(m_listDock);
    //m_listView->setSorting(-1);
    m_listView->setDocument(m_doc);
    m_listView->init();
    m_listDock->setWidget(m_listView);
    connect(m_listDock, &QDockWidget::visibilityChanged, viewShowTree, &QAction::setChecked);

<<<<<<< HEAD
    m_debugDock = new QDockWidget(i18n("&Debug"), this);
    m_debugDock->setObjectName(QLatin1String("DebugDock"));
    addDockWidget(Qt::LeftDockWidgetArea, m_debugDock);
    m_debugDock->setWidget(Tracer::instance());
    connect(m_debugDock, &QDockWidget::visibilityChanged, viewShowLog, &QAction::setChecked);

=======
>>>>>>> 95db74ff
    // create the documentation viewer
    m_documentationDock = new QDockWidget(i18n("Doc&umentation"), this);
    m_documentationDock->setObjectName(QLatin1String("DocumentationDock"));
    addDockWidget(Qt::LeftDockWidgetArea, m_documentationDock);
    m_docWindow = new DocWindow(m_doc, m_documentationDock);
    m_docWindow->setObjectName(QLatin1String("DOCWINDOW"));
    m_documentationDock->setWidget(m_docWindow);
    connect(m_documentationDock, &QDockWidget::visibilityChanged, viewShowDoc, &QAction::setChecked);

    m_doc->setupSignals(); // make sure gets signal from list view

    // create the command history viewer
    m_cmdHistoryDock = new QDockWidget(i18n("Co&mmand history"), this);
    m_cmdHistoryDock->setObjectName(QLatin1String("CmdHistoryDock"));
    addDockWidget(Qt::LeftDockWidgetArea, m_cmdHistoryDock);
    m_pQUndoView = new QUndoView(m_cmdHistoryDock);
    m_pQUndoView->setCleanIcon(Icon_Utils::SmallIcon(Icon_Utils::it_UndoView));
    m_pQUndoView->setStack(m_pUndoStack);
    m_cmdHistoryDock->setWidget(m_pQUndoView);
    connect(m_cmdHistoryDock, &QDockWidget::visibilityChanged, viewShowCmdHistory, &QAction::setChecked);

    m_d->createDiagramsWindow();
#ifdef ENABLE_UML_OBJECTS_WINDOW
    m_d->createObjectsWindow();
#endif
    m_d->createStereotypesWindow();
    m_d->createWelcomeWindow();

    m_debugDock = new QDockWidget(i18n("&Debug"), this);
    m_debugDock->setObjectName(QLatin1String("DebugDock"));
    addDockWidget(Qt::LeftDockWidgetArea, m_debugDock);
    m_debugDock->setWidget(Tracer::instance());
    connect(m_debugDock, SIGNAL(visibilityChanged(bool)), viewShowLog, SLOT(setChecked(bool)));

    // create the log viewer
    m_logDock = new QDockWidget(i18n("&Log"), this);
    m_logDock->setObjectName(QLatin1String("LogDock"));
    addDockWidget(Qt::LeftDockWidgetArea, m_logDock);
    m_logDock->setWidget(m_d->logWindow);
    connect(m_logDock, &QDockWidget::visibilityChanged, viewShowLog, &QAction::setChecked);

    // create the property viewer
    //m_propertyDock = new QDockWidget(i18n("&Properties"), this);
    //m_propertyDock->setObjectName(QLatin1String("PropertyDock"));
    //addDockWidget(Qt::LeftDockWidgetArea, m_propertyDock);  //:TODO:

    // create the bird's eye view
    m_birdViewDock = new BirdViewDockWidget(i18n("&Bird's eye view"), this);
    m_birdViewDock->setObjectName(QLatin1String("BirdViewDock"));
    addDockWidget(Qt::RightDockWidgetArea, m_birdViewDock);
    connect(m_birdViewDock, &BirdViewDockWidget::visibilityChanged, viewShowBirdView, &QAction::setChecked);

    tabifyDockWidget(m_documentationDock, m_cmdHistoryDock);
    tabifyDockWidget(m_cmdHistoryDock, m_logDock);
    //tabifyDockWidget(m_cmdHistoryDock, m_propertyDock);  //:TODO:
    tabifyDockWidget(m_logDock, m_debugDock);
    tabifyDockWidget(m_listDock, m_d->stereotypesWindow);
    tabifyDockWidget(m_d->stereotypesWindow, m_d->diagramsWindow);
#ifdef ENABLE_UML_OBJECTS_WINDOW
    tabifyDockWidget(m_d->diagramsWindow, m_d->objectsWindow);
#endif
    tabifyDockWidget(m_d->welcomeWindow, m_birdViewDock);
    m_listDock->raise();
    m_d->welcomeWindow->raise();
}

/**
 * Opens a file specified by commandline option.
 */
void UMLApp::openDocumentFile(const QUrl& url)
{
    slotStatusMsg(i18n("Opening file..."));

    m_doc->openDocument(url);
    fileOpenRecent->addUrl(url);
    resetStatusMsg();
    setCaption(m_doc->url().fileName(), false);
    enablePrint(true);
}

/**
 * Returns a pointer to the current document connected to the
 * KMainWindow instance.
 * Used by the View class to access the document object's methods.
 */
UMLDoc *UMLApp::document() const
{
    return m_doc;
}

/**
 * Returns a pointer to the list view.
 *
 * @return  The listview being used.
 */
UMLListView* UMLApp::listView() const
{
    return m_listView;
}

/**
 * Save general Options like all bar positions and status
 * as well as the geometry and the recent file list to
 * the configuration file.
 */
void UMLApp::saveOptions()
{
    // The Toolbar settings will be handled by the respective classes (KToolBar)
    KConfigGroup cg(m_config, "toolbar");
    toolBar(QLatin1String("mainToolBar"))->saveSettings(cg);
    KConfigGroup workBarConfig(m_config, "workbar");
    m_toolsbar->saveSettings(workBarConfig);
    fileOpenRecent->saveEntries(m_config->group("Recent Files"));

    KConfigGroup shortcutConfig(m_config, "Shortcuts");
    actionCollection()->writeSettings(&shortcutConfig, false);

    UmbrelloSettings::setGeometry(size());

    Settings::OptionState& optionState = Settings::optionState();

    UmbrelloSettings::setUndo(optionState.generalState.undo);
    UmbrelloSettings::setTabdiagrams(optionState.generalState.tabdiagrams);
    UmbrelloSettings::setNewcodegen(optionState.generalState.newcodegen);
    UmbrelloSettings::setAngularlines(optionState.generalState.angularlines);
    UmbrelloSettings::setFooterPrinting(optionState.generalState.footerPrinting);
    UmbrelloSettings::setAutoDotPath(optionState.autoLayoutState.autoDotPath);
    UmbrelloSettings::setDotPath(optionState.autoLayoutState.dotPath);
    UmbrelloSettings::setShowExportLayout(optionState.autoLayoutState.showExportLayout);
    UmbrelloSettings::setAutosave(optionState.generalState.autosave);
    UmbrelloSettings::setTime(optionState.generalState.time);
    UmbrelloSettings::setAutosavetime(optionState.generalState.autosavetime);
    UmbrelloSettings::setAutosavesuffix(optionState.generalState.autosavesuffix);
    UmbrelloSettings::setLoadlast(optionState.generalState.loadlast);
    UmbrelloSettings::setUml2(optionState.generalState.uml2);

    UmbrelloSettings::setDiagram(optionState.generalState.diagram);
    UmbrelloSettings::setDefaultLanguage(optionState.generalState.defaultLanguage);

    if(m_doc->url().fileName() == i18n("Untitled")) {
        UmbrelloSettings::setLastFile(QString());
    }
    else {
        UmbrelloSettings::setLastFile(m_doc->url().toDisplayString());
    }

    UmbrelloSettings::setImageMimeType(imageMimeType());

    UmbrelloSettings::setUseFillColor(optionState.uiState.useFillColor);
    UmbrelloSettings::setFillColor(optionState.uiState.fillColor);
    UmbrelloSettings::setLineColor(optionState.uiState.lineColor);
    UmbrelloSettings::setLineWidth(optionState.uiState.lineWidth);
    UmbrelloSettings::setTextColor(optionState.uiState.textColor);
    UmbrelloSettings::setShowDocWindow(m_documentationDock->isVisible());
    UmbrelloSettings::setUiFont(optionState.uiState.font);
    UmbrelloSettings::setBackgroundColor(optionState.uiState.backgroundColor);
    UmbrelloSettings::setGridDotColor(optionState.uiState.gridDotColor);

    UmbrelloSettings::setShowVisibility(optionState.classState.showVisibility);
    UmbrelloSettings::setShowAtts(optionState.classState.showAtts);
    UmbrelloSettings::setShowOps(optionState.classState.showOps);
    UmbrelloSettings::setShowStereoType(optionState.classState.showStereoType);
    UmbrelloSettings::setShowAttSig(optionState.classState.showAttSig);
    UmbrelloSettings::setShowOpSig(optionState.classState.showOpSig);
    UmbrelloSettings::setShowPackage(optionState.classState.showPackage);
    UmbrelloSettings::setShowAttribAssocs(optionState.classState.showAttribAssocs);
    UmbrelloSettings::setShowPublicOnly(optionState.classState.showPublicOnly);
    UmbrelloSettings::setDefaultAttributeScope(optionState.classState.defaultAttributeScope);
    UmbrelloSettings::setDefaultOperationScope(optionState.classState.defaultOperationScope);

    UmbrelloSettings::setHeight(optionState.codeViewerState.height);
    UmbrelloSettings::setWidth(optionState.codeViewerState.width);
    UmbrelloSettings::setCodeViewerFont(optionState.codeViewerState.font);
    UmbrelloSettings::setFontColor(optionState.codeViewerState.fontColor);
    UmbrelloSettings::setPaperColor(optionState.codeViewerState.paperColor);
    UmbrelloSettings::setSelectedColor(optionState.codeViewerState.selectedColor);
    UmbrelloSettings::setEditBlockColor(optionState.codeViewerState.editBlockColor);
    UmbrelloSettings::setNonEditBlockColor(optionState.codeViewerState.nonEditBlockColor);
    UmbrelloSettings::setUmlObjectColor(optionState.codeViewerState.umlObjectColor);
    UmbrelloSettings::setBlocksAreHighlighted(optionState.codeViewerState.blocksAreHighlighted);
    UmbrelloSettings::setShowHiddenBlocks(optionState.codeViewerState.showHiddenBlocks);
    UmbrelloSettings::setHiddenColor(optionState.codeViewerState.hiddenColor);

    // write config for CPP code generation options
    UmbrelloSettings::setAutoGenAccessors(optionState.codeGenerationState.cppCodeGenerationState.autoGenAccessors);

    UmbrelloSettings::setInlineAccessors(optionState.codeGenerationState.cppCodeGenerationState.inlineAccessors);
    UmbrelloSettings::setPublicAccessors(optionState.codeGenerationState.cppCodeGenerationState.publicAccessors);
    UmbrelloSettings::setInlineOps(optionState.codeGenerationState.cppCodeGenerationState.inlineOps);
    UmbrelloSettings::setVirtualDestructors(optionState.codeGenerationState.cppCodeGenerationState.virtualDestructors);
    UmbrelloSettings::setPackageIsNamespace(optionState.codeGenerationState.cppCodeGenerationState.packageIsNamespace);

    UmbrelloSettings::setStringClassName(optionState.codeGenerationState.cppCodeGenerationState.stringClassName);
    UmbrelloSettings::setStringClassNameInclude(optionState.codeGenerationState.cppCodeGenerationState.stringClassNameInclude);
    UmbrelloSettings::setStringIncludeIsGlobal(optionState.codeGenerationState.cppCodeGenerationState.stringIncludeIsGlobal);

    UmbrelloSettings::setVectorClassName(optionState.codeGenerationState.cppCodeGenerationState.vectorClassName);
    UmbrelloSettings::setVectorClassNameInclude(optionState.codeGenerationState.cppCodeGenerationState.vectorClassNameInclude);
    UmbrelloSettings::setVectorIncludeIsGlobal(optionState.codeGenerationState.cppCodeGenerationState.vectorIncludeIsGlobal);
    UmbrelloSettings::setDocToolTag(optionState.codeGenerationState.cppCodeGenerationState.docToolTag);

    // write config for Java code generation options
    UmbrelloSettings::setAutoGenerateAttributeAccessorsJava(optionState.codeGenerationState.javaCodeGenerationState.autoGenerateAttributeAccessors);
    UmbrelloSettings::setAutoGenerateAssocAccessorsJava(optionState.codeGenerationState.javaCodeGenerationState.autoGenerateAssocAccessors);

//     CodeGenerator *codegen = getGenerator();
//     JavaCodeGenerator *javacodegen = dynamic_cast<JavaCodeGenerator*>(codegen);
//     if (javacodegen)
//         UmbrelloSettings::setBuildANTDocumentJava(javacodegen->getCreateANTBuildFile());

    // write config for D code generation options
    UmbrelloSettings::setAutoGenerateAttributeAccessorsD(optionState.codeGenerationState.dCodeGenerationState.autoGenerateAttributeAccessors);
    UmbrelloSettings::setAutoGenerateAssocAccessorsD(optionState.codeGenerationState.dCodeGenerationState.autoGenerateAssocAccessors);

    // write config for Ruby code generation options
    UmbrelloSettings::setAutoGenerateAttributeAccessorsRuby(optionState.codeGenerationState.rubyCodeGenerationState.autoGenerateAttributeAccessors);
    UmbrelloSettings::setAutoGenerateAssocAccessorsRuby(optionState.codeGenerationState.rubyCodeGenerationState.autoGenerateAssocAccessors);

    // now write the basic defaults to config
    m_commoncodegenpolicy->writeConfig();

    UmbrelloSettings::setCreateArtifacts(optionState.codeImportState.createArtifacts);
    UmbrelloSettings::setResolveDependencies(optionState.codeImportState.resolveDependencies);
    UmbrelloSettings::self()->save();
}

/**
 * Read general Options again and initialize all variables
 * like the recent file list.
 */
void UMLApp::readOptions()
{
    // bar status settings
    toolBar(QLatin1String("mainToolBar"))->applySettings(m_config->group("toolbar"));
    // do config for work toolbar
    m_toolsbar->applySettings(m_config->group("workbar"));
    fileOpenRecent->loadEntries(m_config->group("Recent Files"));
    setImageMimeType(UmbrelloSettings::imageMimeType());
    QSize size = UmbrelloSettings::geometry();
    if (size.width() == -1 && size.height() == -1)
        size = QApplication::desktop()->screenGeometry().size();
    resize(size);
    enableUndo(Settings::optionState().generalState.undo);

    KConfigGroup shortCutConfig(m_config, "Shortcuts");
    actionCollection()->readSettings(&shortCutConfig);
    m_toolsbar->setupActions();
}

/**
 * Saves the window properties for each open window
 * during session end to the session config file,
 * including saving the currently opened file by a
 * temporary filename provided by KApplication.
 * @see KMainWindow#saveProperties
 */
void UMLApp::saveProperties(KConfigGroup & cfg)
{
    if (m_doc->url().fileName() == i18n("Untitled") || m_doc->isModified()) {
        QUrl url = m_doc->url();
        cfg.writePathEntry("filename", url.toString());
        cfg.writeEntry("modified", m_doc->isModified());
        DEBUG(DBG_SRC) << "Save properties - filenam: " << url << " | modified: " << m_doc->isModified();

        // saving to tempfile necessary
        QTemporaryFile tmpfile(url.toString());
        if (tmpfile.open()) {
            QUrl dest(QUrl::fromLocalFile(tmpfile.fileName()));
            m_doc->saveDocument(dest);
        }
    }
}

/**
 * Reads the session config file and restores the
 * application's state including the last opened files and
 * documents by reading the temporary files saved by
 * saveProperties()
 * @see KMainWindow#readProperties
 */
void UMLApp::readProperties(const KConfigGroup & cfg)     //:TODO: applyMainWindowSettings(const KConfigGroup& config, bool force = false)
{
    QString filename = cfg.readPathEntry("filename", QString());
    QUrl url(filename);
    bool modified = cfg.readEntry("modified", false);
    DEBUG(DBG_SRC) << "Read properties - filename: " << url << " | modified: " << modified;
    if (modified) {
        QTemporaryFile tmpfile(filename);
        if (tmpfile.open()) {
            QUrl _url(QUrl::fromLocalFile(tmpfile.fileName()));
            m_doc->openDocument(_url);
            m_doc->setModified();
            enablePrint(true);
            setCaption(_url.fileName() + QStringLiteral(" [*]"), true);
        } else {
            enablePrint(false);
        }
    } else {
        if (!filename.isEmpty()) {
            m_doc->openDocument(url);
            enablePrint(true);
            setCaption(url.fileName(), false);
        } else {
            enablePrint(false);
        }
    }
}

/**
 * queryClose is called by KMainWindow on each closeEvent of a
 * window. Counter to the default implementation (which only
 * returns true), this calls saveModified() on the document object
 * to ask if the document shall be saved if Modified; on cancel
 * the closeEvent is rejected.
 * @see KMainWindow#queryClose
 * @see KMainWindow#closeEvent
 *
 * @return  True if window may be closed.
 */
bool UMLApp::queryClose()
{
    if (m_doc->saveModified()) {
        saveOptions();
        m_doc->closeDocument();
        return true;
    }
    return false;
}

/**
 * Clears the document in the actual view to reuse it as the new
 * document.
 */
void UMLApp::slotFileNew()
{
    slotStatusMsg(i18n("Creating new document..."));
    if (m_doc->saveModified()) {
        setDiagramMenuItemsState(false);
        m_doc->newDocument();
        setCaption(m_doc->url().fileName(), false);
        fileOpenRecent->setCurrentItem(-1);
        setModified(false);
        enablePrint(false);
    }
    slotUpdateViews();
    resetStatusMsg();
}

/**
 * Open a file and load it into the document.
 */
void UMLApp::slotFileOpen()
{
    slotStatusMsg(i18n("Opening file..."));
    m_loading = true;

    if (!m_doc->saveModified()) {
        // here saving wasn't successful
    } 
    else {
        QUrl url = QFileDialog::getOpenFileUrl(this, i18n("Open File"), QUrl(),
            i18n("*.xmi *.xmi.tgz *.xmi.tar.bz2 *.mdl *.zargo|All Supported Files (*.xmi, *.xmi.tgz, *.xmi.tar.bz2, *.mdl, *.zargo)\n"
                 "*.xmi|Uncompressed XMI Files (*.xmi)\n"
                 "*.xmi.tgz|Gzip Compressed XMI Files (*.xmi.tgz)\n"
                 "*.xmi.tar.bz2|Bzip2 Compressed XMI Files (*.xmi.tar.bz2)\n"
                 "*.mdl|Rose model files (*.mdl)\n"
                 "*.zargo|Compressed argo Files(*.zargo)\n"
                 ));
        if (!url.isEmpty()) {
            m_listView->setSortingEnabled(false);
            if (m_doc->openDocument(url)) {
                fileOpenRecent->addUrl(url);
            }
            enablePrint(true);
            setCaption(m_doc->url().fileName(), false);
            m_listView->setSortingEnabled(true);
        }
    }
    slotUpdateViews();
    m_loading = false;
    resetStatusMsg();
}

/**
 * Opens a file from the recent files menu.
 */
void UMLApp::slotFileOpenRecent(const QUrl &url)
{
    slotStatusMsg(i18n("Opening file..."));
    m_loading = true;
    QUrl oldUrl = m_doc->url();
    if (!m_doc->saveModified()) {
        // here saving wasn't successful
    }
    else {
        if (!m_doc->openDocument(url)) {
            fileOpenRecent->removeUrl(url);
            fileOpenRecent->setCurrentItem(-1);
        } 
        else {
            fileOpenRecent->addUrl(url);
        }
        enablePrint(true);
        setCaption(m_doc->url().fileName(), false);
    }

    m_loading = false;
    slotUpdateViews();
    resetStatusMsg();
}

/**
 * Save a document.
 */
void UMLApp::slotFileSave()
{
    slotStatusMsg(i18n("Saving file..."));
    if (m_doc->url().fileName() == i18n("Untitled")) {
        slotFileSaveAs();
    }
    else {
        m_doc->saveDocument(m_doc->url());
    }
    if (m_pUndoStack)
        m_pUndoStack->setClean();
    resetStatusMsg();
}

/**
 * Save a document by a new filename.
 */
bool UMLApp::slotFileSaveAs()
{
    slotStatusMsg(i18n("Saving file with a new filename..."));
    bool cont = true;
    QUrl url;
    QString ext;
    while (cont) {
        url = QFileDialog::getSaveFileUrl(this, i18n("Save As"), QUrl(),
                                          i18n("*.xmi | XMI File (*.xmi);;"
                                               "*.xmi.tgz | Gzip Compressed XMI File (*.xmi.tgz);;"
                                               "*.xmi.tar.bz2 | Bzip2 Compressed XMI File (*.xmi.tar.bz2);;"
                                               "* | All Files (*)"));
        if (url.isEmpty()) {
            cont = false;
        }
        else {
            // now check that we have a file extension; standard will be plain xmi
            //QString file = url.path(KUrl::RemoveTrailingSlash);
            //QFileInfo info(file);
            //ext = info.completeSuffix();
            //if (ext != "xmi" && ext != "xmi.tgz" && ext != "xmi.tar.bz2")
            //{
            //    url.setFileName(url.fileName() + ".xmi");
            //    ext = "xmi";
            //}
            if (url.isLocalFile()) {
                QString file = url.toLocalFile();
                if (QFile::exists(file)) {
                    int want_save = KMessageBox::warningContinueCancel(this, i18n("The file %1 exists.\nDo you wish to overwrite it?", url.toLocalFile()), 
                                                                       i18n("Warning"), KGuiItem(i18n("Overwrite")));
                    if (want_save == KMessageBox::Continue) {
                        cont = false;
                    }
                }
                else {
                    cont = false;
                }
            } else {
                cont = false;
            }
        }
    }
    if (!url.isEmpty()) {
        bool b = m_doc->saveDocument(url);
        if (b) {
            fileOpenRecent->addUrl(url);
            setCaption(url.fileName(), m_doc->isModified());
            resetStatusMsg();
        }
        return b;
    } 
    else {
        resetStatusMsg();
        return false;
    }
}

/**
 * Asks for saving if the file is modified, then closes the current
 * file and window.
 */
void UMLApp::slotFileClose()
{
    slotStatusMsg(i18n("Closing file..."));
    slotFileNew();
}

/**
 * find text
 */
void UMLApp::slotFind()
{
    if (!m_d->findDialog.exec()) {
        UMLApp::app()->document()->writeToStatusBar(i18n("No search term entered"));
        return;
    }

    int count = m_d->findResults.collect(m_d->findDialog.filter(), m_d->findDialog.category(), m_d->findDialog.text());

    UMLApp::app()->document()->writeToStatusBar(i18n("'%1': %2 found", m_d->findDialog.text(), count));
    slotFindNext();
}

/**
 * Slot for showing next find result
 */
void UMLApp::slotFindNext()
{
    if (!m_d->findResults.displayNext())
        m_d->findResults.displayNext();
}

/**
 * Slot for showing previous find result
 */
void UMLApp::slotFindPrevious()
{
    if (!m_d->findResults.displayPrevious())
        m_d->findResults.displayPrevious();
}

/**
 * Slot for showing a print settings dialog.
 */
bool UMLApp::slotPrintSettings()
{
    if (m_printSettings) {
        delete m_printSettings;
    }
    m_printSettings = new DiagramPrintPage(0, m_doc);
    QDialog* dlg = new QDialog();
    QVBoxLayout *layout = new QVBoxLayout();
    layout->addWidget(m_printSettings);

    QDialogButtonBox *buttonBox = new QDialogButtonBox(QDialogButtonBox::Ok |
                                                       QDialogButtonBox::Cancel);
    connect(buttonBox, &QDialogButtonBox::accepted, dlg, &QDialog::accept);
    connect(buttonBox, &QDialogButtonBox::rejected, dlg, &QDialog::rejected);
    layout->addWidget(buttonBox);

    dlg->setLayout(layout);
    bool result = dlg->exec() == QDialog::Accepted;
    // keep settings
    layout->removeWidget(m_printSettings);
    m_printSettings->setParent(0);

    delete dlg;
    return result;
}

/**
 * Print preview
 */
void UMLApp::slotPrintPreview()
{
    slotStatusMsg(i18n("Print Preview..."));

    if (!slotPrintSettings())
        return;

    QPrintPreviewDialog *preview = new QPrintPreviewDialog(m_printer, this);
    connect(preview, &QPrintPreviewDialog::paintRequested, this, &UMLApp::slotPrintPreviewPaintRequested);
    preview->exec();
    delete preview;
    delete m_printSettings;
    m_printSettings = 0;
    resetStatusMsg();
}

/**
 * Print preview painting slot
 */
void UMLApp::slotPrintPreviewPaintRequested(QPrinter *printer)
{
    m_doc->print(printer, m_printSettings);
}

/**
 * Print the current file.
 */
void UMLApp::slotFilePrint()
{
    slotStatusMsg(i18n("Printing..."));

    if (!slotPrintSettings())
        return;

    QPointer<QPrintDialog> printDialog = new QPrintDialog(m_printer, this);
    printDialog->setWindowTitle(i18n("Print %1", m_doc->url().toDisplayString()));
    if (printDialog->exec()) {
        m_doc->print(m_printer, m_printSettings);
    }
    delete m_printSettings;
    m_printSettings = 0;
    delete printDialog;
    resetStatusMsg();
}

/**
 * Closes all open windows by calling close() on each
 * memberList item until the list is empty, then quits the
 * application.  If queryClose() returns false because the
 * user canceled the saveModified() dialog, the closing
 * aborts.
 */
void UMLApp::slotFileQuit()
{
    slotStatusMsg(i18n("Exiting..."));
    if (m_doc->saveModified()) {
        saveOptions();
        qApp->quit();
    }
    resetStatusMsg();
}

/**
 * Exports the current model to docbook in a subdir of the
 * current model directory named from the model name.
 * @todo Let the user chose the destination directory and
 * name, using network transparency.
 */
void UMLApp::slotFileExportDocbook()
{
    QString path = QFileDialog::getExistingDirectory();
    if (path.isEmpty()) {
        return;
    }
    DocbookGenerator* docbookGenerator = new DocbookGenerator;
    docbookGenerator->generateDocbookForProjectInto(QUrl::fromLocalFile(path));
    connect(docbookGenerator, &DocbookGenerator::finished, docbookGenerator, &DocbookGenerator::deleteLater);
}

/**
 * Exports the current model to XHTML in a subdir of the
 * current model directory named from the model name.
 * @todo Let the user chose the destination directory and
 * name, using network transparency.
 */
void UMLApp::slotFileExportXhtml()
{
    QString path = QFileDialog::getExistingDirectory();
    if (path.isEmpty()) {
        return;
    }

    if (!m_xhtmlGenerator) {
        m_xhtmlGenerator = new XhtmlGenerator;
    }
    m_xhtmlGenerator->generateXhtmlForProjectInto(QUrl::fromLocalFile(path));
    connect(m_xhtmlGenerator, &XhtmlGenerator::finished, this, &UMLApp::slotXhtmlDocGenerationFinished);
}

/**
 * Reverts the document back to the state it was prior to the
 * last action performed by the user.
 */
void UMLApp::slotEditUndo()
{
    undo();
    resetStatusMsg();
}

/**
 * Reverts the document back to the state it was prior to the
 * last undo.
 */
void UMLApp::slotEditRedo()
{
    redo();
    resetStatusMsg();
}

/**
 * Put the marked text/object into the clipboard and remove
 * it from the document.
 */
void UMLApp::slotEditCut()
{
    slotStatusMsg(i18n("Cutting selection..."));
    //FIXME bug 59774 this fromview isn't very reliable.
    //when cutting diagrams it is set to true even though it shouldn't be
    bool fromview = (currentView() && currentView()->umlScene()->selectedCount());

    // If not cutting diagram widgets, we did cut on a listview item
    if (!fromview) {
        m_listView->setStartedCut(true);
    }

    if (editCutCopy(fromview)) {
        emit sigCutSuccessful();
        slotDeleteSelected();
        m_doc->setModified(true);
    }
    resetStatusMsg();
}

/**
 * Put the marked text/object into the clipboard.
 */
void UMLApp::slotEditCopy()
{
    slotStatusMsg(i18n("Copying selection to clipboard..."));
    bool  fromview = (currentView() && currentView()->umlScene()->selectedCount());
    editCutCopy(fromview);
    resetStatusMsg();
    m_doc->setModified(true);
}

/**
 * Paste the clipboard into the document.
 */
void UMLApp::slotEditPaste()
{
    slotStatusMsg(i18n("Inserting clipboard contents..."));
    const QMimeData* data = QApplication::clipboard()->mimeData();
    UMLClipboard clipboard;
    setCursor(Qt::WaitCursor);
    if (!clipboard.paste(data)) {
        KMessageBox::sorry(this, i18n("Umbrello could not paste the clipboard contents.  "
                                       "The objects in the clipboard may be of the wrong "
                                       "type to be pasted here."), i18n("Paste Error"));
    }
    resetStatusMsg();
    setCursor(Qt::ArrowCursor);
    editPaste->setEnabled(false);
    m_doc->setModified(true);
}

/**
 * Changes the statusbar contents for the standard label
 * permanently, used to indicate current actions.
 * @param text   The text that is displayed in the statusbar
 */
void UMLApp::slotStatusMsg(const QString &text)
{
    // change status message permanently
    m_statusBarMessage->setText(text);
}

/**
 * Helper method to reset the status bar message.
 */
void UMLApp::resetStatusMsg()
{
    m_statusBarMessage->setText(i18nc("reset status bar", "Ready."));
}

/**
 * Helper function to create diagram name and the diagram itself.
 * @param type   the type of diagram
 */
void UMLApp::createDiagram(Uml::DiagramType::Enum type)
{
    QString diagramName = m_doc->createDiagramName(type);
    if (!diagramName.isEmpty())
        executeCommand(new Uml::CmdCreateDiagram(m_doc, type, diagramName));
}

/**
 * Create this view.
 */
void UMLApp::slotClassDiagram()
{
    createDiagram(Uml::DiagramType::Class);
}
/*
 * Create this view
*/
void UMLApp::slotObjectDiagram()
{
    createDiagram(Uml::DiagramType::Object);
}

/**
 * Create this view.
 */
void UMLApp::slotSequenceDiagram()
{
    createDiagram(Uml::DiagramType::Sequence);
}

/**
 * Create this view.
 */
void UMLApp::slotCollaborationDiagram()
{
    createDiagram(Uml::DiagramType::Collaboration);
}

/**
 * Create this view.
 */
void UMLApp::slotUseCaseDiagram()
{
    createDiagram(Uml::DiagramType::UseCase);
}

/**
 * Create this view.
 */
void UMLApp::slotStateDiagram()
{
    createDiagram(Uml::DiagramType::State);
}

/**
 * Create this view.
 */
void UMLApp::slotActivityDiagram()
{
    createDiagram(Uml::DiagramType::Activity);
}

/**
 * Create this view.
 */
void UMLApp::slotComponentDiagram()
{
    createDiagram(Uml::DiagramType::Component);
}

/**
 * Create this view.
 */
void UMLApp::slotDeploymentDiagram()
{
    createDiagram(Uml::DiagramType::Deployment);
}

/**
 * Create this view.
 */
void UMLApp::slotEntityRelationshipDiagram()
{
    createDiagram(Uml::DiagramType::EntityRelationship);
}

/**
 * Left Alignment
 */
void UMLApp::slotAlignLeft()
{
    currentView()->umlScene()->alignLeft();
}

/**
 * Right Alignment
 */
void UMLApp::slotAlignRight()
{
    currentView()->umlScene()->alignRight();
}

/**
 * Top Alignment
 */
void UMLApp::slotAlignTop()
{
    currentView()->umlScene()->alignTop();
}

/**
 * Bottom Alignment
 */
void UMLApp::slotAlignBottom()
{
    currentView()->umlScene()->alignBottom();
}

/**
 * Vertical Middle Alignment
 */
void UMLApp::slotAlignVerticalMiddle()
{
    currentView()->umlScene()->alignVerticalMiddle();
}

/**
 * Horizontal Middle Alignment
 */
void UMLApp::slotAlignHorizontalMiddle()
{
    currentView()->umlScene()->alignHorizontalMiddle();
}

/**
 * Vertical Distribute Alignment
 */
void UMLApp::slotAlignVerticalDistribute()
{
    currentView()->umlScene()->alignVerticalDistribute();
}

/**
 * Horizontal Distribute Alignment
 */
void UMLApp::slotAlignHorizontalDistribute()
{
    currentView()->umlScene()->alignHorizontalDistribute();
}

/**
 * Returns the toolbar being used.
 *
 * @return  The toolbar being used.
 */
WorkToolBar* UMLApp::workToolBar() const
{
    return m_toolsbar;
}

/**
 * Returns the doc window used.
 *
 * @return the doc window being used
 */
DocWindow* UMLApp::docWindow() const
{
    return m_docWindow;
}

/**
 * Returns the log window used.
 *
 * @return the log window being used
 */
QListWidget* UMLApp::logWindow() const
{
    return m_d->logWindow;
}

/**
 * Sets whether the program has been modified.
 * This will change how the program saves/exits.
 *
 * @param modified   true - modified.
 */
void UMLApp::setModified(bool modified)
{
    //fileSave->setEnabled(modified);

    //if anything else needs to be done on a mofication, put it here

    // printing should be possible whenever there is something to print
    if (m_loading == false && modified == true && currentView())  {
        enablePrint(true);
    }

    if (m_loading == false)  {
        if (m_doc) {
            DEBUG(DBG_SRC) << "Modified file=" << m_doc->url().fileName();
            setCaption(m_doc->url().fileName(), modified); //add disk icon to taskbar if modified
        }
        else {
            DEBUG(DBG_SRC) << "m_doc is NULL!";
        }
    }
}

/**
 * Set whether to allow printing.
 * It will enable/disable the menu/toolbar options.
 *
 * @param enable    Set whether to allow printing.
 */
void UMLApp::enablePrint(bool enable)
{
    filePrint->setEnabled(enable);
    printPreview->setEnabled(enable);
}

/**
 * Initialize Qt's global clipboard support for the application.
 */
void UMLApp::initClip()
{
    QClipboard* clip = QApplication::clipboard();
    connect(clip, &QClipboard::dataChanged, this, &UMLApp::slotClipDataChanged);

    // Don't poll the X11 clipboard every second. This is a little expensive and resulted
    // in very annoying umbrello slowdowns / hangs. Qt will notify us about clipboard
    // changes anyway (see dataChanged() signal above), albeit only when a Qt application
    // changes the clipboard. Work is in progress to make this work with other toolkits
    // as well. (pfeiffer)
    // m_clipTimer = new QTimer(this, "timer");
    // m_clipTimer->start(1000, false);
    // connect(m_clipTimer, SIGNAL(timeout()), this, SLOT(slotClipDataChanged()));

    m_copyTimer = new QTimer(this);
    m_copyTimer->setSingleShot(false);
    m_copyTimer->start(500);
    connect(m_copyTimer, &QTimer::timeout, this, &UMLApp::slotCopyChanged);
}

/**
 *  Returns whether we can decode the given mimesource
 */
bool UMLApp::canDecode(const QMimeData* mimeData)
{
    QStringList supportedFormats = mimeData->formats();
    foreach(const QString &format, supportedFormats) {
        QByteArray fba = format.toLatin1();
        const char* f = fba.constData();
        if (!qstrnicmp(f,"application/x-uml-clip", 22)) {
            //FIXME need to test for clip1, clip2, clip3, clip4 or clip5
            //(the only valid clip types)
            return true;
        }
    }
    return false;
}

/**
 * Notification of changed clipboard data.
 */
void UMLApp::slotClipDataChanged()
{
    const QMimeData * data = QApplication::clipboard()->mimeData();

    // Pass the MimeSource to the Doc
    editPaste->setEnabled(data && canDecode(data));
}

/**
 * Slot for enabling cut and copy to clipboard.
 */
void UMLApp::slotCopyChanged()
{
    if (m_listView->selectedItemsCount() || (currentView() && currentView()->umlScene()->selectedCount())) {
        editCopy->setEnabled(true);
        editCut->setEnabled(true);
    }
    else {
        editCopy->setEnabled(false);
        editCut->setEnabled(false);
    }
}

/**
 * Shows the global preferences dialog.
 */
void UMLApp::slotPrefs(MultiPageDialogBase::PageType page)
{
       Settings::OptionState& optionState = Settings::optionState();

       m_settingsDialog = new SettingsDialog(this, &optionState);
       m_settingsDialog->setCurrentPage(page);
       connect(m_settingsDialog, &SettingsDialog::applyClicked, this, &UMLApp::slotApplyPrefs);

       if (m_settingsDialog->exec() == QDialog::Accepted && m_settingsDialog->getChangesApplied()) {
           slotApplyPrefs();
       }

       delete m_settingsDialog;
       m_settingsDialog = 0;
}

/**
 * Commits the changes from the global preferences dialog.
 */
void UMLApp::slotApplyPrefs()
{
    if (m_settingsDialog) {
        // we need this to sync both values
        Settings::OptionState& optionState = Settings::optionState();
        enableUndo(optionState.generalState.undo);

        bool stackBrowsing = (m_layout->indexOf(m_tabWidget) != -1);
        bool tabBrowsing = optionState.generalState.tabdiagrams;
        DEBUG(DBG_SRC) << "stackBrowsing=" << stackBrowsing << " / tabBrowsing=" << tabBrowsing;

        if (stackBrowsing != tabBrowsing) {
            // Diagram Representation Modified
            UMLView* currentView;
            UMLViewList views = m_doc->viewIterator();

            if (tabBrowsing) {
                currentView = static_cast<UMLView*>(m_viewStack->currentWidget());
                m_layout->removeWidget(m_viewStack);
                m_viewStack->hide();

                foreach (UMLView *view, views) {
                    UMLScene *scene = view->umlScene();
                    m_viewStack->removeWidget(view);
                    int tabIndex = m_tabWidget->addTab(view, scene->name());
                    m_tabWidget->setTabIcon(tabIndex, QIcon(Icon_Utils::iconSet(scene->type())));
                    m_tabWidget->setTabToolTip(tabIndex, scene->name());
                }
                m_layout->addWidget(m_tabWidget);
                m_tabWidget->show();
            }
            else {  // stackBrowsing
                currentView = static_cast<UMLView*>(m_tabWidget->currentWidget());
                m_layout->removeWidget(m_tabWidget);
                m_tabWidget->hide();

                foreach (UMLView *view, views) {
                    m_tabWidget->removeTab(m_tabWidget->indexOf(view));
                    m_viewStack->addWidget(view);
                }
                m_layout->addWidget(m_viewStack);
                m_viewStack->show();
            }
            setCurrentView(currentView);
        }

        m_doc->settingsChanged(optionState);
        const QString plStr = m_settingsDialog->getCodeGenerationLanguage();
        Uml::ProgrammingLanguage::Enum pl = Uml::ProgrammingLanguage::fromString(plStr);
        setGenerator(pl);
    }
}

/**
 * Returns the paste state.
 *
 * @return  True if Paste is enabled.
 */
bool UMLApp::isPasteState() const
{
    return editPaste->isEnabled();
}

/**
 * Returns the state on Cut/Copy.
 *
 * @return  True if Cut/Copy is enabled.
 */
bool UMLApp::isCutCopyState() const
{
    return editCopy->isEnabled();
}

/**
 * Returns the state of undo support.
 *
 * @return  True if undo is enabled.
 */
bool UMLApp::isUndoEnabled()
{
    return m_undoEnabled;

}

/**
 * Set the state of undo support.
 *
 */
void UMLApp::enableUndo(bool enable)
{
    m_undoEnabled = enable;
    editRedo->setVisible(enable);
    editUndo->setVisible(enable);
    viewShowCmdHistory->setVisible(enable);
    clearUndoStack();
    slotShowCmdHistoryView(enable);
}

/**
 * Returns the undo state. Is used for popupmenu of a view.
 *
 * @return  True if Undo is enabled.
 */
bool UMLApp::isUndoActionEnabled() const
{
    return editUndo->isEnabled();
}

/**
 * Set whether to allow Undo.
 * It will enable/disable the menu/toolbar options.
 *
 * @param enable    Set whether to allow printing.
 */
void UMLApp::enableUndoAction(bool enable)
{
    editUndo->setEnabled(enable);
}

/**
 * Returns the redo state.
 *
 * @return  True if Redo is enabled. Is used for popupmenu of a view.
 */
bool UMLApp::isRedoActionEnabled() const
{
    return editRedo->isEnabled();
}

/**
 * Set whether to allow Redo.
 * It will enable/disable the menu/toolbar options.
 *
 * @param enable    Set whether to allow printing.
 */
void UMLApp::enableRedoAction(bool enable)
{
    editRedo->setEnabled(enable);
}

/**
 * Carries out the cut/copy command with different action performed
 * depending on if from view or list view.
 * Cut/Copy are the same.  It is up to the caller to delete/cut the selection..
 *
 * If the operation is successful, the signal sigCutSuccessful() is emitted.
 *
 * Callers should connect to this signal to know what to do next.
 */
bool UMLApp::editCutCopy(bool bFromView)
{
    UMLClipboard clipboard;
    QMimeData * clipdata = 0;

    // If not from-view, list items are copied. This flag is
    // used in UMLDragData to determine whether to assign new IDs
    if (!bFromView) {
        listView()->setStartedCopy(true);
    }

    if ((clipdata = clipboard.copy(bFromView)) != 0) {
        QClipboard* clip = QApplication::clipboard();
        clip->setMimeData(clipdata);//the global clipboard takes ownership of the clipdata memory
        connect(clip, &QClipboard::dataChanged, this, &UMLApp::slotClipDataChanged);
        return true;
    }
    return false;
}

/**
 * Reads from the config file the options state.
 * Not in @ref readOptions as it needs to be read earlier than some
 * of the other options, before some items are created.
 */
void UMLApp::readOptionState()
{
    Settings::OptionState& optionState = Settings::optionState();

    UmbrelloSettings::self()->load();
    optionState.generalState.undo = UmbrelloSettings::undo();
    optionState.generalState.tabdiagrams = UmbrelloSettings::tabdiagrams();
#ifdef ENABLE_NEW_CODE_GENERATORS
    optionState.generalState.newcodegen = UmbrelloSettings::newcodegen();
#endif
    optionState.generalState.angularlines = UmbrelloSettings::angularlines();
    optionState.generalState.footerPrinting =  UmbrelloSettings::footerPrinting();
    optionState.generalState.uml2 = UmbrelloSettings::uml2();
    optionState.autoLayoutState.autoDotPath =  UmbrelloSettings::autoDotPath();
    optionState.autoLayoutState.dotPath =  UmbrelloSettings::dotPath();
    optionState.autoLayoutState.showExportLayout =  UmbrelloSettings::showExportLayout();
    optionState.generalState.autosave =  UmbrelloSettings::autosave();
    optionState.generalState.time =  UmbrelloSettings::time(); //old autosavetime value kept for compatibility
    optionState.generalState.autosavetime =  UmbrelloSettings::autosavetime();
    //if we don't have a "new" autosavetime value, convert the old one
    if (optionState.generalState.autosavetime == 0) {
        switch (optionState.generalState.time) {
        case 0: optionState.generalState.autosavetime =  5; break;
        case 1: optionState.generalState.autosavetime = 10; break;
        case 2: optionState.generalState.autosavetime = 15; break;
        case 3: optionState.generalState.autosavetime = 20; break;
        case 4: optionState.generalState.autosavetime = 25; break;
        default: optionState.generalState.autosavetime = 5; break;
        }
    }

    optionState.generalState.autosavesuffix =  UmbrelloSettings::autosavesuffix();
    optionState.generalState.loadlast =  UmbrelloSettings::loadlast();
    optionState.generalState.diagram  = UmbrelloSettings::diagram();
    optionState.generalState.defaultLanguage =  UmbrelloSettings::defaultLanguage();

    optionState.uiState.useFillColor =  UmbrelloSettings::useFillColor();
    optionState.uiState.fillColor =  UmbrelloSettings::fillColor();
    optionState.uiState.lineColor =  UmbrelloSettings::lineColor();
    optionState.uiState.lineWidth =  UmbrelloSettings::lineWidth();
    optionState.uiState.textColor = UmbrelloSettings::textColor();
    optionState.uiState.font =  UmbrelloSettings::uiFont();
    optionState.uiState.backgroundColor = UmbrelloSettings::backgroundColor();
    optionState.uiState.gridDotColor = UmbrelloSettings::gridDotColor();

    optionState.classState.showVisibility =  UmbrelloSettings::showVisibility();
    optionState.classState.showAtts =  UmbrelloSettings::showAtts();
    optionState.classState.showOps =  UmbrelloSettings::showOps();
    optionState.classState.showStereoType =  UmbrelloSettings::showStereoType();
    optionState.classState.showAttSig =  UmbrelloSettings::showAttSig();
    optionState.classState.showOpSig =  UmbrelloSettings::showOpSig();
    optionState.classState.showPackage =  UmbrelloSettings::showPackage();
    optionState.classState.showAttribAssocs =  UmbrelloSettings::showAttribAssocs();
    optionState.classState.showPublicOnly =  UmbrelloSettings::showPublicOnly();
    optionState.classState.defaultAttributeScope = UmbrelloSettings::defaultAttributeScope();
    optionState.classState.defaultOperationScope = UmbrelloSettings::defaultOperationScope();

    optionState.codeViewerState.height =  UmbrelloSettings::height();
    optionState.codeViewerState.width =  UmbrelloSettings::width();
    optionState.codeViewerState.font =  UmbrelloSettings::codeViewerFont();
    optionState.codeViewerState.showHiddenBlocks =  UmbrelloSettings::showHiddenBlocks();
    optionState.codeViewerState.blocksAreHighlighted =  UmbrelloSettings::blocksAreHighlighted();
    optionState.codeViewerState.selectedColor =  UmbrelloSettings::selectedColor();
    optionState.codeViewerState.paperColor =  UmbrelloSettings::paperColor();
    optionState.codeViewerState.fontColor =  UmbrelloSettings::fontColor();
    optionState.codeViewerState.editBlockColor =  UmbrelloSettings::editBlockColor();
    optionState.codeViewerState.umlObjectColor =  UmbrelloSettings::umlObjectColor();
    optionState.codeViewerState.nonEditBlockColor =  UmbrelloSettings::nonEditBlockColor();
    optionState.codeViewerState.hiddenColor =  UmbrelloSettings::hiddenColor();

    // CPP code generation options
    optionState.codeGenerationState.cppCodeGenerationState.autoGenAccessors = UmbrelloSettings::autoGenAccessors();

    optionState.codeGenerationState.cppCodeGenerationState.inlineAccessors = UmbrelloSettings::inlineAccessors();
    optionState.codeGenerationState.cppCodeGenerationState.publicAccessors = UmbrelloSettings::publicAccessors();
    optionState.codeGenerationState.cppCodeGenerationState.inlineOps = UmbrelloSettings::inlineOps();
    optionState.codeGenerationState.cppCodeGenerationState.virtualDestructors = UmbrelloSettings::virtualDestructors();
    optionState.codeGenerationState.cppCodeGenerationState.packageIsNamespace = UmbrelloSettings::packageIsNamespace();

    optionState.codeGenerationState.cppCodeGenerationState.stringClassName = UmbrelloSettings::stringClassName();
    optionState.codeGenerationState.cppCodeGenerationState.stringClassNameInclude = UmbrelloSettings::stringClassNameInclude();
    optionState.codeGenerationState.cppCodeGenerationState.stringIncludeIsGlobal = UmbrelloSettings::stringIncludeIsGlobal();

    optionState.codeGenerationState.cppCodeGenerationState.vectorClassName = UmbrelloSettings::vectorClassName();
    optionState.codeGenerationState.cppCodeGenerationState.vectorClassNameInclude = UmbrelloSettings::vectorClassNameInclude();
    optionState.codeGenerationState.cppCodeGenerationState.vectorIncludeIsGlobal = UmbrelloSettings::vectorIncludeIsGlobal();
    optionState.codeGenerationState.cppCodeGenerationState.docToolTag = UmbrelloSettings::docToolTag();

    // Java code generation options
    optionState.codeGenerationState.javaCodeGenerationState.autoGenerateAttributeAccessors = UmbrelloSettings::autoGenerateAttributeAccessorsJava();
    optionState.codeGenerationState.javaCodeGenerationState.autoGenerateAssocAccessors = UmbrelloSettings::autoGenerateAssocAccessorsJava();

    // D code generation options
    optionState.codeGenerationState.dCodeGenerationState.autoGenerateAttributeAccessors = UmbrelloSettings::autoGenerateAttributeAccessorsD();
    optionState.codeGenerationState.dCodeGenerationState.autoGenerateAssocAccessors = UmbrelloSettings::autoGenerateAssocAccessorsD();

    // Ruby code generation options
    optionState.codeGenerationState.rubyCodeGenerationState.autoGenerateAttributeAccessors = UmbrelloSettings::autoGenerateAttributeAccessorsRuby();
    optionState.codeGenerationState.rubyCodeGenerationState.autoGenerateAssocAccessors = UmbrelloSettings::autoGenerateAssocAccessorsRuby();

    // code importer options
    optionState.codeImportState.createArtifacts = UmbrelloSettings::createArtifacts();
    optionState.codeImportState.resolveDependencies = UmbrelloSettings::resolveDependencies();

    // general config options will be read when created
}

/**
 * Call the code viewing assistant on a given UMLClassifier.
 *
 * @param classifier  Pointer to the classifier to view.
 */
void UMLApp::viewCodeDocument(UMLClassifier* classifier)
{
    CodeGenerator * currentGen = generator();
    if (currentGen && classifier) {
        AdvancedCodeGenerator *generator = dynamic_cast<AdvancedCodeGenerator*>(currentGen);
        if (generator) {
            CodeDocument *cdoc = generator->findCodeDocumentByClassifier(classifier);

            if (cdoc) {
                Settings::OptionState& optionState = Settings::optionState();
                CodeViewerDialog * dialog = generator->getCodeViewerDialog(this, cdoc, optionState.codeViewerState);
                dialog->exec();
                optionState.codeViewerState = dialog->state();
                delete dialog;
                dialog = 0;
            } else {
                // shouldn't happen..
                KMessageBox::sorry(0, i18n("Cannot view code until you generate some first."), i18n("Cannot View Code"));
            }
        } else {
            KMessageBox::sorry(0, i18n("Cannot view code from simple code writer."), i18n("Cannot View Code"));
        }
    } else {
        uWarning() << "No CodeGenerator or UMLClassifier given!";
    }
}

/**
 * Call the refactoring assistant on a classifier.
 *
 * @param classifier  Pointer to the classifier to refactor.
 */
void UMLApp::refactor(UMLClassifier* classifier)
{
    if (!m_refactoringAssist) {
        m_refactoringAssist = new RefactoringAssistant(m_doc, 0, 0,
                                                       QLatin1String("refactoring_assistant"));
    }
    m_refactoringAssist->refactor(classifier);
    m_refactoringAssist->show();
}

/**
 * Returns the default code generation policy.
 */
CodeGenerationPolicy *UMLApp::commonPolicy() const
{
    return m_commoncodegenpolicy;
}

/**
 * Sets the CodeGenPolicyExt object.
 */
void UMLApp::setPolicyExt(CodeGenPolicyExt *policy)
{
    m_policyext = policy;
}

/**
 * Returns the CodeGenPolicyExt object.
 */
CodeGenPolicyExt *UMLApp::policyExt() const
{
    return m_policyext;
}

/**
 * Auxiliary function for UMLDoc::loadExtensionsFromXMI():
 * Return the code generator of the given language if it already
 * exists; if it does not yet exist then create it and return
 * the newly created generator. It is the caller's responsibility
 * to load XMI into the newly created generator.
 */
CodeGenerator *UMLApp::setGenerator(Uml::ProgrammingLanguage::Enum pl)
{
    if (pl == Uml::ProgrammingLanguage::Reserved) {
        if (m_codegen) {
            delete m_codegen;
            m_codegen = 0;
        }
        return 0;
    }
    if (m_codegen) {
        // Do not return a possible preexisting code generator:
        //    if (m_codegen->language() == pl) return m_codegen;
        // Some languages depend on a new generator instance being created
        // for each run.
        delete m_codegen;  // ATTENTION! remove all refs to it or its policy first
        m_codegen = 0;
    }
    m_activeLanguage = pl;
    m_codegen = CodeGenFactory::createObject(pl);
    updateLangSelectMenu(pl);

    slotAddDefaultDatatypes();
    m_codegen->createDefaultStereotypes();

    if (m_policyext) {
        m_policyext->setDefaults(false); // picks up language specific stuff
    }
    return m_codegen;
}

/**
 * Gets the appropriate CodeGenerator.
 *
 * @return  Pointer to the CodeGenerator.
 */
CodeGenerator* UMLApp::generator() const
{
    return m_codegen;
}

/**
 * Determines if SimpleCodeGenerator is active.
 *
 * @return  true if SimpleCodeGenerator is active.
 */
bool UMLApp::isSimpleCodeGeneratorActive()
{
    if (m_codegen && dynamic_cast<SimpleCodeGenerator*>(m_codegen)) {
        return true;
    }
    else {
        return false;
    }
}

/**
 * Generate code for all classes.
 */
void UMLApp::slotGenerateAllCode()
{
    if (m_codegen) {
        m_codegen->writeCodeToFile();
    }
}

/**
 * Runs the code generation wizard.
 */
void UMLApp::slotExecGenerationWizard()
{
    QPointer<CodeGenerationWizard> wizard = new CodeGenerationWizard(0 /*classList*/);
    wizard->exec();
    delete wizard;
}

/**
 * Slots for connection to the QActions of the m_langSelect menu.
 */
void UMLApp::setLang_actionscript()
{
    setActiveLanguage(Uml::ProgrammingLanguage::ActionScript);
}

void UMLApp::setLang_ada()
{
    setActiveLanguage(Uml::ProgrammingLanguage::Ada);
}

void UMLApp::setLang_cpp()
{
    setActiveLanguage(Uml::ProgrammingLanguage::Cpp);
}

void UMLApp::setLang_csharp()
{
    setActiveLanguage(Uml::ProgrammingLanguage::CSharp);
}

void UMLApp::setLang_d()
{
    setActiveLanguage(Uml::ProgrammingLanguage::D);
}

void UMLApp::setLang_idl()
{
    setActiveLanguage(Uml::ProgrammingLanguage::IDL);
}

void UMLApp::setLang_java()
{
    setActiveLanguage(Uml::ProgrammingLanguage::Java);
}

void UMLApp::setLang_javascript()
{
    setActiveLanguage(Uml::ProgrammingLanguage::JavaScript);
}

void UMLApp::setLang_mysql()
{
    setActiveLanguage(Uml::ProgrammingLanguage::MySQL);
}

void UMLApp::setLang_pascal()
{
    setActiveLanguage(Uml::ProgrammingLanguage::Pascal);
}

void UMLApp::setLang_perl()
{
    setActiveLanguage(Uml::ProgrammingLanguage::Perl);
}

void UMLApp::setLang_php()
{
    setActiveLanguage(Uml::ProgrammingLanguage::PHP);
}

void UMLApp::setLang_php5()
{
    setActiveLanguage(Uml::ProgrammingLanguage::PHP5);
}

void UMLApp::setLang_postgresql()
{
    setActiveLanguage(Uml::ProgrammingLanguage::PostgreSQL);
}

void UMLApp::setLang_python()
{
    setActiveLanguage(Uml::ProgrammingLanguage::Python);
}

void UMLApp::setLang_ruby()
{
    setActiveLanguage(Uml::ProgrammingLanguage::Ruby);
}

void UMLApp::setLang_sql()
{
    setActiveLanguage(Uml::ProgrammingLanguage::SQL);
}

void UMLApp::setLang_tcl()
{
    setActiveLanguage(Uml::ProgrammingLanguage::Tcl);
}

void UMLApp::setLang_vala()
{
    setActiveLanguage(Uml::ProgrammingLanguage::Vala);
}

void UMLApp::setLang_xmlschema()
{
    setActiveLanguage(Uml::ProgrammingLanguage::XMLSchema);
}

/**
 * Called when right clicking on tab widget.
 * @param point  the point where the right mouse button was clicked
 */
void UMLApp::slotDiagramPopupMenu(const QPoint& point)
{
    QTabBar* tabBar = m_tabWidget->tabBar();
    int index = tabBar->tabAt(point);
    UMLView* view = (UMLView*)m_tabWidget->widget(index);
    QPoint globalPoint = m_tabWidget->mapToGlobal(point);
    m_doc->slotDiagramPopupMenu(view, globalPoint);
}

/**
 * Set the language for which code will be generated.
 *
 * @param pl    The name of the language to set
 */
void UMLApp::setActiveLanguage(Uml::ProgrammingLanguage::Enum pl)
{
    //updateLangSelectMenu(pl);  //:TODO:checkit - is already called in setGenerator
    setGenerator(pl);
}

/**
 * Get the language for import and code generation.
 */
Uml::ProgrammingLanguage::Enum UMLApp::activeLanguage() const
{
    return m_activeLanguage;
}

/**
 * Return true if the active language is case sensitive.
 */
bool UMLApp::activeLanguageIsCaseSensitive()
{
    return (m_activeLanguage != Uml::ProgrammingLanguage::Pascal &&
            m_activeLanguage != Uml::ProgrammingLanguage::Ada &&
            m_activeLanguage != Uml::ProgrammingLanguage::SQL &&
            m_activeLanguage != Uml::ProgrammingLanguage::MySQL &&
            m_activeLanguage != Uml::ProgrammingLanguage::PostgreSQL);
}

/**
 * Return the target language depedent scope separator.
 */
QString UMLApp::activeLanguageScopeSeparator()
{
    Uml::ProgrammingLanguage::Enum pl = activeLanguage();
    if (pl == Uml::ProgrammingLanguage::Ada ||
        pl == Uml::ProgrammingLanguage::CSharp ||
        pl == Uml::ProgrammingLanguage::Pascal ||
        pl == Uml::ProgrammingLanguage::Java ||
        pl == Uml::ProgrammingLanguage::JavaScript ||
        pl == Uml::ProgrammingLanguage::Vala ||
        pl == Uml::ProgrammingLanguage::Python)  // CHECK: more?
        return QLatin1String(".");
    return QLatin1String("::");
}

void UMLApp::slotShowTreeView(bool state)
{
    m_listDock->setVisible(state);
    viewShowTree->setChecked(state);
}

void UMLApp::slotShowDebugView(bool state)
{
    m_debugDock->setVisible(state);
    viewShowDebug->setChecked(state);
}

void UMLApp::slotShowDocumentationView(bool state)
{
    m_documentationDock->setVisible(state);
    viewShowDoc->setChecked(state);
}

void UMLApp::slotShowCmdHistoryView(bool state)
{
    m_cmdHistoryDock->setVisible(state);
    viewShowCmdHistory->setChecked(state);
}

void UMLApp::slotShowLogView(bool state)
{
    m_logDock->setVisible(state);
    viewShowLog->setChecked(state);
}

void UMLApp::slotShowBirdView(bool state)
{
    m_birdViewDock->setVisible(state);
    viewShowBirdView->setChecked(state);
}

/**
 * Menu selection for clear current view.
 */
void UMLApp::slotCurrentViewClearDiagram()
{
    currentView()->umlScene()->clearDiagram();
}

/**
 * Menu selection for current view snap to grid property.
 */
void UMLApp::slotCurrentViewToggleSnapToGrid()
{
    currentView()->umlScene()->toggleSnapToGrid();
    viewSnapToGrid->setChecked(currentView()->umlScene()->snapToGrid());
}

/**
 * Menu selection for current view show grid property.
 */
void UMLApp::slotCurrentViewToggleShowGrid()
{
    currentView()->umlScene()->toggleShowGrid();
    viewShowGrid->setChecked(currentView()->umlScene()->isSnapGridVisible());
}

/**
 * Menu selection for exporting current view as an image.
 */
void UMLApp::slotCurrentViewExportImage()
{
    currentView()->umlScene()->getImageExporter()->exportView();
}

/**
 * Menu selection for exporting all views as images.
 */
void UMLApp::slotViewsExportImages()
{
    //delete m_printSettings;
    m_printSettings = new DiagramPrintPage(0, m_doc);

    DiagramSelectionDialog dlg(m_printSettings);
    if (dlg.exec() == QDialog::Accepted)
        m_imageExporterAll->exportViews(m_printSettings);
}

/**
 * Menu selection for current view and contained widgets properties.
 */
void UMLApp::slotCurrentProperties()
{
    UMLWidgetList items = currentView()->umlScene()->selectedWidgets();
    if (items.count() == 0)
        currentView()->showPropertiesDialog();
    else if (items.count() == 1)
        items.at(0)->showPropertiesDialog();
}

/**
 * Sets the state of the view properties menu item.
 *
 * @param bState  Boolean, true to enable the view properties item.
 */
void UMLApp::setDiagramMenuItemsState(bool bState)
{
    viewClearDiagram->setEnabled(bState);
    viewSnapToGrid->setEnabled(bState);
    viewShowGrid->setEnabled(bState);
    deleteDiagram->setEnabled(bState);
    viewExportImage->setEnabled(bState);
    viewProperties->setEnabled(bState);
    filePrint->setEnabled(bState);
    if (currentView()) {
        viewSnapToGrid->setChecked(currentView()->umlScene()->snapToGrid());
        viewShowGrid->setChecked(currentView()->umlScene()->isSnapGridVisible());
    }
}

/**
 * Register new views (aka diagram) with the GUI so they show up
 * in the menu.
 */
void UMLApp::slotUpdateViews()
{
    QMenu* menu = findMenu(QLatin1String(QLatin1String("views")));
    if (!menu) {
        uWarning() << "view menu not found";
        return;
    }

    menu = findMenu(QLatin1String(QLatin1String("show_view")));
    if (!menu) {
        uWarning() << "show menu not found";
        return;
    }

    menu->clear();

    UMLViewList views = m_doc->viewIterator();
    foreach (UMLView *view, views) {
        menu->addAction(view->umlScene()->name(), view->umlScene(), SLOT(slotShowView()));
        view->umlScene()->fileLoaded();
    }
}

/**
 * Import the source files that are in fileList.
 */
void UMLApp::importFiles(QStringList* fileList)
{
    if (!fileList->isEmpty()) {
        bool saveState = listView()->parentWidget()->isVisible();
        listView()->parentWidget()->setVisible(false);
        logWindow()->parentWidget()->setVisible(true);
        logWindow()->clear();

        const QString& firstFile = fileList->first();
        ClassImport *classImporter = ClassImport::createImporterByFileExt(firstFile);
        classImporter->importFiles(*fileList);
        delete classImporter;
        m_doc->setLoading(false);
        // Modification is set after the import is made, because the file was modified when adding the classes.
        // Allowing undo of the whole class importing. I think it eats a lot of memory.
        // Setting the modification, but without allowing undo.
        m_doc->setModified(true);
        listView()->parentWidget()->setVisible(saveState);
    }
}

/**
 * Import class menu selection.
 */
void UMLApp::slotImportClass()
{
    QStringList filters = Uml::ProgrammingLanguage::toExtensions(UMLApp::app()->activeLanguage());
    QString f = filters.join(QLatin1String(" ")) + QLatin1String("|") +
                             Uml::ProgrammingLanguage::toExtensionsDescription(UMLApp::app()->activeLanguage());

    QStringList files = QFileDialog::getOpenFileNames(this, i18n("Select file(s) to import:"), QString(), f);
    if (!files.isEmpty()) {
        importFiles(&files);
    }
}

/**
 * @brief getFiles
 * @param files
 * @param path
 * @param filters
 */
void getFiles(QStringList& files, const QString& path, QStringList& filters)
{
    QDir searchDir(path);
    if (searchDir.exists()) {
        foreach (const QFileInfo &file, searchDir.entryList(filters, QDir::Files))
            files.append(searchDir.absoluteFilePath(file.fileName()));
        foreach (const QFileInfo &subDir, searchDir.entryList(QDir::Dirs | QDir::NoDotAndDotDot | QDir::NoSymLinks))
            getFiles(files, searchDir.absoluteFilePath(subDir.fileName()), filters);
    }
}

/**
 * Import project menu selection.
 */
void UMLApp::slotImportProject()
{
    QStringList listFile;
    QString dir = QFileDialog::getExistingDirectory(this, i18n("Select directory to import:"));
    if (!dir.isEmpty()) {
        QStringList filter = Uml::ProgrammingLanguage::toExtensions(UMLApp::app()->activeLanguage());
        getFiles(listFile, dir, filter);
        importFiles(&listFile);
    }
}

/**
 * Runs the code importing wizard.
 */
void UMLApp::slotImportingWizard()
{
    QPointer<CodeImportingWizard> wizard = new CodeImportingWizard();
    wizard->exec();
    delete wizard;
}

/**
 * Class wizard menu selection.
 */
void UMLApp::slotClassWizard()
{
    QPointer<ClassWizard> dlg  = new ClassWizard(m_doc);
    dlg->exec();
    delete dlg;
}

/**
 * Calls the active code generator to add its default datatypes.
 */
void UMLApp::slotAddDefaultDatatypes()
{
    m_doc->addDefaultDatatypes();
}

/**
 * The displayed diagram has changed.
 */
void UMLApp::slotCurrentViewChanged()
{
    UMLView *view = currentView();
    if (view) {
        connect(view->umlScene(), &UMLScene::sigShowGridToggled, this, &UMLApp::slotShowGridToggled);
        connect(view->umlScene(), &UMLScene::sigSnapToGridToggled, this, &UMLApp::slotSnapToGridToggled);
    }
}

/**
 * The snap to grid value has been changed.
 */
void UMLApp::slotSnapToGridToggled(bool gridOn)
{
    viewSnapToGrid->setChecked(gridOn);
}

/**
 * The show grid value has been changed.
 */
void UMLApp::slotShowGridToggled(bool gridOn)
{
    viewShowGrid->setChecked(gridOn);
}

/**
 * Select all widgets on the current diagram.
 */
void UMLApp::slotSelectAll()
{
    currentView()->umlScene()->selectAll();
}

/**
 * Deletes selected widgets or list view items.
 */
void UMLApp::slotDeleteSelected()
{
    // deleteSelectedWidget grabs DEL key as shortcut,
    // which prevents routing DEL key through the regular
    // key press event handler
    QWidget *f = focusWidget();
    if (f == m_listView) {
        QWidgetAction *o = static_cast<QWidgetAction *>(sender());
        if (o && o->objectName() == QLatin1String("delete_selected")) {
            m_listView->slotDeleteSelectedItems();
        }
        return;
    }
    if (currentView()) {
        currentView()->umlScene()->deleteSelection();
    }
    else {
        uWarning() << " trying to delete widgets when there is no current view (see bug 59774)";
    }
}

/**
 * Deletes the current diagram. Called from menu action.
 */
void UMLApp::slotDeleteDiagram()
{
    m_doc->removeDiagram(currentView()->umlScene()->ID());
}

/**
 * Close the current diagram. Clicked on tab close button.
 * @param index   widget's index to close
 */
void UMLApp::slotCloseDiagram(int index)
{
    UMLView* view = (UMLView*)m_tabWidget->widget(index);
    if (view) {
        if (view != currentView()) {
            setCurrentView(view);
        }
        m_tabWidget->removeTab(index);
        view->umlScene()->setIsOpen(false);
    }
}

/**
 * Return the default code generation language as configured by KConfig.
 * If the activeLanguage is not found in the KConfig then use Uml::ProgrammingLanguage::Cpp
 * as the default.
 */
Uml::ProgrammingLanguage::Enum UMLApp::defaultLanguage()
{
    Settings::OptionState& optionState = Settings::optionState();
    return optionState.generalState.defaultLanguage;
}

/**
 * Reads the activeLanguage from the KConfig and calls updateLangSelectMenu()
 */
void UMLApp::initGenerator()
{
    if (m_codegen) {
        delete m_codegen;
        m_codegen = 0;
    }
    Uml::ProgrammingLanguage::Enum defLanguage = defaultLanguage();
    setActiveLanguage(defLanguage);
}

/**
 * Updates the Menu for language selection and sets the
 * active lanugage. If no active lanugage is found or if it is
 * not one of the registered languages it tries to fall back
 * to Cpp
 */
void UMLApp::updateLangSelectMenu(Uml::ProgrammingLanguage::Enum activeLanguage)
{
    //m_langSelect->clear();
    for (int i = 0; i < Uml::ProgrammingLanguage::Reserved; ++i) {
        m_langAct[i]->setChecked(i == activeLanguage);
    }
}

/**
 * Event handler to receive key press events.
 */
void UMLApp::keyPressEvent(QKeyEvent *e)
{
    switch(e->key()) {
    case Qt::Key_Shift:
        //m_toolsbar->setOldTool();
        e->accept();
        break;

    default:
        e->ignore();
    }
}

/**
 * Event handler to receive custom events.
 * It handles events such as exporting all views from command line (in
 * that case, it executes the exportAllViews method in the event).
 */
void UMLApp::customEvent(QEvent* e)
{
    if (e->type() == CmdLineExportAllViewsEvent::eventType()) {
        CmdLineExportAllViewsEvent* exportAllViewsEvent = static_cast<CmdLineExportAllViewsEvent*>(e);
        exportAllViewsEvent->exportAllViews();
    }
}

/**
 * Helper method for handling cursor key release events (refactoring).
 * TODO Move this to UMLWidgetController?
 */
void UMLApp::handleCursorKeyReleaseEvent(QKeyEvent* e)
{
    // in case we have selected something in the diagram, move it by one pixel
    // to the direction pointed by the cursor key
    if (m_view == 0 || !m_view->umlScene()->selectedCount() || e->modifiers() != Qt::AltModifier) {
        e->ignore();
        return;
    }
    int dx = 0;
    int dy = 0;
    switch (e->key()) {
    case Qt::Key_Left:
        dx = -1;
        break;
    case Qt::Key_Right:
        dx = 1;
        break;
    case Qt::Key_Up:
        dy = -1;
        break;
    case Qt::Key_Down:
        dy = 1;
        break;
    default:
        e->ignore();
        return;
    }
    m_view->umlScene()->moveSelectedBy(dx, dy);

    // notify about modification only at the first key release of possible sequence of auto repeat key releases,
    // this reduces the slow down caused by setModified() and makes the cursor moving of widgets smoother
    if (!e->isAutoRepeat()) {
        m_doc->setModified();
    }
    e->accept();
}

/**
 * Event handler for key release.
 */
void UMLApp::keyReleaseEvent(QKeyEvent *e)
{
    switch(e->key()) {
    case Qt::Key_Backspace:
        if (!m_docWindow->isTyping()) {
            m_toolsbar->setOldTool();
        }
        e->accept();
        break;
    case Qt::Key_Escape:
        m_toolsbar->setDefaultTool();
        e->accept();
        break;
    case Qt::Key_Left:
    case Qt::Key_Right:
    case Qt::Key_Up:
    case Qt::Key_Down:
        handleCursorKeyReleaseEvent(e);
        break;
    default:
        e->ignore();
    }
}

/**
 * Calls the UMLDoc method to create a new Document.
 */
void UMLApp::newDocument()
{
    m_doc->newDocument();
    slotUpdateViews();
}

/**
 * Returns the widget used as the parent for UMLViews.
 * @return  The main view widget.
 */
QWidget* UMLApp::mainViewWidget()
{
    Settings::OptionState& optionState = Settings::optionState();
    if (optionState.generalState.tabdiagrams) {
        return m_tabWidget;
    }
    else {
        return m_viewStack;
    }
}

/**
 * Create bird's view window in a dock widget.
 */
void UMLApp::createBirdView(UMLView *view)
{
    if (m_birdView) {
        delete m_birdView;
    }
    m_birdView = new BirdView(m_birdViewDock, view);
    connect(m_birdView, &BirdView::viewPositionChanged, this, &UMLApp::slotBirdViewChanged);
    connect(m_birdViewDock, &BirdViewDockWidget::sizeChanged, m_birdView, &BirdView::slotDockSizeChanged);
}

/**
 * Slot for changes of the bird view's rectangle by moving.
 * @param delta   change value for a move
 */
void UMLApp::slotBirdViewChanged(const QPointF& delta)
{
    m_birdView->setSlotsEnabled(false);
    UMLView* view = currentView();
    QPointF oldCenter = view->mapToScene(view->viewport()->rect().center());
    QPointF newCenter = oldCenter + delta;
    view->centerOn(newCenter);
    // DEBUG(DBG_SRC) << "view moved with: " << delta;
    m_birdView->setSlotsEnabled(true);
}

/**
 * Puts this view to the top of the viewStack, i.e. makes it
 * visible to the user.
 *
 * @param view   Pointer to the UMLView to push.
 * @param updateTreeView   A false value disables updating of the tree view
 */
void UMLApp::setCurrentView(UMLView* view, bool updateTreeView)
{
    m_view = view;
    if (view == 0) {
        DEBUG(DBG_SRC) << "view is NULL";
        docWindow()->reset();
        return;
    }

    Settings::OptionState optionState = Settings::optionState();
    if (optionState.generalState.tabdiagrams) {
        int tabIndex = m_tabWidget->indexOf(view);
        if ((tabIndex < 0) && (view->umlScene()->isOpen())) {
            tabIndex = m_tabWidget->addTab(view, view->umlScene()->name());
            m_tabWidget->setTabIcon(tabIndex, QIcon(Icon_Utils::iconSet(view->umlScene()->type())));
            m_tabWidget->setTabToolTip(tabIndex, view->umlScene()->name());
        }
        if (!updateTreeView)
            disconnect(m_tabWidget, &QTabWidget::currentChanged, this, &UMLApp::slotTabChanged);
        m_tabWidget->setCurrentIndex(tabIndex);
        if (!updateTreeView)
            connect(m_tabWidget, &QTabWidget::currentChanged, this, &UMLApp::slotTabChanged);
    }
    else {
        if (m_viewStack->indexOf(view) < 0) {
            m_viewStack->addWidget(view);
        }
        m_viewStack->setCurrentWidget(view);
        view->show();
    }
    setZoom(view->zoom());
    slotStatusMsg(view->umlScene()->name());
    if (updateTreeView) {
        UMLListViewItem* lvitem = m_listView->findView(view);
        if (lvitem) {
            m_listView->setCurrentItem(lvitem);
        }
    }
    DEBUG(DBG_SRC) << "Changed view to" << view->umlScene();

    createBirdView(view);
}

/**
 * Get the current view.
 * This may return a null pointer (when no view was previously
 * specified.)
 */
UMLView* UMLApp::currentView() const
{
    return m_view;
}

/**
 * Sets the default mime type for all diagrams that are exported as images.
 * @param mimeType   the mime type
 */
void UMLApp::setImageMimeType(const QString& mimeType)
{
    m_imageMimeType = mimeType;
}

/**
 * Gets the default mime type for all diagrams that are exported as
 * images.
 * @return  The default MIME type for images.
 */
QString UMLApp::imageMimeType() const
{
    return m_imageMimeType;
}

/**
 * Called when the tab has changed.
 * @param index   the index of the changed tab widget
 */
void UMLApp::slotTabChanged(int index)
{
    UMLView* view = (UMLView*)m_tabWidget->widget(index);
    if (view) {
        m_doc->changeCurrentView(view->umlScene()->ID());
    }
}

/**
 * Make the tab on the left of the current one the active one.
 */
void UMLApp::slotChangeTabLeft()
{
    //DEBUG(DBG_SRC) << "currentIndex = " << m_tabWidget->currentIndex() << " of " << m_tabWidget->count();
    if (Settings::optionState().generalState.tabdiagrams && m_tabWidget) {
        m_tabWidget->setCurrentIndex(m_tabWidget->currentIndex() - 1);
        return;
    }
    UMLViewList views = m_doc->viewIterator();
    UMLView *currView = m_view;
    int viewIndex = 0;
    if ((viewIndex = views.indexOf(currView)) < 0) {
        uError() << "currView not found in viewlist";
        return;
    }
    UMLView* prevView = 0;
    if (viewIndex != 0) {
        prevView = views.begin()[viewIndex -1 ];
    }

    if ((currView = prevView) != 0) {
        setCurrentView(currView);
    }
    else {
        setCurrentView(views.last());
    }
}

/**
 * Make the tab on the right of the current one the active one.
 */
void UMLApp::slotChangeTabRight()
{
    //DEBUG(DBG_SRC) << "currentIndex = " << m_tabWidget->currentIndex() << " of " << m_tabWidget->count();
    if (Settings::optionState().generalState.tabdiagrams && m_tabWidget) {
        m_tabWidget->setCurrentIndex(m_tabWidget->currentIndex() + 1);
        return;
    }
    UMLViewList views = m_doc->viewIterator();
    UMLView *currView = m_view;
    int viewIndex = 0;
    if ((viewIndex = views.indexOf(currView)) < 0) {
        uError() << "currView not found in viewlist";
        return;
    }
    UMLView* nextView = 0;
    if (viewIndex < views.count()-1) {
        nextView = views.begin()[viewIndex + 1];
        setCurrentView(nextView);
    }
    else
        setCurrentView(views.first());
}

/* for debugging only
static void showTabTexts(KTabWidget* tabWidget)
{
    QString out = QLatin1String("tab texts ");
    for (int i = 0; i < tabWidget->count(); ++i) {
        out += " <" + tabWidget->tabText(i) + '>';
    }
    DEBUG(DBG_SRC) << out;
}
*/

/**
 * Move the current tab left.
 */
void UMLApp::slotMoveTabLeft()
{
    //DEBUG(DBG_SRC) << "currentIndex = " << m_tabWidget->currentIndex() << " of " << m_tabWidget->count();
    //showTabTexts(m_tabWidget);
    int from = m_tabWidget->currentIndex();
    int to   = -1;
    if (from > 0) {
        to = from - 1;
    }
    else {
        to = m_tabWidget->count() - 1;
    }
    m_tabWidget->tabBar()->moveTab(from, to);
}

/**
 * Move the current tab right.
 */
void UMLApp::slotMoveTabRight()
{
    //DEBUG(DBG_SRC) << "currentIndex = " << m_tabWidget->currentIndex() << " of " << m_tabWidget->count();
    //showTabTexts(m_tabWidget);
    int from = m_tabWidget->currentIndex();
    int to   = -1;
    if (from < m_tabWidget->count() - 1) {
        to = from + 1;
    }
    else {
        to = 0;
    }
    m_tabWidget->tabBar()->moveTab(from, to);
}

/**
 * This slot deletes the current XHTML documentation generator as soon as
 * this one signals that it has finished.
 * @param status true if successful else false
 */
void UMLApp::slotXhtmlDocGenerationFinished(bool status)
{
  if (!status) {
      m_doc->writeToStatusBar(i18n("XHTML Generation failed ."));
  }

  delete m_xhtmlGenerator;
  m_xhtmlGenerator = 0;
}

/**
 * Return the tab widget.
 */
QTabWidget* UMLApp::tabWidget()
{
    return m_tabWidget;
}

/**
 * Returns the current text in the status bar.
 *
 * @return The text in the status bar.
 */
QString UMLApp::statusBarMsg()
{
    return m_statusBarMessage->text();
}

/**
 * Removes all entries from the UndoStack and RedoStack and disables the
 * undo and redo actions.
 */
void UMLApp::clearUndoStack()
{
    if (m_pUndoStack)
        m_pUndoStack->clear();
}

/**
 * Undo last command. Is called from popupmenu of a view.
 */
void UMLApp::undo()
{
    if (!m_pUndoStack)
        return;

    if (!isUndoEnabled())
        return;

    DEBUG(DBG_SRC) << m_pUndoStack->undoText() << " [" << m_pUndoStack->count() << "]";
    m_pUndoStack->undo();

    if (m_pUndoStack->canUndo()) {
        UMLApp::app()->enableUndoAction(true);
    }
    else {
        UMLApp::app()->enableUndoAction(false);
    }

    UMLApp::app()->enableRedoAction(true);
}

/**
 * Redo last 'undone' command. Is called from popupmenu of a view.
 */
void UMLApp::redo()
{
    if (!m_pUndoStack)
        return;

    if (!isUndoEnabled())
        return;

    DEBUG(DBG_SRC) << m_pUndoStack->redoText() << " [" << m_pUndoStack->count() << "]";
    m_pUndoStack->redo();

    if (m_pUndoStack->canRedo()) {
        UMLApp::app()->enableRedoAction(true);
    }
    else {
        UMLApp::app()->enableRedoAction(false);
    }

    UMLApp::app()->enableUndoAction(true);
}

/**
 * Execute a command and push it in the stack.
 */
void UMLApp::executeCommand(QUndoCommand* cmd)
{
    if (!m_pUndoStack)
        return;

    if (cmd == 0)
        return;
    if (isUndoEnabled()) {
        m_pUndoStack->push(cmd);
        DEBUG(DBG_SRC) << cmd->text() << " [" << m_pUndoStack->count() << "]";
        UMLApp::app()->enableUndoAction(true);
    } else {
        cmd->redo();
        delete cmd;
    }

    m_doc->setModified(true);
}

/**
 * Begin a U/R command macro
 */
void UMLApp::beginMacro(const QString & text)
{
    if (!m_pUndoStack)
        return;

    if (!isUndoEnabled()) {
        return;
    }
    if (m_hasBegunMacro) {
        return;
    }
    m_hasBegunMacro = true;

    m_pUndoStack->beginMacro(text);
}

/**
 * End an U/R command macro
 */
void UMLApp::endMacro()
{
    if (!m_pUndoStack)
        return;

    if (!isUndoEnabled()) {
        return;
    }
    if (m_hasBegunMacro) {
        m_pUndoStack->endMacro();
    }
    m_hasBegunMacro = false;
}

/**
 * Return the config data.
 */
KConfig* UMLApp::config()
{
    return m_config.data();
}
<|MERGE_RESOLUTION|>--- conflicted
+++ resolved
@@ -870,15 +870,6 @@
     m_listDock->setWidget(m_listView);
     connect(m_listDock, &QDockWidget::visibilityChanged, viewShowTree, &QAction::setChecked);
 
-<<<<<<< HEAD
-    m_debugDock = new QDockWidget(i18n("&Debug"), this);
-    m_debugDock->setObjectName(QLatin1String("DebugDock"));
-    addDockWidget(Qt::LeftDockWidgetArea, m_debugDock);
-    m_debugDock->setWidget(Tracer::instance());
-    connect(m_debugDock, &QDockWidget::visibilityChanged, viewShowLog, &QAction::setChecked);
-
-=======
->>>>>>> 95db74ff
     // create the documentation viewer
     m_documentationDock = new QDockWidget(i18n("Doc&umentation"), this);
     m_documentationDock->setObjectName(QLatin1String("DocumentationDock"));
