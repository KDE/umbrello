/***************************************************************************
 *   This program is free software; you can redistribute it and/or modify  *
 *   it under the terms of the GNU General Public License as published by  *
 *   the Free Software Foundation; either version 2 of the License, or     *
 *   (at your option) any later version.                                   *
 *                                                                         *
 *   copyright (C) 2002-2008                                               *
 *   Umbrello UML Modeller Authors <uml-devel@uml.sf.net>                  *
 ***************************************************************************/

// own header
#include "uml.h"

// app includes
#include "umldoc.h"
#include "umllistview.h"
#include "umlviewlist.h"
#include "worktoolbar.h"
#include "umlviewimageexporter.h"
#include "umlviewimageexporterall.h"
#include "kplayerslideraction.h"
#include "docwindow.h"
#include "optionstate.h"
#include "cmdlineexportallviewsevent.h"
#include "cmds.h"
#include "umbrellosettings.h"
// code generation
#include "codegenerator.h"
#include "codegenerationpolicy.h"
#include "codegenfactory.h"
#include "codegenpolicyext.h"
#include "simplecodegenerator.h"
// utils
#include "widget_utils.h"
#include "icon_utils.h"
#include "model_utils.h"
// dialogs
#include "classwizard.h"
#include "codegenerationwizard.h"
#include "codeviewerdialog.h"
#include "diagramprintpage.h"
#include "importprojectdlg.h"
#include "settingsdlg.h"
#include "classimport.h"
#include "refactoring/refactoringassistant.h"
// clipboard
#include "clipboard/umlclipboard.h"
#include "clipboard/umldragdata.h"
// docgenerators
#include "docgenerators/docbookgenerator.h"
#include "docgenerators/xhtmlgenerator.h"
#include "umlscene.h"

// kde includes
#include <kaction.h>
#include <kactioncollection.h>
#include <kstandardaction.h>
#include <ktoggleaction.h>
#include <krecentfilesaction.h>
#include <kconfig.h>
#include <kcursor.h>
#include <kdebug.h>
#ifdef Q_WS_WIN
#include <QtGui/QFileDialog>
#else
#include <kfiledialog.h>
#endif
#include <klocale.h>
#include <kmenubar.h>
#include <kmessagebox.h>
#include <kstandarddirs.h>
#include <kstatusbar.h>
#include <ktip.h>
#include <ktabwidget.h>
#include <kactionmenu.h>
#include <kmenu.h>
#include <kxmlguifactory.h>
#include <kapplication.h>
#include <kdeprintdialog.h>
#include <kundostack.h>

// qt includes
#include <QtCore/QTimer>
#include <QtCore/QRegExp>
#include <QtGui/QClipboard>
#include <QtGui/QSlider>
#include <QtGui/QToolButton>
#include <QtGui/QKeyEvent>
#include <QtGui/QMenu>
#include <QtGui/QMenuItem>
#include <QtGui/QDockWidget>
#include <QtGui/QStackedWidget>
#include <QtGui/QPrinter>
#include <QtGui/QPrintDialog>
#include <QtGui/QUndoView>

// Static pointer, holding the last created instance.
UMLApp* UMLApp::s_instance;

/// @todo This is an ugly _HACK_ to allow to compile umbrello.
/// All the menu stuff should be ported to KDE4 (using actions)

/**
 * Searches for a menu with the given name.
 *
 * @param name  The name of the menu to search for (name, not text)
 */
QMenu* UMLApp::findMenu(const QString& name)
{
    QWidget* widget = factory()->container(name, this);
    if (widget) {
        return dynamic_cast<QMenu*>(widget);
    }
    uDebug() << "factory()->container(" << name << ") returns NULL";
    return NULL;
}

UMLApp::UMLApp(QWidget* parent) : KXmlGuiWindow(parent)
{
    s_instance   = this;
    m_pDocWindow = NULL;
    m_config     = KGlobal::config();
    m_listView   = NULL;
    m_langSelect = NULL;
    m_zoomSelect = NULL;
    m_loading    = false;
    m_clipTimer  = 0;
    m_copyTimer  = 0;
    m_codegen    = 0;
    m_policyext  = 0;
    m_commoncodegenpolicy = 0;
    m_xhtmlGenerator = 0;
    m_activeLanguage = Uml::pl_Reserved;
    m_pUndoStack = new KUndoStack(this);
    m_doc = new UMLDoc();
    m_doc->init();
    m_hasBegunMacro = false;

    readOptionState();
    initActions();
    // call this here because the statusBar is shown/hidden by setupGUI()
    initStatusBar();
    // use the absolute path to your umbrelloui.rc file for testing purpose in setupGUI();
    StandardWindowOptions opt = Default;
    opt &= ~Save;
    setupGUI( opt );
    initView();
    initClip();
    readOptions();

    //get a reference to the Code->Active Language and to the Diagram->Zoom menu
    m_langSelect = findMenu(QString("active_lang_menu") );

    //in case langSelect hasn't been initialized we create the Popup menu.
    //it will be hidden, but at least we wont crash if someone takes the entry away from the ui.rc file
    if (m_langSelect == NULL) {
        m_langSelect = new QMenu( QString("active_lang_menu"), this );
    }

    m_zoomSelect = findMenu(QString("zoom_menu") );

    //in case zoomSelect hasn't been initialized we create the Popup menu.
    //it will be hidden, but at least we wont crash if some one takes the entry away from the ui.rc file
    if (m_zoomSelect == NULL) {
        m_zoomSelect = new QMenu( QString("zoom_menu"), this );
    }

    //connect zoomSelect menu
    connect(m_zoomSelect,SIGNAL(aboutToShow()),this,SLOT(setupZoomMenu()));
    connect(m_zoomSelect,SIGNAL(triggered(QAction*)),this,SLOT(slotSetZoom(QAction*)));

    m_refactoringAssist   = NULL;
    m_commoncodegenpolicy = new CodeGenerationPolicy();
    m_imageExporterAll    = new UMLViewImageExporterAll();

    setAutoSaveSettings();
}

UMLApp::~UMLApp()
{
    delete m_imageExporterAll;
    delete m_clipTimer;
    delete m_copyTimer;
    delete m_refactoringAssist;
    delete m_pUndoStack;
}

/**
 * Get the last created instance of this class.
 */
UMLApp* UMLApp::app()
{
    return s_instance;
}

/**
 * Helper method to setup the programming language action.
 */
void UMLApp::setProgLangAction(Uml::Programming_Language pl, const QString& name, const QString& action)
{
    m_langAct[pl] = actionCollection()->addAction(action);
    m_langAct[pl]->setText(name);
    m_langAct[pl]->setCheckable(true);
}

/**
 * Initializes the KActions and the status bar of the application
 * and calls setupGUI().
 */
void UMLApp::initActions()
{
    QAction* fileNew = KStandardAction::openNew(this, SLOT(slotFileNew()), actionCollection());
    QAction* fileOpen = KStandardAction::open(this, SLOT(slotFileOpen()), actionCollection());
    fileOpenRecent = KStandardAction::openRecent(this, SLOT(slotFileOpenRecent(const KUrl&)), actionCollection());
    QAction* fileSave = KStandardAction::save(this, SLOT(slotFileSave()), actionCollection());
    QAction* fileSaveAs = KStandardAction::saveAs(this, SLOT(slotFileSaveAs()), actionCollection());
    QAction* fileClose = KStandardAction::close(this, SLOT(slotFileClose()), actionCollection());
    filePrint = KStandardAction::print(this, SLOT(slotFilePrint()), actionCollection());
    QAction* fileQuit = KStandardAction::quit(this, SLOT(slotFileQuit()), actionCollection());

    editUndo = m_pUndoStack->createUndoAction(actionCollection());
    editRedo = m_pUndoStack->createRedoAction(actionCollection());

    disconnect( m_pUndoStack, SIGNAL( undoTextChanged(const QString& ) ),editUndo, 0 );
    disconnect( m_pUndoStack, SIGNAL( redoTextChanged(const QString& ) ),editRedo, 0 );

    editCut = KStandardAction::cut(this, SLOT(slotEditCut()), actionCollection());
    editCopy = KStandardAction::copy(this, SLOT(slotEditCopy()), actionCollection());
    editPaste = KStandardAction::paste(this, SLOT(slotEditPaste()), actionCollection());

    createStandardStatusBarAction();
    setStandardToolBarMenuEnabled(true);
<<<<<<< HEAD
    /* QAction* selectAll = */ KStandardAction::selectAll(this,  SLOT( slotSelectAll() ), actionCollection());

=======

    /* QAction* selectAll = */ KStandardAction::selectAll(this,  SLOT( slotSelectAll() ), actionCollection());

>>>>>>> 5f338cd8
    QAction* fileExportDocbook = actionCollection()->addAction("file_export_docbook");
    fileExportDocbook->setText(i18n("&Export model to DocBook"));
    connect(fileExportDocbook, SIGNAL( triggered( bool ) ), this, SLOT( slotFileExportDocbook() ));

    QAction* fileExportXhtml = actionCollection()->addAction("file_export_xhtml");
    fileExportXhtml->setText(i18n("&Export model to XHTML"));
    connect(fileExportXhtml, SIGNAL( triggered( bool ) ), this, SLOT( slotFileExportXhtml() ));

    QAction* classWizard = actionCollection()->addAction("class_wizard");
    classWizard->setText(i18n("&New Class Wizard..."));
    connect(classWizard, SIGNAL( triggered( bool ) ), this, SLOT( slotClassWizard() ));

    QAction* addDefDatatypes = actionCollection()->addAction("create_default_datatypes");
    addDefDatatypes->setText(i18n("&Add Default Datatypes for Active Language"));
    connect(addDefDatatypes, SIGNAL( triggered( bool ) ), this, SLOT( slotAddDefaultDatatypes() ));

    QAction* preferences = KStandardAction::preferences(this,  SLOT( slotPrefs() ), actionCollection());

    QAction* importClasses = actionCollection()->addAction("import_class");
    importClasses->setIcon(Icon_Utils::SmallIcon(Icon_Utils::it_Import_Class));
    importClasses->setText(i18n("&Import Classes..."));
    connect(importClasses, SIGNAL( triggered( bool ) ), this, SLOT( slotImportClasses() ));

    QAction* importProject = actionCollection()->addAction("import_project");
    importProject->setIcon(Icon_Utils::SmallIcon(Icon_Utils::it_Import_Project));
    importProject->setText(i18n("Import &Project..."));
    connect(importProject, SIGNAL( triggered( bool ) ), this, SLOT( slotImportProject() ));

    QAction* genWizard = actionCollection()->addAction("generation_wizard");
    genWizard->setText(i18n("&Code Generation Wizard..."));
    connect(genWizard, SIGNAL( triggered( bool ) ), this, SLOT( generationWizard() ));

    QAction* genAll = actionCollection()->addAction("generate_all");
    genAll->setText(i18n("&Generate All Code"));
    connect(genAll, SIGNAL( triggered( bool ) ), this, SLOT( generateAllCode() ));

    setProgLangAction(Uml::pl_ActionScript, "ActionScript",    "setLang_actionscript");
    setProgLangAction(Uml::pl_Ada,          "Ada",             "setLang_ada");
    setProgLangAction(Uml::pl_Cpp,          "C++",             "setLang_cpp");
    setProgLangAction(Uml::pl_CSharp,       "C#",              "setLang_csharp");
    setProgLangAction(Uml::pl_D,            "D",               "setLang_d");
    setProgLangAction(Uml::pl_IDL,          "IDL",             "setLang_idl");
    setProgLangAction(Uml::pl_Java,         "Java",            "setLang_java");
    setProgLangAction(Uml::pl_JavaScript,   "JavaScript",      "setLang_javascript");
    setProgLangAction(Uml::pl_MySQL,        "MySQL (SQL)",     "setLang_mysql");
    setProgLangAction(Uml::pl_Pascal,       "Pascal",          "setLang_pascal");
    setProgLangAction(Uml::pl_Perl,         "Perl",            "setLang_perl");
    setProgLangAction(Uml::pl_PHP,          "PHP",             "setLang_php");
    setProgLangAction(Uml::pl_PHP5,         "PHP5",            "setLang_php5");
    setProgLangAction(Uml::pl_PostgreSQL,   "PostgreSQL(SQL)", "setLang_postgresql");
    setProgLangAction(Uml::pl_Python,       "Python",          "setLang_python");
    setProgLangAction(Uml::pl_Ruby,         "Ruby",            "setLang_ruby");
    setProgLangAction(Uml::pl_SQL,          "SQL",             "setLang_sql");
    setProgLangAction(Uml::pl_Tcl,          "Tcl",             "setLang_tcl");
    setProgLangAction(Uml::pl_XMLSchema,    "XMLSchema",       "setLang_xmlschema");

    connect(m_langAct[Uml::pl_ActionScript], SIGNAL(triggered()), this, SLOT(setLang_actionscript()));
    connect(m_langAct[Uml::pl_Ada],          SIGNAL(triggered()), this, SLOT(setLang_ada()));
    connect(m_langAct[Uml::pl_Cpp],          SIGNAL(triggered()), this, SLOT(setLang_cpp()));
    connect(m_langAct[Uml::pl_CSharp],       SIGNAL(triggered()), this, SLOT(setLang_csharp()));
    connect(m_langAct[Uml::pl_D],            SIGNAL(triggered()), this, SLOT(setLang_d()));
    connect(m_langAct[Uml::pl_IDL],          SIGNAL(triggered()), this, SLOT(setLang_idl()));
    connect(m_langAct[Uml::pl_Java],         SIGNAL(triggered()), this, SLOT(setLang_java()));
    connect(m_langAct[Uml::pl_JavaScript],   SIGNAL(triggered()), this, SLOT(setLang_javascript()));
    connect(m_langAct[Uml::pl_MySQL],        SIGNAL(triggered()), this, SLOT(setLang_mysql()));
    connect(m_langAct[Uml::pl_Pascal],       SIGNAL(triggered()), this, SLOT(setLang_pascal()));
    connect(m_langAct[Uml::pl_Perl],         SIGNAL(triggered()), this, SLOT(setLang_perl()));
    connect(m_langAct[Uml::pl_PHP],          SIGNAL(triggered()), this, SLOT(setLang_php()));
    connect(m_langAct[Uml::pl_PHP5],         SIGNAL(triggered()), this, SLOT(setLang_php5()));
    connect(m_langAct[Uml::pl_PostgreSQL],   SIGNAL(triggered()), this, SLOT(setLang_postgresql()));
    connect(m_langAct[Uml::pl_Python],       SIGNAL(triggered()), this, SLOT(setLang_python()));
    connect(m_langAct[Uml::pl_Ruby],         SIGNAL(triggered()), this, SLOT(setLang_ruby()));
    connect(m_langAct[Uml::pl_SQL],          SIGNAL(triggered()), this, SLOT(setLang_sql()));
    connect(m_langAct[Uml::pl_Tcl],          SIGNAL(triggered()), this, SLOT(setLang_tcl()));
    connect(m_langAct[Uml::pl_XMLSchema],    SIGNAL(triggered()), this, SLOT(setLang_xmlschema()));

    fileNew->setToolTip(i18n("Creates a new document"));
    fileOpen->setToolTip(i18n("Opens an existing document"));
    fileOpenRecent->setToolTip(i18n("Opens a recently used file"));
    fileSave->setToolTip(i18n("Saves the document"));
    fileSaveAs->setToolTip(i18n("Saves the document as..."));
    fileClose->setToolTip(i18n("Closes the document"));
    filePrint->setToolTip(i18n("Prints out the document"));
    fileQuit->setToolTip(i18n("Quits the application"));
    fileExportDocbook->setToolTip(i18n("Exports the model to the docbook format"));
    fileExportXhtml->setToolTip(i18n("Exports the model to the XHTML format"));
    editCut->setToolTip(i18n("Cuts the selected section and puts it to the clipboard"));
    editCopy->setToolTip(i18n("Copies the selected section to the clipboard"));
    editPaste->setToolTip(i18n("Pastes the contents of the clipboard"));
    preferences->setToolTip( i18n( "Set the default program preferences") );

    deleteSelectedWidget = actionCollection()->addAction("delete_selected");
    deleteSelectedWidget->setIcon(Icon_Utils::SmallIcon(Icon_Utils::it_Delete));
    deleteSelectedWidget->setText(i18nc("delete selected widget", "Delete &Selected"));
    deleteSelectedWidget->setShortcut(QKeySequence(Qt::Key_Delete));
    connect(deleteSelectedWidget, SIGNAL( triggered( bool ) ), this, SLOT( slotDeleteSelectedWidget() ));

    // The different views
    newDiagram = actionCollection()->add<KActionMenu>( "new_view" );
    newDiagram->setIcon( Icon_Utils::SmallIcon(Icon_Utils::it_New) );
    newDiagram->setText( "new_view" );

    QAction* classDiagram = actionCollection()->addAction( "new_class_diagram" );
    classDiagram->setIcon( Icon_Utils::SmallIcon(Icon_Utils::it_Diagram_Class) );
    classDiagram->setText( i18n( "&Class Diagram..." ) );
    connect(classDiagram, SIGNAL( triggered( bool ) ), this, SLOT( slotClassDiagram() ));
    newDiagram->addAction(classDiagram);

    QAction* sequenceDiagram= actionCollection()->addAction( "new_sequence_diagram" );
    sequenceDiagram->setIcon( Icon_Utils::SmallIcon(Icon_Utils::it_Diagram_Sequence) );
    sequenceDiagram->setText( i18n( "&Sequence Diagram..." ) );
    connect(sequenceDiagram, SIGNAL( triggered( bool ) ), this, SLOT( slotSequenceDiagram() ));
    newDiagram->addAction(sequenceDiagram);

    QAction* collaborationDiagram = actionCollection()->addAction( "new_collaboration_diagram" );
    collaborationDiagram->setIcon( Icon_Utils::SmallIcon(Icon_Utils::it_Diagram_Collaboration) );
    collaborationDiagram->setText( i18n( "C&ollaboration Diagram..." ) );
    connect(collaborationDiagram, SIGNAL( triggered( bool ) ), this, SLOT( slotCollaborationDiagram() ));
    newDiagram->addAction(collaborationDiagram);

    QAction* useCaseDiagram = actionCollection()->addAction( "new_use_case_diagram" );
    useCaseDiagram->setIcon( Icon_Utils::SmallIcon(Icon_Utils::it_Diagram_Usecase) );
    useCaseDiagram->setText( i18n( "&Use Case Diagram..." ) );
    connect(useCaseDiagram, SIGNAL( triggered( bool ) ), this, SLOT( slotUseCaseDiagram() ));
    newDiagram->addAction(useCaseDiagram);

    QAction* stateDiagram = actionCollection()->addAction( "new_state_diagram" );
    stateDiagram->setIcon( Icon_Utils::SmallIcon(Icon_Utils::it_Diagram_State) );
    stateDiagram->setText( i18n( "S&tate Diagram..." ) );
    connect(stateDiagram, SIGNAL( triggered( bool ) ), this, SLOT( slotStateDiagram() ));
    newDiagram->addAction(stateDiagram);

    QAction* activityDiagram = actionCollection()->addAction( "new_activity_diagram" );
    activityDiagram->setIcon( Icon_Utils::SmallIcon(Icon_Utils::it_Diagram_Activity) );
    activityDiagram->setText( i18n( "&Activity Diagram..." ) );
    connect(activityDiagram, SIGNAL( triggered( bool ) ), this, SLOT( slotActivityDiagram() ));
    newDiagram->addAction(activityDiagram);

    QAction* componentDiagram = actionCollection()->addAction( "new_component_diagram" );
    componentDiagram->setIcon( Icon_Utils::SmallIcon(Icon_Utils::it_Diagram_Component) );
    componentDiagram->setText( i18n("Co&mponent Diagram...") );
    connect(componentDiagram, SIGNAL( triggered( bool ) ), this, SLOT( slotComponentDiagram() ));
    newDiagram->addAction(componentDiagram);

    QAction* deploymentDiagram = actionCollection()->addAction( "new_deployment_diagram" );
    deploymentDiagram->setIcon( Icon_Utils::SmallIcon(Icon_Utils::it_Diagram_Deployment) );
    deploymentDiagram->setText( i18n("&Deployment Diagram...") );
    connect(deploymentDiagram, SIGNAL( triggered( bool ) ), this, SLOT( slotDeploymentDiagram() ));
    newDiagram->addAction(deploymentDiagram);

    QAction* entityRelationshipDiagram = actionCollection()->addAction( "new_entityrelationship_diagram" );
    entityRelationshipDiagram->setIcon( Icon_Utils::SmallIcon(Icon_Utils::it_Diagram_EntityRelationship) );
    entityRelationshipDiagram->setText( i18n("&Entity Relationship Diagram...") );
    connect(entityRelationshipDiagram, SIGNAL( triggered( bool ) ), this, SLOT( slotEntityRelationshipDiagram() ));
    newDiagram->addAction(entityRelationshipDiagram);

    viewClearDiagram = actionCollection()->addAction( "view_clear_diagram" );
    viewClearDiagram->setIcon( Icon_Utils::SmallIcon(Icon_Utils::it_Clear) );
    viewClearDiagram->setText( i18n("&Clear Diagram") );
    connect(viewClearDiagram, SIGNAL( triggered( bool ) ), this, SLOT( slotCurrentViewClearDiagram() ));

    viewSnapToGrid = actionCollection()->add<KToggleAction>("view_snap_to_grid");
    viewSnapToGrid->setText(i18n("&Snap to Grid"));
    connect(viewSnapToGrid, SIGNAL( triggered( bool ) ), this, SLOT( slotCurrentViewToggleSnapToGrid() ));

    viewShowGrid = actionCollection()->add<KToggleAction>("view_show_grid");
    viewShowGrid->setText(i18n("S&how Grid"));
    connect(viewShowGrid, SIGNAL( triggered( bool ) ), this, SLOT( slotCurrentViewToggleShowGrid() ));
    viewShowGrid->setCheckedState(KGuiItem(i18n("&Hide Grid")));

    deleteDiagram = actionCollection()->addAction( "view_delete" );
    deleteDiagram->setIcon( Icon_Utils::SmallIcon(Icon_Utils::it_Delete) );
    deleteDiagram->setText( i18n("&Delete") );
    connect(deleteDiagram, SIGNAL( triggered( bool ) ), this, SLOT( slotDeleteDiagram() ));

    viewExportImage = actionCollection()->addAction( "view_export_image" );
    viewExportImage->setIcon( Icon_Utils::SmallIcon(Icon_Utils::it_Export_Picture) );
    viewExportImage->setText( i18n("&Export as Picture...") );
    connect(viewExportImage, SIGNAL( triggered( bool ) ), this, SLOT( slotCurrentViewExportImage() ));

    QAction* viewExportImageAll = actionCollection()->addAction( "view_export_image_all" );
    viewExportImageAll->setIcon( Icon_Utils::SmallIcon(Icon_Utils::it_Export_Picture) );
    viewExportImageAll->setText( i18n("Export &All Diagrams as Pictures...") );
    connect(viewExportImageAll, SIGNAL( triggered( bool ) ), this, SLOT( slotAllViewsExportImage() ));

    viewProperties = actionCollection()->addAction( "view_properties" );
    viewProperties->setIcon( Icon_Utils::SmallIcon(Icon_Utils::it_Properties) );
    viewProperties->setText( i18n("&Properties") );
    connect(viewProperties, SIGNAL( triggered( bool ) ), this, SLOT( slotCurrentViewProperties() ));

    viewSnapToGrid->setChecked(false);
    viewShowGrid->setChecked(false);

    viewClearDiagram->setEnabled(false);
    viewSnapToGrid->setEnabled(false);
    viewShowGrid->setEnabled(false);
    deleteDiagram->setEnabled(false);
    viewExportImage->setEnabled(false);
    viewProperties->setEnabled(false);

    zoomAction = new KPlayerPopupSliderAction(this, SLOT(slotZoomSliderMoved(int)), this);
    zoomAction->setText(i18n("&Zoom Slider"));
    zoomAction->setIcon(Icon_Utils::SmallIcon(Icon_Utils::it_Zoom_Slider));
    zoomAction->setShortcuts(KShortcut(Qt::Key_F9));
    actionCollection()->addAction("popup_zoom", zoomAction);
    zoom100Action = actionCollection()->addAction("zoom100");
    zoom100Action->setIcon(Icon_Utils::SmallIcon(Icon_Utils::it_Zoom_100));
    zoom100Action->setText(i18n("Z&oom to 100%"));
    connect(zoom100Action, SIGNAL( triggered( bool ) ), this, SLOT( slotZoom100() ));

    QAction* alignRight = actionCollection()->addAction( "align_right" );
    alignRight->setText(i18n("Align Right" ));
    alignRight->setIcon(Icon_Utils::SmallIcon(Icon_Utils::it_Align_Right) );
    connect(alignRight, SIGNAL( triggered( bool ) ), this, SLOT( slotAlignRight() ));

    QAction* alignLeft = actionCollection()->addAction( "align_left" );
    alignLeft->setText(i18n("Align Left" ));
    alignLeft->setIcon(Icon_Utils::SmallIcon(Icon_Utils::it_Align_Left) );
    connect(alignLeft, SIGNAL( triggered( bool ) ), this, SLOT( slotAlignLeft() ));

    QAction* alignTop = actionCollection()->addAction( "align_top" );
    alignTop->setText(i18n("Align Top" ));
    alignTop->setIcon(Icon_Utils::SmallIcon(Icon_Utils::it_Align_Top) );
    connect(alignTop, SIGNAL( triggered( bool ) ), this, SLOT( slotAlignTop() ));

    QAction* alignBottom = actionCollection()->addAction( "align_bottom" );
    alignBottom->setText(i18n("Align Bottom" ));
    alignBottom->setIcon(Icon_Utils::SmallIcon(Icon_Utils::it_Align_Bottom) );
    connect(alignBottom, SIGNAL( triggered( bool ) ), this, SLOT( slotAlignBottom() ));

    QAction* alignVerticalMiddle = actionCollection()->addAction( "align_vertical_middle" );
    alignVerticalMiddle->setText(i18n("Align Vertical Middle" ));
    alignVerticalMiddle->setIcon(Icon_Utils::SmallIcon(Icon_Utils::it_Align_VerticalMiddle) );
    connect(alignVerticalMiddle, SIGNAL( triggered( bool ) ), this, SLOT( slotAlignVerticalMiddle() ));

    QAction* alignHorizontalMiddle = actionCollection()->addAction( "align_horizontal_middle" );
    alignHorizontalMiddle->setText(i18n("Align Horizontal Middle" ));
    alignHorizontalMiddle->setIcon(Icon_Utils::SmallIcon(Icon_Utils::it_Align_HorizontalMiddle) );
    connect(alignHorizontalMiddle, SIGNAL( triggered( bool ) ), this, SLOT( slotAlignHorizontalMiddle() ));

    QAction* alignVerticalDistribute = actionCollection()->addAction( "align_vertical_distribute" );
    alignVerticalDistribute->setText(i18n("Align Vertical Distribute" ));
    alignVerticalDistribute->setIcon(Icon_Utils::SmallIcon(Icon_Utils::it_Align_VerticalDistribute) );
    connect(alignVerticalDistribute, SIGNAL( triggered( bool ) ), this, SLOT( slotAlignVerticalDistribute() ));

    QAction* alignHorizontalDistribute = actionCollection()->addAction( "align_horizontal_distribute" );
    alignHorizontalDistribute->setText(i18n("Align Horizontal Distribute" ));
    alignHorizontalDistribute->setIcon(Icon_Utils::SmallIcon(Icon_Utils::it_Align_HorizontalDistribute) );
    connect(alignHorizontalDistribute, SIGNAL( triggered( bool ) ), this, SLOT( slotAlignHorizontalDistribute() ));

    QString moveTabLeftString = i18n("&Move Tab Left");
    QString moveTabRightString = i18n("&Move Tab Right");
    QAction* moveTabLeft = actionCollection()->addAction("move_tab_left");
    moveTabLeft->setIcon(Icon_Utils::SmallIcon(QApplication::layoutDirection() ? Icon_Utils::it_Go_Next : Icon_Utils::it_Go_Previous));
    moveTabLeft->setText(QApplication::layoutDirection() ? moveTabRightString : moveTabLeftString);
    moveTabLeft->setShortcut(QApplication::layoutDirection() ?
                 QKeySequence(Qt::CTRL+Qt::SHIFT+Qt::Key_Right) : QKeySequence(Qt::CTRL+Qt::SHIFT+Qt::Key_Left));
    connect(moveTabLeft, SIGNAL( triggered( bool ) ), this, SLOT( slotMoveTabLeft() ));

    QAction* moveTabRight = actionCollection()->addAction("move_tab_right");
    moveTabRight->setIcon(Icon_Utils::SmallIcon(QApplication::layoutDirection() ? Icon_Utils::it_Go_Previous : Icon_Utils::it_Go_Next));
    moveTabRight->setText(QApplication::layoutDirection() ? moveTabLeftString : moveTabRightString);
    moveTabRight->setShortcut(QApplication::layoutDirection() ?
                  QKeySequence(Qt::CTRL+Qt::SHIFT+Qt::Key_Left) : QKeySequence(Qt::CTRL+Qt::SHIFT+Qt::Key_Right));
    connect(moveTabRight, SIGNAL( triggered( bool ) ), this, SLOT( slotMoveTabRight() ));

    QString selectTabLeftString = i18n("Select Diagram on Left");
    QString selectTabRightString = i18n("Select Diagram on Right");
    QAction* changeTabLeft = actionCollection()->addAction("previous_tab");
    changeTabLeft->setText(QApplication::layoutDirection() ? selectTabRightString : selectTabLeftString);
    changeTabLeft->setShortcut(QApplication::layoutDirection() ?
                   QKeySequence(Qt::SHIFT+Qt::Key_Right) : QKeySequence(Qt::SHIFT+Qt::Key_Left));
    connect(changeTabLeft, SIGNAL( triggered( bool ) ), this, SLOT( slotChangeTabLeft() ));

    QAction* changeTabRight = actionCollection()->addAction("next_tab");
    changeTabRight->setText(QApplication::layoutDirection() ? selectTabLeftString : selectTabRightString);
    changeTabRight->setShortcut(QApplication::layoutDirection() ?
                    QKeySequence(Qt::SHIFT+Qt::Key_Left) : QKeySequence(Qt::SHIFT+Qt::Key_Right));
    connect(changeTabRight, SIGNAL( triggered( bool ) ), this, SLOT( slotChangeTabRight() ));

// @todo Check if this should be ported
//     QMenu* menu = findMenu(QString("settings") );
//     menu->insertItem(i18n("&Windows"), dockHideShowMenu(), -1, 0);

    // disable actions at startup
    fileSave->setEnabled(true);
    fileSaveAs->setEnabled(true);
    enablePrint(false);
    editCut->setEnabled(false);
    editCopy->setEnabled(false);
    editPaste->setEnabled(false);
    editUndo->setEnabled(false);
    editRedo->setEnabled(false);
}

/**
 * Connected to by the KPlayerSliderAction zoomAction, a value of between 300
 * and 2200 is scaled to zoom to between 9% and 525%.
 * The min and max values of the slider are hard coded in KPlayerSliderAction for now.
 */
void UMLApp::slotZoomSliderMoved(int value)
{
    int zoom = (int)(value*0.01);
    getCurrentView()->setZoom(zoom*zoom);
}

/**
 * Set zoom to 100%.
 */
void UMLApp::slotZoom100()
{
    setZoom(100);
}

/**
 * Set the zoom factor of the current diagram.
 *
 * @param zoom  Zoom factor in percentage.
 */
void UMLApp::setZoom(int zoom)
{
    getCurrentView()->setZoom(zoom);
}

/**
 * Set the zoom factor of the current diagram.
 *
 * @param action  Action which is called.
 */
void UMLApp::slotSetZoom(QAction* action)
{
    QVariant var = action->data();
    if (var.canConvert<int>()) {
        getCurrentView()->setZoom(var.toInt());
    }
}

/**
 * Helper method to create the zoom actions.
 */
QAction* UMLApp::createZoomAction(int zoom, int currentZoom)
{
    //IMPORTANT: The zoom value is added to the action.
    QAction* action = new QAction(this);
    action->setCheckable(true);
    action->setText(" &" + QString::number(zoom) + '%');
    action->setData(zoom);
    if (zoom == currentZoom) {
        action->setChecked(true);
    }
    return action;
}

/**
 * Prepares the zoom menu for display.
 */
void UMLApp::setupZoomMenu()
{
    m_zoomSelect->clear();

    int currentZoom = getCurrentView()->currentZoom();

    m_zoomSelect->addAction(createZoomAction(33, currentZoom));
    m_zoomSelect->addAction(createZoomAction(50, currentZoom));
    m_zoomSelect->addAction(createZoomAction(75, currentZoom));
    m_zoomSelect->addAction(createZoomAction(100, currentZoom));
    m_zoomSelect->addAction(createZoomAction(150, currentZoom));
    m_zoomSelect->addAction(createZoomAction(200, currentZoom));
    m_zoomSelect->addAction(createZoomAction(300, currentZoom));

    // if currentZoom is not a "standard zoom" (because of zoom in / zoom out step
    // we add it for information
    switch (currentZoom) {
    case 33:
    case 50:
    case 75:
    case 100:
    case 150:
    case 200:
    case 300:
        break;
    default:
        m_zoomSelect->addSeparator();
        m_zoomSelect->addAction(createZoomAction(currentZoom, currentZoom));
    }
}

/**
 * Sets up the statusbar for the main window by
 * initialzing a statuslabel.
 */
void UMLApp::initStatusBar()
{
    statusBar()->insertPermanentItem( i18nc("init status bar", "Ready"), 1 );
    connect(m_doc, SIGNAL( sigWriteToStatusBar(const QString &) ), this, SLOT( slotStatusMsg(const QString &) ));
}

/**
 * Creates the centerwidget of the KMainWindow instance and
 * sets it as the view.
 */
void UMLApp::initView()
{
    setCaption(m_doc->url().fileName(),false);
    m_view = NULL;
    toolsbar = new WorkToolBar(this);
    toolsbar->setWindowTitle(i18n("Diagram Toolbar"));
    addToolBar(Qt::TopToolBarArea, toolsbar);

//     m_mainDock = new QDockWidget( this );
//     addDockWidget ( Qt::RightDockWidgetArea, m_mainDock );
    m_newSessionButton = NULL;
    m_diagramMenu = NULL;

    // Prepare Stacked Diagram Representation
    m_viewStack = new QStackedWidget(this);

    // Prepare Tabbed Diagram Representation
    m_tabWidget = new KTabWidget(this);
//    m_tabWidget->setAutomaticResizeTabs(true);
    m_tabWidget->setCloseButtonEnabled(true);
    connect(m_tabWidget, SIGNAL(closeRequest(QWidget*)), SLOT(slotDeleteDiagram(QWidget*)));

    m_newSessionButton = new QToolButton(m_tabWidget);
    m_newSessionButton->setIcon(Icon_Utils::SmallIcon(Icon_Utils::it_Tab_New));
    m_newSessionButton->adjustSize();
    m_newSessionButton->setAutoRaise(true);
    m_newSessionButton->setPopupMode(QToolButton::InstantPopup);
    m_newSessionButton->setMenu(newDiagram->menu());

    connect(m_tabWidget, SIGNAL(currentChanged(QWidget*)), SLOT(slotTabChanged(QWidget*)));
    connect(m_tabWidget, SIGNAL(contextMenu(QWidget*,const QPoint&)), m_doc, SLOT(slotDiagramPopupMenu(QWidget*,const QPoint&)));
    m_tabWidget->setCornerWidget( m_newSessionButton, Qt::TopLeftCorner );
    m_newSessionButton->installEventFilter(this);

    m_layout = new QVBoxLayout;
    m_layout->setMargin(0);
    if (Settings::getOptionState().generalState.tabdiagrams) {
        // Tabbed Diagram Representation
        m_layout->addWidget(m_tabWidget);
        m_viewStack->hide();
    }
    else {
        // Stacked Diagram Representation
        m_layout->addWidget(m_viewStack);
        m_tabWidget->hide();
    }

    QWidget *widget = new QWidget;
    widget->setLayout(m_layout);
    setCentralWidget(widget);

    m_listDock = new QDockWidget( i18n("&Tree View"), this );
    m_listDock->setObjectName("TreeViewDock");
    addDockWidget(Qt::LeftDockWidgetArea, m_listDock);
    m_listView = new UMLListView(m_listDock, "LISTVIEW");
    //m_listView->setSorting(-1);
    m_listView->setDocument(m_doc);
    m_listView->init();
    m_listDock->setWidget(m_listView);

    m_documentationDock = new QDockWidget( i18n("Doc&umentation"), this );
    m_documentationDock->setObjectName("DocumentationDock");

    addDockWidget(Qt::LeftDockWidgetArea, m_documentationDock);
    m_pDocWindow = new DocWindow(m_doc, m_documentationDock);
    m_pDocWindow->setObjectName("DOCWINDOW");
    m_documentationDock->setWidget(m_pDocWindow);

    m_doc->setupSignals();//make sure gets signal from list view

    m_cmdHistoryDock = new QDockWidget(i18n("Co&mmand history"), this);
    m_cmdHistoryDock->setObjectName("CmdHistoryDock");
    addDockWidget(Qt::LeftDockWidgetArea, m_cmdHistoryDock);
    // create cmd history view
    m_pQUndoView = new QUndoView(m_cmdHistoryDock);
    m_cmdHistoryDock->setWidget(m_pQUndoView);
    m_pQUndoView->setCleanIcon(Icon_Utils::SmallIcon(Icon_Utils::it_UndoView));
    m_pQUndoView->setStack(m_pUndoStack);

    // Create the property viewer
    //m_propertyDock = new QDockWidget(i18n("&Properties"), this);
    //addDockWidget(Qt::LeftDockWidgetArea, m_propertyDock);

    tabifyDockWidget(m_documentationDock, m_cmdHistoryDock);
    //tabifyDockWidget(m_cmdHistoryDock, m_propertyDock);
}

/**
 * Opens a file specified by commandline option.
 */
void UMLApp::openDocumentFile(const KUrl& url)
{
    slotStatusMsg(i18n("Opening file..."));

    m_doc->openDocument( url);
    fileOpenRecent->addUrl( url );
    resetStatusMsg();
    setCaption(m_doc->url().fileName(), false);
    enablePrint(true);
}

/**
 * Returns a pointer to the current document connected to the
 * KMainWindow instance.
 * Used by the View class to access the document object's methods.
 */
UMLDoc *UMLApp::getDocument() const
{
    return m_doc;
}

/**
 * Returns a pointer to the list view.
 *
 * @return  The listview being used.
 */
UMLListView* UMLApp::getListView()
{
    return m_listView;
}

/**
 * Save general Options like all bar positions and status
 * as well as the geometry and the recent file list to
 * the configuration file.
 */
void UMLApp::saveOptions()
{
    // The Toolbar settings will be handled by the respective classes ( KToolBar )
    KConfigGroup cg( m_config, "toolbar" );
    toolBar("mainToolBar")->saveSettings( cg );
    KConfigGroup workBarConfig(m_config, "workbar" );
    toolsbar->saveSettings(workBarConfig );
    fileOpenRecent->saveEntries( m_config->group( "Recent Files") );

    UmbrelloSettings::setGeometry( size() );

    Settings::OptionState& optionState = Settings::getOptionState();

    UmbrelloSettings::setUndo( optionState.generalState.undo );
    UmbrelloSettings::setTabdiagrams( optionState.generalState.tabdiagrams );
    UmbrelloSettings::setNewcodegen( optionState.generalState.newcodegen );
    UmbrelloSettings::setAngularlines( optionState.generalState.angularlines );
    UmbrelloSettings::setFooterPrinting( optionState.generalState.footerPrinting );
    UmbrelloSettings::setAutosave( optionState.generalState.autosave );
    UmbrelloSettings::setTime(  optionState.generalState.time );
    UmbrelloSettings::setAutosavetime( optionState.generalState.autosavetime );
    UmbrelloSettings::setAutosavesuffix(  optionState.generalState.autosavesuffix );
    UmbrelloSettings::setLoadlast( optionState.generalState.loadlast );

    UmbrelloSettings::setDiagram( optionState.generalState.diagram );
    UmbrelloSettings::setDefaultLanguage(  optionState.generalState.defaultLanguage );

    if( m_doc->url().fileName() == i18n( "Untitled" ) ) {
        UmbrelloSettings::setLastFile(  "" );
    }
    else {
        UmbrelloSettings::setLastFile(  m_doc->url().prettyUrl() );
    }

    UmbrelloSettings::setImageMimeType(  getImageMimeType() );

    UmbrelloSettings::setUseFillColor(  optionState.uiState.useFillColor );
    UmbrelloSettings::setFillColor(  optionState.uiState.fillColor );
    UmbrelloSettings::setLineColor(  optionState.uiState.lineColor );
    UmbrelloSettings::setLineWidth(  optionState.uiState.lineWidth );
    UmbrelloSettings::setShowDocWindow(  m_documentationDock->isVisible() );
    UmbrelloSettings::setUiFont(  optionState.uiState.font );

    UmbrelloSettings::setShowVisibility(  optionState.classState.showVisibility );
    UmbrelloSettings::setShowAtts( optionState.classState.showAtts);
    UmbrelloSettings::setShowOps(  optionState.classState.showOps );
    UmbrelloSettings::setShowStereoType( optionState.classState.showStereoType );
    UmbrelloSettings::setShowAttSig(  optionState.classState.showAttSig );
    UmbrelloSettings::setShowOpSig( optionState.classState.showOpSig );
    UmbrelloSettings::setShowPackage(  optionState.classState.showPackage );
    UmbrelloSettings::setShowAttribAssocs(  optionState.classState.showAttribAssocs );
    UmbrelloSettings::setDefaultAttributeScope( optionState.classState.defaultAttributeScope);
    UmbrelloSettings::setDefaultOperationScope( optionState.classState.defaultOperationScope);

    UmbrelloSettings::setHeight(  optionState.codeViewerState.height );
    UmbrelloSettings::setWidth(  optionState.codeViewerState.width);
    UmbrelloSettings::setCodeViewerFont(  optionState.codeViewerState.font);
    UmbrelloSettings::setFontColor(  optionState.codeViewerState.fontColor);
    UmbrelloSettings::setPaperColor( optionState.codeViewerState.paperColor);
    UmbrelloSettings::setSelectedColor(  optionState.codeViewerState.selectedColor);
    UmbrelloSettings::setEditBlockColor( optionState.codeViewerState.editBlockColor);
    UmbrelloSettings::setNonEditBlockColor(  optionState.codeViewerState.nonEditBlockColor);
    UmbrelloSettings::setUmlObjectColor( optionState.codeViewerState.umlObjectColor);
    UmbrelloSettings::setBlocksAreHighlighted(  optionState.codeViewerState.blocksAreHighlighted);
    UmbrelloSettings::setShowHiddenBlocks( optionState.codeViewerState.showHiddenBlocks);
    UmbrelloSettings::setHiddenColor(  optionState.codeViewerState.hiddenColor);

    // write config for CPP code generation options
    UmbrelloSettings::setAutoGenAccessors( optionState.codeGenerationState.cppCodeGenerationState.autoGenAccessors);

    UmbrelloSettings::setInlineAccessors(optionState.codeGenerationState.cppCodeGenerationState.inlineAccessors);
    UmbrelloSettings::setPublicAccessors( optionState.codeGenerationState.cppCodeGenerationState.publicAccessors);
    UmbrelloSettings::setInlineOps(optionState.codeGenerationState.cppCodeGenerationState.inlineOps);
    UmbrelloSettings::setVirtualDestructors( optionState.codeGenerationState.cppCodeGenerationState.virtualDestructors);
    UmbrelloSettings::setPackageIsNamespace(optionState.codeGenerationState.cppCodeGenerationState.packageIsNamespace);

    UmbrelloSettings::setStringClassName(optionState.codeGenerationState.cppCodeGenerationState.stringClassName);
    UmbrelloSettings::setStringClassNameInclude(optionState.codeGenerationState.cppCodeGenerationState.stringClassNameInclude);
    UmbrelloSettings::setStringIncludeIsGlobal(optionState.codeGenerationState.cppCodeGenerationState.stringIncludeIsGlobal);

    UmbrelloSettings::setVectorClassName(optionState.codeGenerationState.cppCodeGenerationState.vectorClassName);
    UmbrelloSettings::setVectorClassNameInclude(optionState.codeGenerationState.cppCodeGenerationState.vectorClassNameInclude);
    UmbrelloSettings::setVectorIncludeIsGlobal(optionState.codeGenerationState.cppCodeGenerationState.vectorIncludeIsGlobal);

    // write config for Java code generation options
    UmbrelloSettings::setAutoGenerateAttributeAccessorsJava(optionState.codeGenerationState.javaCodeGenerationState.autoGenerateAttributeAccessors);
    UmbrelloSettings::setAutoGenerateAssocAccessorsJava(optionState.codeGenerationState.javaCodeGenerationState.autoGenerateAssocAccessors);

//     CodeGenerator *codegen = getGenerator();
//     JavaCodeGenerator *javacodegen = dynamic_cast<JavaCodeGenerator*>(codegen);
//     if (javacodegen)
//         UmbrelloSettings::setBuildANTDocumentJava( javacodegen->getCreateANTBuildFile());

    // write config for D code generation options
    UmbrelloSettings::setAutoGenerateAttributeAccessorsD( optionState.codeGenerationState.dCodeGenerationState.autoGenerateAttributeAccessors);
    UmbrelloSettings::setAutoGenerateAssocAccessorsD( optionState.codeGenerationState.dCodeGenerationState.autoGenerateAssocAccessors);

    // write config for Ruby code generation options
    UmbrelloSettings::setAutoGenerateAttributeAccessorsRuby( optionState.codeGenerationState.rubyCodeGenerationState.autoGenerateAttributeAccessors);
    UmbrelloSettings::setAutoGenerateAssocAccessorsRuby( optionState.codeGenerationState.rubyCodeGenerationState.autoGenerateAssocAccessors);

    // now write the basic defaults to config
    m_commoncodegenpolicy->writeConfig();

    UmbrelloSettings::self()->writeConfig();
}

/**
 * Read general Options again and initialize all variables
 * like the recent file list.
 */
void UMLApp::readOptions()
{
    // bar status settings
    toolBar("mainToolBar")->applySettings(m_config->group( "toolbar") );
    // do config for work toolbar
    toolsbar->applySettings(m_config->group( "workbar") );
    fileOpenRecent->loadEntries(m_config->group( "Recent Files") );
    setImageMimeType( UmbrelloSettings::imageMimeType() );
    resize( UmbrelloSettings::geometry());
}

/**
 * Saves the window properties for each open window
 * during session end to the session config file,
 * including saving the currently opened file by a
 * temporary filename provided by KApplication.
 * @see KMainWindow#saveProperties
 */
void UMLApp::saveProperties(KConfigGroup & cfg)
{
    uDebug() << "******************* commented out - UNUSED?";
    Q_UNUSED(cfg);
/*
    if (m_doc->url().fileName() != i18n("Untitled") && !m_doc->isModified()) {
        // saving to tempfile not necessary
    } else {
        KUrl url = m_doc->url();
        cfg.writePathEntry("filename", url.url());
        cfg.writeEntry("modified", m_doc->isModified());
        QString tempname = kapp->tempSaveName(url.url());  //:TODO: change this - deprecated
        QString tempurl = KUrl::toPercentEncoding(tempname);

        KUrl _url(tempurl);
        m_doc->saveDocument(_url);
    }
*/
}

/**
 * Reads the session config file and restores the
 * application's state including the last opened files and
 * documents by reading the temporary files saved by
 * saveProperties()
 * @see KMainWindow#readProperties
 */
void UMLApp::readProperties(const KConfigGroup & cfg)     //:TODO: applyMainWindowSettings(const KConfigGroup& config, bool force = false)
{
    uDebug() << "******************* commented out - UNUSED?";
    Q_UNUSED(cfg);
/*
    QString filename = cfg.readPathEntry("filename", QString());
    KUrl url(filename);
    bool modified = cfg.readEntry("modified", false);
    if (modified) {
        bool canRecover;
        QString tempname = kapp->checkRecoverFile(filename, canRecover);
        KUrl _url(tempname);

        if (canRecover) {
            m_doc->openDocument(_url);
            m_doc->setModified();
            enablePrint(true);
            setCaption(_url.fileName(),true);
            QFile::remove(tempname);
        } else {
            enablePrint(false);
        }
    } else {
        if (!filename.isEmpty()) {
            m_doc->openDocument(url);
            enablePrint(true);
            setCaption(url.fileName(),false);

        } else {
            enablePrint(false);
        }
    }
*/
}

/**
 * queryClose is called by KMainWindow on each closeEvent of a
 * window. Counter to the default implementation (which only
 * returns true), this calls saveModified() on the document object
 * to ask if the document shall be saved if Modified; on cancel
 * the closeEvent is rejected.
 * @see KMainWindow#queryClose
 * @see KMainWindow#closeEvent
 *
 * @return  True if window may be closed.
 */
bool UMLApp::queryClose()
{
    return m_doc->saveModified();
}

/**
 * queryExit is called by KMainWindow when the last
 * window of the application is going to be closed during
 * the closeEvent().  In contrast to the default
 * implementation that just returns true, this calls
 * saveOptions() to save the settings of the last
 * window's properties.
 * @see KMainWindow#queryExit
 * @see KMainWindow#closeEvent
 *
 * @return  True if window may be closed.
 */
bool UMLApp::queryExit()
{
    saveOptions();
    m_doc->closeDocument();
    return true;
}

/**
 * Clears the document in the actual view to reuse it as the new
 * document.
 */
void UMLApp::slotFileNew()
{
    slotStatusMsg(i18n("Creating new document..."));
    if (m_doc->saveModified()) {
        setDiagramMenuItemsState(false);
        m_doc->newDocument();
        setCaption(m_doc->url().fileName(), false);
        fileOpenRecent->setCurrentItem( -1 );
        setModified(false);
        enablePrint(false);
    }
    slotUpdateViews();
    resetStatusMsg();
}

/**
 * Open a file and load it into the document.
 */
void UMLApp::slotFileOpen()
{
    slotStatusMsg(i18n("Opening file..."));
    m_loading = true;

    if (!m_doc->saveModified()) {
        // here saving wasn't successful
    }
    else {
#ifdef Q_WS_WIN
        KUrl url=QFileDialog::getOpenFileName(    //krazy:exclude=qclasses
            this,
            i18n("Open File"),
            "",
            i18n("All Supported Files (*.xmi *.mdl);;"
                 "XMI Files (*.xmi);;"
                 "Rose model files (*.mdl)"));
#else
        KUrl url=KFileDialog::getOpenUrl(KUrl(),
            i18n("*.xmi *.xmi.tgz *.xmi.tar.bz2 *.mdl|All Supported Files (*.xmi, *.xmi.tgz, *.xmi.tar.bz2, *.mdl)\n"
                 "*.xmi|Uncompressed XMI Files (*.xmi)\n"
                 "*.xmi.tgz|Gzip Compressed XMI Files (*.xmi.tgz)\n"
                 "*.xmi.tar.bz2|Bzip2 Compressed XMI Files (*.xmi.tar.bz2)\n"
                 "*.mdl|Rose model files"), this, i18n("Open File"));
#endif
        if (!url.isEmpty()) {
            if (m_doc->openDocument(url)) {
                fileOpenRecent->addUrl( url );
            }
            enablePrint(true);
            setCaption(m_doc->url().fileName(), false);
        }
    }
    slotUpdateViews();
    m_loading = false;
    resetStatusMsg();
}

/**
 * Opens a file from the recent files menu.
 */
void UMLApp::slotFileOpenRecent(const KUrl& url)
{
    slotStatusMsg(i18n("Opening file..."));
    m_loading = true;

    KUrl oldUrl = m_doc->url();

    if (!m_doc->saveModified()) {
        // here saving wasn't successful
    }
    else {
        if (!m_doc->openDocument(url)) {
            fileOpenRecent->removeUrl(url);
            fileOpenRecent->setCurrentItem( -1 );
        }
        else {
            fileOpenRecent->addUrl(url);
        }
        enablePrint(true);
        setCaption(m_doc->url().fileName(), false);
    }

    m_loading = false;
    slotUpdateViews();
    resetStatusMsg();
}

/**
 * Save a document.
 */
void UMLApp::slotFileSave()
{
    slotStatusMsg(i18n("Saving file..."));
    if (m_doc->url().fileName() == i18n("Untitled")) {
        slotFileSaveAs();
    }
    else {
        m_doc->saveDocument(m_doc->url());
    }
    m_pUndoStack->setClean();
    resetStatusMsg();
}

/**
 * Save a document by a new filename.
 */
bool UMLApp::slotFileSaveAs()
{
    slotStatusMsg(i18n("Saving file with a new filename..."));
    bool cont = true;
    KUrl url;
    QString ext;
    while (cont) {
#ifdef Q_WS_WIN
        url=QFileDialog::getSaveFileName(    //krazy:exclude=qclasses
            this,
            i18n("Save As"),
            "",
            i18n("XMI File (*.xmi);;All Files (*.*"));
#else
        url=KFileDialog::getSaveUrl(KUrl(), i18n("*.xmi|XMI File\n*.xmi.tgz|Gzip Compressed XMI File\n*.xmi.tar.bz2|Bzip2 Compressed XMI File\n*|All Files"), this, i18n("Save As"));
#endif
        if (url.isEmpty()) {
            cont = false;
        }
        else {
            // now check that we have a file extension; standard will be plain xmi
            //QString file = url.path( KUrl::RemoveTrailingSlash );
            //QFileInfo info(file);
            //ext = info.completeSuffix();
            //if (ext != "xmi" && ext != "xmi.tgz" && ext != "xmi.tar.bz2")
            //{
            //    url.setFileName(url.fileName() + ".xmi");
            //    ext = "xmi";
            //}
            QDir d = url.path( KUrl::RemoveTrailingSlash );

            if (QFile::exists(d.path())) {
                int want_save = KMessageBox::warningContinueCancel(this, i18n("The file %1 exists.\nDo you wish to overwrite it?", url.path()),
                                                                   i18n("Warning"), KGuiItem(i18n("Overwrite")));
                if (want_save == KMessageBox::Continue) {
                    cont = false;
                }
            }
            else {
                cont = false;
            }
        }
    }
    if (!url.isEmpty()) {
        bool b = m_doc->saveDocument(url);
        if (b) {
            fileOpenRecent->addUrl(url);
            setCaption(url.fileName(),m_doc->isModified());
            resetStatusMsg();
        }
        return b;
    }
    else {
        resetStatusMsg();
        return false;
    }
}

/**
 * Asks for saving if the file is modified, then closes the current
 * file and window.
 */
void UMLApp::slotFileClose()
{
    slotStatusMsg(i18n("Closing file..."));
    slotFileNew();
}

/**
 * Print the current file.
 */
void UMLApp::slotFilePrint()
{
    slotStatusMsg(i18n("Printing..."));

    QPrinter printer;
    printer.setFullPage(true);

    DiagramPrintPage * selectPage = new DiagramPrintPage(0, m_doc);
    QPrintDialog *printDialog =
                  KdePrint::createPrintDialog(&printer, QList<QWidget*>() << selectPage, this);
    printDialog->setWindowTitle(i18n("Print %1", m_doc->url().prettyUrl()));

    if (printDialog->exec()) {
        m_doc->print(&printer, selectPage);
    }
    delete printDialog;
    resetStatusMsg();
}

/**
 * Closes all open windows by calling close() on each
 * memberList item until the list is empty, then quits the
 * application.  If queryClose() returns false because the
 * user canceled the saveModified() dialog, the closing
 * aborts.
 */
void UMLApp::slotFileQuit()
{
    slotStatusMsg(i18n("Exiting..."));
    if (m_doc->saveModified()) {
        saveOptions();
        qApp->quit();
    }
    resetStatusMsg();
}

/**
 * Exports the current model to docbook in a subdir of the
 * current model directory named from the model name.
 * @todo Let the user chose the destination directory and
 * name, using network transparency.
 */
void UMLApp::slotFileExportDocbook()
{
  DocbookGenerator* docbookGenerator = new DocbookGenerator;
  docbookGenerator->generateDocbookForProject();
  connect( docbookGenerator, SIGNAL( finished( bool ) ), docbookGenerator, SLOT( deleteLater() ) );
}

/**
 * Exports the current model to XHTML in a subdir of the
 * current model directory named from the model name.
 * @todo Let the user chose the destination directory and
 * name, using network transparency.
 */
void UMLApp::slotFileExportXhtml()
{
  if (m_xhtmlGenerator != 0) {
    return;
  }
  m_xhtmlGenerator = new XhtmlGenerator();
  m_xhtmlGenerator->generateXhtmlForProject();
  connect(m_xhtmlGenerator, SIGNAL(finished(bool)), this, SLOT(slotXhtmlDocGenerationFinished(bool)));
}

/**
 * Reverts the document back to the state it was prior to the
 * last action performed by the user.
 */
void UMLApp::slotEditUndo()
{
    undo();
    resetStatusMsg();
}

/**
 * Reverts the document back to the state it was prior to the
 * last undo.
 */
void UMLApp::slotEditRedo()
{
    redo();
    resetStatusMsg();
}

/**
 * Put the marked text/object into the clipboard and remove
 * it from the document.
 */
void UMLApp::slotEditCut()
{
    slotStatusMsg(i18n("Cutting selection..."));
    //FIXME bug 59774 this fromview isn't very reliable.
    //when cutting diagrams it is set to true even though it shouldn't be
    bool fromview = (getCurrentView() && getCurrentView()->umlScene()->getSelectCount());
    if ( editCutCopy(fromview) ) {
        emit sigCutSuccessful();
        slotDeleteSelectedWidget();
        m_doc->setModified(true);
    }
    resetStatusMsg();
}

/**
 * Put the marked text/object into the clipboard.
 */
void UMLApp::slotEditCopy()
{
    slotStatusMsg(i18n("Copying selection to clipboard..."));
    bool  fromview = (getCurrentView() && getCurrentView()->umlScene()->getSelectCount());
    editCutCopy( fromview );
    resetStatusMsg();
    m_doc->setModified( true );
}

/**
 * Paste the clipboard into the document.
 */
void UMLApp::slotEditPaste()
{
    slotStatusMsg(i18n("Inserting clipboard contents..."));
    const QMimeData* data = QApplication::clipboard()->mimeData();
    UMLClipboard clipboard;
    setCursor(Qt::WaitCursor);
    if (!clipboard.paste(data)) {
        KMessageBox::sorry( this, i18n("Umbrello could not paste the clipboard contents.  "
                                       "The objects in the clipboard may be of the wrong "
                                       "type to be pasted here."), i18n("Paste Error") );
    }
    resetStatusMsg();
    setCursor(Qt::ArrowCursor);
    editPaste->setEnabled(false);
    m_doc->setModified( true );
}

/**
 * Changes the statusbar contents for the standard label
 * permanently, used to indicate current actions.
 * @param text   The text that is displayed in the statusbar
 */
void UMLApp::slotStatusMsg(const QString &text)
{
    // change status message permanently
    statusBar()->changeItem( text, 1 );
}

/**
 * Helper method to reset the status bar message.
 */
void UMLApp::resetStatusMsg()
{
    statusBar()->changeItem( i18nc("reset status bar", "Ready."), 1 );
}

/**
 * Create this view.
 */
void UMLApp::slotClassDiagram()
{
    executeCommand(new Uml::CmdCreateClassDiag(m_doc));
}

/**
 * Create this view.
 */
void UMLApp::slotSequenceDiagram()
{
    executeCommand(new Uml::CmdCreateSeqDiag(m_doc));
}

/**
 * Create this view.
 */
void UMLApp::slotCollaborationDiagram()
{
    executeCommand(new Uml::CmdCreateCollaborationDiag(m_doc));
}

/**
 * Create this view.
 */
void UMLApp::slotUseCaseDiagram()
{
    executeCommand(new Uml::CmdCreateUseCaseDiag(m_doc));
}

/**
 * Create this view.
 */
void UMLApp::slotStateDiagram()
{
    executeCommand(new Uml::CmdCreateStateDiag(m_doc));
}

/**
 * Create this view.
 */
void UMLApp::slotActivityDiagram()
{
    executeCommand(new Uml::CmdCreateActivityDiag(m_doc));
}

/**
 * Create this view.
 */
void UMLApp::slotComponentDiagram()
{
    executeCommand(new Uml::CmdCreateComponentDiag(m_doc));
}

/**
 * Create this view.
 */
void UMLApp::slotDeploymentDiagram()
{
    executeCommand(new Uml::CmdCreateDeployDiag(m_doc));
}

/**
 * Create this view.
 */
void UMLApp::slotEntityRelationshipDiagram()
{
    executeCommand(new Uml::CmdCreateEntityRelationDiag(m_doc));
}

/**
 * Left Alignment
 */
void UMLApp::slotAlignLeft()
{
 // [PORT]
    getCurrentView()->umlScene()->alignLeft();
}

/**
 * Right Alignment
 */
void UMLApp::slotAlignRight()
{
 // [PORT]
    getCurrentView()->umlScene()->alignLeft();
}

/**
 * Top Alignment
 */
void UMLApp::slotAlignTop()
{
 // [PORT]
    getCurrentView()->umlScene()->alignTop();
}

/**
 * Bottom Alignment
 */
void UMLApp::slotAlignBottom()
{
 // [PORT]
    getCurrentView()->umlScene()->alignBottom();
}

/**
 * Vertical Middle Alignment
 */
void UMLApp::slotAlignVerticalMiddle()
{
 // [PORT]
    getCurrentView()->umlScene()->alignVerticalMiddle();
}

/**
 * Horizontal Middle Alignment
 */
void UMLApp::slotAlignHorizontalMiddle()
{
 // [PORT]
    getCurrentView()->umlScene()->alignHorizontalMiddle();
}

/**
 * Vertical Distribute Alignment
 */
void UMLApp::slotAlignVerticalDistribute()
{
 // [PORT]
    getCurrentView()->umlScene()->alignVerticalDistribute();
}

/**
 * Horizontal Distribute Alignment
 */
void UMLApp::slotAlignHorizontalDistribute()
{
 // [PORT]
    getCurrentView()->umlScene()->alignHorizontalDistribute();
}

/**
 * Returns the toolbar being used.
 *
 * @return  The toolbar being used.
 */
WorkToolBar* UMLApp::getWorkToolBar()
{
    return toolsbar;
}

/**
 * Sets whether the program has been modified.
 * This will change how the program saves/exits.
 *
 * @param _m        true - modified.
 */
void UMLApp::setModified(bool modified)
{
    //fileSave->setEnabled(modified);

    //if anything else needs to be done on a mofication, put it here

    // printing should be possible whenever there is something to print
    if ( m_loading == false && modified == true && getCurrentView() )  {
        enablePrint(true);
    }

    if (m_loading == false)  {
        setCaption(m_doc->url().fileName(), modified); //add disk icon to taskbar if modified
    }
}

/**
 * Set whether to allow printing.
 * It will enable/disable the menu/toolbar options.
 *
 * @param enable    Set whether to allow printing.
 */
void UMLApp::enablePrint(bool enable)
{
    filePrint->setEnabled(enable);
}

/**
 * Set whether to allow printing.
 * It will enable/disable the menu/toolbar options.
 *
 * @param enable    Set whether to allow printing.
 */
void UMLApp::enableUndo(bool enable)
{
    editUndo->setEnabled(enable);
}

/**
 * Set whether to allow printing.
 * It will enable/disable the menu/toolbar options.
 *
 * @param enable    Set whether to allow printing.
 */
void UMLApp::enableRedo(bool enable)
{
    editRedo->setEnabled(enable);
}

/**
 * Initialize Qt's global clipboard support for the application.
 */
void UMLApp::initClip()
{
    QClipboard* clip = QApplication::clipboard();
    connect(clip, SIGNAL(dataChanged()), this, SLOT(slotClipDataChanged()));

    // Don't poll the X11 clipboard every second. This is a little expensive and resulted
    // in very annoying umbrello slowdowns / hangs. Qt will notify us about clipboard
    // changes anyway (see dataChanged() signal above), albeit only when a Qt application
    // changes the clipboard. Work is in progress to make this work with other toolkits
    // as well. (pfeiffer)
    // m_clipTimer = new QTimer(this, "timer");
    // m_clipTimer->start(1000, false);
    // connect(m_clipTimer, SIGNAL(timeout()), this, SLOT(slotClipDataChanged()));

    m_copyTimer = new QTimer(this);
    m_copyTimer->setSingleShot(false);
    m_copyTimer->start(500);
    connect(m_copyTimer, SIGNAL(timeout()), this, SLOT(slotCopyChanged()));
}

/**
 *  Returns whether we can decode the given mimesource
 */
bool UMLApp::canDecode(const QMimeData* mimeData)
{
    QStringList supportedFormats = mimeData->formats();
    foreach( const QString &format, supportedFormats ) {
        QByteArray fba = format.toAscii();
        const char* f = fba.constData();
        if ( !qstrnicmp(f,"application/x-uml-clip", 22) ) {
            //FIXME need to test for clip1, clip2, clip3, clip4 or clip5
            //(the only valid clip types)
            return true;
        }
    }
    return false;
}

/**
 * Notification of changed clipboard data.
 */
void UMLApp::slotClipDataChanged()
{
    const QMimeData * data = QApplication::clipboard()->mimeData();

    // Pass the MimeSource to the Doc
    editPaste->setEnabled( data && canDecode(data) );
}

/**
 * Slot for enabling cut and copy to clipboard.
 */
void UMLApp::slotCopyChanged()
{
    if (m_listView->getSelectedCount() || (getCurrentView() && getCurrentView()->umlScene()->getSelectCount())) {
        editCopy->setEnabled(true);
        editCut->setEnabled(true);
    }
    else {
        editCopy->setEnabled(false);
        editCut->setEnabled(false);
    }
}

/**
 * Shows the global preferences dialog.
 */
void UMLApp::slotPrefs()
{
       Settings::OptionState& optionState = Settings::getOptionState();

       m_dlg = new SettingsDlg(this, &optionState);
       connect(m_dlg, SIGNAL( applyClicked() ), this, SLOT( slotApplyPrefs() ) );

       if ( m_dlg->exec() == QDialog::Accepted && m_dlg->getChangesApplied() ) {
           slotApplyPrefs();
       }

       delete m_dlg;
       m_dlg = NULL;
}

/**
 * Commits the changes from the global preferences dialog.
 */
void UMLApp::slotApplyPrefs()
{
    if (m_dlg) {
        // we need this to sync both values
        Settings::OptionState& optionState = Settings::getOptionState();
        bool stackBrowsing = (m_layout->indexOf(m_tabWidget) != -1);
        bool tabBrowsing = optionState.generalState.tabdiagrams;
        uDebug() << "stackBrowsing=" << stackBrowsing << " / tabBrowsing=" << tabBrowsing;

        if (stackBrowsing != tabBrowsing) {
            // Diagram Representation Modified
            UMLView* currentView;
            UMLViewList views = m_doc->getViewIterator();

            if (tabBrowsing) {
                currentView = static_cast<UMLView*>(m_viewStack->currentWidget());
                m_layout->removeWidget(m_viewStack);
                m_viewStack->hide();

                foreach (UMLView *view, views) {
                    UMLScene *scene = view->umlScene();
                    m_viewStack->removeWidget(view);
                    m_tabWidget->addTab(view, scene->getName());
                    m_tabWidget->setTabIcon(m_tabWidget->indexOf(view), Icon_Utils::iconSet(scene->getType()));
                }
                m_layout->addWidget(m_tabWidget);
                m_tabWidget->show();
            }
            else {  // stackBrowsing
                currentView = static_cast<UMLView*>(m_tabWidget->currentWidget());
                m_layout->removeWidget(m_tabWidget);
                m_tabWidget->hide();

                foreach (UMLView *view, views) {
                    m_tabWidget->removeTab(m_tabWidget->indexOf(view));
                    m_viewStack->addWidget(view);
                }
                m_layout->addWidget(m_viewStack);
                m_viewStack->show();
            }
            setCurrentView(currentView);
        }

        m_doc->settingsChanged( optionState );
        const QString plStr = m_dlg->getCodeGenerationLanguage();
        Uml::Programming_Language pl = Model_Utils::stringToProgLang(plStr);
        setGenerator(pl);
    }
}

/**
 * Returns the undo state.
 *
 * @return  True if Undo is enabled.
 */
bool UMLApp::getUndoEnabled()
{
    return editUndo->isEnabled();
}

/**
 * Returns the redo state.
 *
 * @return  True if Redo is enabled.
 */
bool UMLApp::getRedoEnabled()
{
    return editRedo->isEnabled();
}

/**
 * Returns the paste state.
 *
 * @return  True if Paste is enabled.
 */
bool UMLApp::getPasteState()
{
    return editPaste->isEnabled();
}

/**
 * Returns the state on Cut/Copy.
 *
 * @return  True if Cut/Copy is enabled.
 */
bool UMLApp::getCutCopyState()
{
    return editCopy->isEnabled();
}

/**
 * Carries out the cut/copy command with different action performed
 * depending on if from view or list view.
 * Cut/Copy are the same.  It is up to the caller to delete/cut the selection..
 *
 * If the operation is successful, the signal sigCutSuccessful() is emitted.
 *
 * Callers should connect to this signal to know what to do next.
 */
bool UMLApp::editCutCopy( bool bFromView )
{
    UMLClipboard clipboard;
    QMimeData * clipdata = 0;

    if ((clipdata = clipboard.copy(bFromView)) != 0) {
        QClipboard* clip = QApplication::clipboard();
        clip->setMimeData(clipdata);//the global clipboard takes ownership of the clipdata memory
        connect(clip, SIGNAL(dataChanged()), this, SLOT(slotClipDataChanged()));
        return true;
    }
    return false;
}

/**
 * Reads from the config file the options state.
 * Not in @ref readOptions as it needs to be read earlier than some
 * of the other options, before some items are created.
 */
void UMLApp::readOptionState()
{
    Settings::OptionState& optionState = Settings::getOptionState();

    UmbrelloSettings::self()->readConfig();
    optionState.generalState.undo = UmbrelloSettings::undo();
    optionState.generalState.tabdiagrams = UmbrelloSettings::tabdiagrams();
    optionState.generalState.newcodegen = UmbrelloSettings::newcodegen();
    optionState.generalState.angularlines = UmbrelloSettings::angularlines();
    optionState.generalState.footerPrinting =  UmbrelloSettings::footerPrinting();
    optionState.generalState.autosave =  UmbrelloSettings::autosave();
    optionState.generalState.time =  UmbrelloSettings::time(); //old autosavetime value kept for compatibility
    optionState.generalState.autosavetime =  UmbrelloSettings::autosavetime();
    //if we don't have a "new" autosavetime value, convert the old one
    if (optionState.generalState.autosavetime == 0) {
        switch (optionState.generalState.time) {
        case 0: optionState.generalState.autosavetime =  5; break;
        case 1: optionState.generalState.autosavetime = 10; break;
        case 2: optionState.generalState.autosavetime = 15; break;
        case 3: optionState.generalState.autosavetime = 20; break;
        case 4: optionState.generalState.autosavetime = 25; break;
        default: optionState.generalState.autosavetime = 5; break;
        }
    }

    optionState.generalState.autosavesuffix =  UmbrelloSettings::autosavesuffix();
    optionState.generalState.loadlast =  UmbrelloSettings::loadlast();
    optionState.generalState.diagram  = UmbrelloSettings::diagram();
    optionState.generalState.defaultLanguage =  UmbrelloSettings::defaultLanguage();

    optionState.uiState.useFillColor =  UmbrelloSettings::useFillColor();
    optionState.uiState.fillColor =  UmbrelloSettings::fillColor();
    optionState.uiState.lineColor =  UmbrelloSettings::lineColor();
    optionState.uiState.lineWidth =  UmbrelloSettings::lineWidth();
    optionState.uiState.font =  UmbrelloSettings::uiFont();

    optionState.classState.showVisibility =  UmbrelloSettings::showVisibility();
    optionState.classState.showAtts =  UmbrelloSettings::showAtts();
    optionState.classState.showOps =  UmbrelloSettings::showOps();
    optionState.classState.showStereoType =  UmbrelloSettings::showStereoType();
    optionState.classState.showAttSig =  UmbrelloSettings::showAttSig();
    optionState.classState.showOpSig =  UmbrelloSettings::showOpSig();
    optionState.classState.showPackage =  UmbrelloSettings::showPackage();
    optionState.classState.showAttribAssocs =  UmbrelloSettings::showAttribAssocs();
    optionState.classState.defaultAttributeScope = UmbrelloSettings::defaultAttributeScope();
    optionState.classState.defaultOperationScope = UmbrelloSettings::defaultOperationScope();

    optionState.codeViewerState.height =  UmbrelloSettings::height();
    optionState.codeViewerState.width =  UmbrelloSettings::width();
    optionState.codeViewerState.font =  UmbrelloSettings::codeViewerFont();
    optionState.codeViewerState.showHiddenBlocks =  UmbrelloSettings::showHiddenBlocks();
    optionState.codeViewerState.blocksAreHighlighted =  UmbrelloSettings::blocksAreHighlighted();
    optionState.codeViewerState.selectedColor =  UmbrelloSettings::selectedColor();
    optionState.codeViewerState.paperColor =  UmbrelloSettings::paperColor();
    optionState.codeViewerState.fontColor =  UmbrelloSettings::fontColor();
    optionState.codeViewerState.editBlockColor =  UmbrelloSettings::editBlockColor();
    optionState.codeViewerState.umlObjectColor =  UmbrelloSettings::umlObjectColor();
    optionState.codeViewerState.nonEditBlockColor =  UmbrelloSettings::nonEditBlockColor();
    optionState.codeViewerState.hiddenColor =  UmbrelloSettings::hiddenColor();

    // CPP code generation options
    optionState.codeGenerationState.cppCodeGenerationState.autoGenAccessors = UmbrelloSettings::autoGenAccessors();

    optionState.codeGenerationState.cppCodeGenerationState.inlineAccessors = UmbrelloSettings::inlineAccessors();
    optionState.codeGenerationState.cppCodeGenerationState.publicAccessors = UmbrelloSettings::publicAccessors();
    optionState.codeGenerationState.cppCodeGenerationState.inlineOps = UmbrelloSettings::inlineOps();
    optionState.codeGenerationState.cppCodeGenerationState.virtualDestructors = UmbrelloSettings::virtualDestructors();
    optionState.codeGenerationState.cppCodeGenerationState.packageIsNamespace = UmbrelloSettings::packageIsNamespace();

    optionState.codeGenerationState.cppCodeGenerationState.stringClassName = UmbrelloSettings::stringClassName();
    optionState.codeGenerationState.cppCodeGenerationState.stringClassNameInclude = UmbrelloSettings::stringClassNameInclude();
    optionState.codeGenerationState.cppCodeGenerationState.stringIncludeIsGlobal = UmbrelloSettings::stringIncludeIsGlobal();

    optionState.codeGenerationState.cppCodeGenerationState.vectorClassName = UmbrelloSettings::vectorClassName();
    optionState.codeGenerationState.cppCodeGenerationState.vectorClassNameInclude = UmbrelloSettings::vectorClassNameInclude();
    optionState.codeGenerationState.cppCodeGenerationState.vectorIncludeIsGlobal = UmbrelloSettings::vectorIncludeIsGlobal();

    // Java code generation options
    optionState.codeGenerationState.javaCodeGenerationState.autoGenerateAttributeAccessors = UmbrelloSettings::autoGenerateAttributeAccessorsJava();
    optionState.codeGenerationState.javaCodeGenerationState.autoGenerateAssocAccessors = UmbrelloSettings::autoGenerateAssocAccessorsJava();

    // D code generation options
    optionState.codeGenerationState.dCodeGenerationState.autoGenerateAttributeAccessors = UmbrelloSettings::autoGenerateAttributeAccessorsD();
    optionState.codeGenerationState.dCodeGenerationState.autoGenerateAssocAccessors = UmbrelloSettings::autoGenerateAssocAccessorsD();

    // Ruby code generation options
    optionState.codeGenerationState.rubyCodeGenerationState.autoGenerateAttributeAccessors = UmbrelloSettings::autoGenerateAttributeAccessorsRuby();
    optionState.codeGenerationState.rubyCodeGenerationState.autoGenerateAssocAccessors = UmbrelloSettings::autoGenerateAssocAccessorsRuby();

    // general config options will be read when created
}

/**
 * Call the code viewing assistant on a given UMLClassifier.
 *
 * @param classifier  Pointer to the classifier to view.
 */
void UMLApp::viewCodeDocument(UMLClassifier* classifier)
{
    CodeGenerator * currentGen = getGenerator();
    if (currentGen && classifier) {
        if (!dynamic_cast<SimpleCodeGenerator*>(currentGen)) {
            CodeDocument *cdoc = currentGen->findCodeDocumentByClassifier(classifier);

            if (cdoc) {
                Settings::OptionState& optionState = Settings::getOptionState();
                CodeViewerDialog * dialog = currentGen->getCodeViewerDialog(this,cdoc,optionState.codeViewerState);
                dialog->exec();
                optionState.codeViewerState = dialog->getState();
                delete dialog;
                dialog = NULL;
            } else {
                // shouldn't happen..
                KMessageBox::sorry(0, i18n("Cannot view code until you generate some first."), i18n("Cannot View Code"));
            }
        } else {
            KMessageBox::sorry(0, i18n("Cannot view code from simple code writer."), i18n("Cannot View Code"));
        }
    } else {
        uWarning() << "No CodeGenerator or UMLClassifier given!";
    }
}

/**
 * Call the refactoring assistant on a classifier.
 *
 * @param classifier  Pointer to the classifier to refactor.
 */
void UMLApp::refactor(UMLClassifier* classifier)
{
    if (!m_refactoringAssist) {
        m_refactoringAssist = new RefactoringAssistant( m_doc, 0, 0, "refactoring_assistant" );
    }
    m_refactoringAssist->refactor(classifier);
    m_refactoringAssist->show();
}

/**
 * Returns the default code generation policy.
 */
CodeGenerationPolicy *UMLApp::getCommonPolicy()
{
    return m_commoncodegenpolicy;
}

/**
 * Sets the CodeGenPolicyExt object.
 */
void UMLApp::setPolicyExt(CodeGenPolicyExt *policy)
{
    m_policyext = policy;
}

/**
 * Returns the CodeGenPolicyExt object.
 */
CodeGenPolicyExt *UMLApp::getPolicyExt()
{
    return m_policyext;
}

/**
 * Auxiliary function for UMLDoc::loadExtensionsFromXMI():
 * Return the code generator of the given language if it already
 * exists; if it does not yet exist then create it and return
 * the newly created generator. It is the caller's responsibility
 * to load XMI into the newly created generator.
 */
CodeGenerator *UMLApp::setGenerator(Uml::Programming_Language pl)
{
    if (pl == Uml::pl_Reserved) {
        if (m_codegen) {
            delete m_codegen;
            m_codegen = NULL;
        }
        return NULL;
    }
    // does the code generator already exist?
    // then simply return that
    if (m_codegen) {
        if (m_codegen->getLanguage() == pl) {
            return m_codegen;
        }
        delete m_codegen;  // ATTENTION! remove all refs to it or its policy first
        m_codegen = NULL;
    }
    m_activeLanguage = pl;
    m_codegen = CodeGenFactory::createObject(pl);
    updateLangSelectMenu(pl);

    slotAddDefaultDatatypes();
    m_codegen->createDefaultStereotypes();

    if (m_policyext) {
        m_policyext->setDefaults(false); // picks up language specific stuff
    }
    return m_codegen;
}

/**
 * Gets the appropriate CodeGenerator.
 *
 * @return  Pointer to the CodeGenerator.
 */
CodeGenerator* UMLApp::getGenerator()
{
    return m_codegen;
}

/**
 * Determines if SimpleCodeGenerator is active.
 *
 * @return  true if SimpleCodeGenerator is active.
 */
bool UMLApp::isSimpleCodeGeneratorActive()
{
    if (m_codegen && dynamic_cast<SimpleCodeGenerator*>(m_codegen)) {
        return true;
    }
    else {
        return false;
    }
}

/**
 * Generate code for all classes.
 */
void UMLApp::generateAllCode()
{
    if (m_codegen) {
        m_codegen->writeCodeToFile();
    }
}

/**
 * Runs the code generation wizard.
 */
void UMLApp::generationWizard()
{
    CodeGenerationWizard wizard(0 /*classList*/);
    wizard.exec();
}

/**
 * Slots for connection to the QActions of the m_langSelect menu.
 */
void UMLApp::setLang_actionscript()
{
    setActiveLanguage(Uml::pl_ActionScript);
}

void UMLApp::setLang_ada()
{
    setActiveLanguage(Uml::pl_Ada);
}

void UMLApp::setLang_cpp()
{
    setActiveLanguage(Uml::pl_Cpp);
}

void UMLApp::setLang_csharp()
{
    setActiveLanguage(Uml::pl_CSharp);
}

void UMLApp::setLang_d()
{
    setActiveLanguage(Uml::pl_D);
}

void UMLApp::setLang_idl()
{
    setActiveLanguage(Uml::pl_IDL);
}

void UMLApp::setLang_java()
{
    setActiveLanguage(Uml::pl_Java);
}

void UMLApp::setLang_javascript()
{
    setActiveLanguage(Uml::pl_JavaScript);
}

void UMLApp::setLang_mysql()
{
    setActiveLanguage(Uml::pl_MySQL);
}

void UMLApp::setLang_pascal()
{
    setActiveLanguage(Uml::pl_Pascal);
}

void UMLApp::setLang_perl()
{
    setActiveLanguage(Uml::pl_Perl);
}

void UMLApp::setLang_php()
{
    setActiveLanguage(Uml::pl_PHP);
}

void UMLApp::setLang_php5()
{
    setActiveLanguage(Uml::pl_PHP5);
}

void UMLApp::setLang_postgresql()
{
    setActiveLanguage(Uml::pl_PostgreSQL);
}

void UMLApp::setLang_python()
{
    setActiveLanguage(Uml::pl_Python);
}

void UMLApp::setLang_ruby()
{
    setActiveLanguage(Uml::pl_Ruby);
}

void UMLApp::setLang_sql()
{
    setActiveLanguage(Uml::pl_SQL);
}

void UMLApp::setLang_tcl()
{
    setActiveLanguage(Uml::pl_Tcl);
}

void UMLApp::setLang_xmlschema()
{
    setActiveLanguage(Uml::pl_XMLSchema);
}

<<<<<<< HEAD
/**
 * Set the language for which code will be generated.
 *
 * @param pl    The name of the language to set
 */
=======
>>>>>>> 5f338cd8
void UMLApp::setActiveLanguage(Uml::Programming_Language pl)
{
    updateLangSelectMenu(pl);
    setGenerator(pl);
}

/**
 * Get the language for import and code generation.
 */
Uml::Programming_Language UMLApp::getActiveLanguage()
{
    return m_activeLanguage;
}

/**
 * Return true if the active language is case sensitive.
 */
bool UMLApp::activeLanguageIsCaseSensitive()
{
    return (m_activeLanguage != Uml::pl_Pascal &&
            m_activeLanguage != Uml::pl_Ada &&
            m_activeLanguage != Uml::pl_SQL &&
            m_activeLanguage != Uml::pl_MySQL &&
            m_activeLanguage != Uml::pl_PostgreSQL);
}

/**
 * Return the target language depedent scope separator.
 */
QString UMLApp::activeLanguageScopeSeparator()
{
    Uml::Programming_Language pl = getActiveLanguage();
    if (pl == Uml::pl_Ada ||
        pl == Uml::pl_CSharp ||
        pl == Uml::pl_Pascal ||
        pl == Uml::pl_Java ||
        pl == Uml::pl_JavaScript ||
        pl == Uml::pl_Python)  // CHECK: more?
        return ".";
    return "::";
}

/**
 * Menu selection for clear current view.
 */
void UMLApp::slotCurrentViewClearDiagram()
{
 // [PORT]
    getCurrentView()->umlScene()->clearDiagram();
}

/**
 * Menu selection for current view snap to grid property.
 */
void UMLApp::slotCurrentViewToggleSnapToGrid()
{
 // [PORT]
    getCurrentView()->umlScene()->toggleSnapToGrid();
 // [PORT]
    viewSnapToGrid->setChecked( getCurrentView()->umlScene()->getSnapToGrid() );
}

/**
 * Menu selection for current view show grid property.
 */
void UMLApp::slotCurrentViewToggleShowGrid()
{
 // [PORT]
    getCurrentView()->umlScene()->toggleShowGrid();
 // [PORT]
    viewShowGrid->setChecked( getCurrentView()->umlScene()->getShowSnapGrid() );
}

/**
 * Menu selection for exporting current view as an image.
 */
void UMLApp::slotCurrentViewExportImage()
{
 // [PORT]
    getCurrentView()->umlScene()->getImageExporter()->exportView();
}

/**
 * Menu selection for exporting all views as images.
 */
void UMLApp::slotAllViewsExportImage()
{
    m_imageExporterAll->exportAllViews();
}

/**
 * Menu selection for current view properties.
 */
void UMLApp::slotCurrentViewProperties()
{
 // [PORT]
    getCurrentView()->umlScene()->showPropDialog();
}

/**
 * Sets the state of the view properties menu item.
 *
 * @param bState  Boolean, true to enable the view properties item.
 */
void UMLApp::setDiagramMenuItemsState(bool bState)
{
    viewClearDiagram->setEnabled( bState );
    viewSnapToGrid->setEnabled( bState );
    viewShowGrid->setEnabled( bState );
    deleteDiagram->setEnabled(bState);
    viewExportImage->setEnabled( bState );
    viewProperties->setEnabled( bState );
    filePrint->setEnabled( bState );
    if ( getCurrentView() ) {
 // [PORT]
        viewSnapToGrid->setChecked( getCurrentView()->umlScene()->getSnapToGrid() );
 // [PORT]
        viewShowGrid->setChecked( getCurrentView()->umlScene()->getShowSnapGrid() );
    }
}

/**
 * Register new views (aka diagram) with the GUI so they show up
 * in the menu.
 */
void UMLApp::slotUpdateViews()
{
    QMenu* menu = findMenu( QString("views") );
    if (!menu) {
        uWarning() << "view menu not found";
        return;
    }

    menu = findMenu( QString("show_view") );
    if (!menu) {
        uWarning() << "show menu not found";
        return;
    }

    menu->clear();

    UMLViewList views = m_doc->getViewIterator();
    foreach (UMLView *view , views ) {
        menu->addAction(view->umlScene()->getName(), view, SLOT(slotShowView()));
        view->umlScene()->fileLoaded();
    }
}

/**
 * import the source files that are in fileList
 */
void UMLApp::importFiles(QStringList* fileList)
{
    if (! fileList->isEmpty()) {
        const QString& firstFile = fileList->first();
        ClassImport *classImporter = ClassImport::createImporterByFileExt(firstFile);
        classImporter->importFiles(*fileList);
        delete classImporter;
        m_doc->setLoading(false);
        // Modification is set after the import is made, because the file was modified when adding the classes.
        // Allowing undo of the whole class importing. I think it eats a lot of memory.
        // Setting the modification, but without allowing undo.
        m_doc->setModified(true);
    }
}

/**
 * Import classes menu selection.
 */
void UMLApp::slotImportClasses()
{
    m_doc->setLoading(true);
    // File selection is separated from invocation of ClassImport::import()
    // because the user might decide to choose a language different from
    // the active language (by using the "All Files" option).
    QString preselectedExtension;
    const Uml::Programming_Language pl = m_codegen->getLanguage();
    if (pl == Uml::pl_IDL) {
        preselectedExtension = i18n("*.idl|IDL Files (*.idl)");
    } else if (pl == Uml::pl_Python) {
        preselectedExtension = i18n("*.py|Python Files (*.py *.pyw)");
    } else if (pl == Uml::pl_Java) {
        preselectedExtension = i18n("*.java|Java Files (*.java)");
    } else if (pl == Uml::pl_Pascal) {
        preselectedExtension = i18n("*.pas|Pascal Files (*.pas)");
    } else if (pl == Uml::pl_Ada) {
        preselectedExtension = i18n("*.ads *.ada|Ada Files (*.ads *.ada)");
    } else {
        preselectedExtension = i18n("*.h *.hh *.hpp *.hxx *.H|Header Files (*.h *.hh *.hpp *.hxx *.H)");
    }
    preselectedExtension.append("\n*|" + i18n("All Files"));
#ifdef Q_WS_WIN
    QStringList extList = preselectedExtension.split('|');
    QStringList fileList = QFileDialog::getOpenFileNames(this, i18n("Select Code to Import"),    //krazy:exclude=qclasses
                                "", extList[1] );
#else
    QStringList fileList = KFileDialog::getOpenFileNames(KUrl(), preselectedExtension,
                           this, i18n("Select Code to Import") );
#endif
    importFiles(&fileList);
}

/**
 * Import project menu selection.
 */
void UMLApp::slotImportProject()
{
    QStringList listFile;

    ImportProjectDlg importDlg(&listFile, m_codegen->getLanguage(), this);
    if (importDlg.exec() == KDialog::Accepted) {
        importFiles(&listFile);
    }
}

/**
 * Class wizard menu selection.
 */
void UMLApp::slotClassWizard()
{
    ClassWizard dlg( m_doc );
    dlg.exec();
}

/**
 * Calls the active code generator to add its default datatypes.
 */
void UMLApp::slotAddDefaultDatatypes()
{
    m_doc->addDefaultDatatypes();
}

/**
 * The displayed diagram has changed.
 */
void UMLApp::slotCurrentViewChanged()
{
    UMLView *view = getCurrentView();
    if (view) {
        connect(view->umlScene(), SIGNAL( sigShowGridToggled(bool) ),
                this, SLOT( slotShowGridToggled(bool) ) );
        connect(view->umlScene(), SIGNAL( sigSnapToGridToggled(bool) ),
                this, SLOT( slotSnapToGridToggled(bool) ) );
    }
}

/**
 * The snap to grid value has been changed.
 */
void UMLApp::slotSnapToGridToggled(bool gridOn)
{
    viewSnapToGrid->setChecked(gridOn);
}

/**
 * The show grid value has been changed.
 */
void UMLApp::slotShowGridToggled(bool gridOn)
{
    viewShowGrid->setChecked(gridOn);
}

/**
 * Select all widgets on the current diagram.
 */
void UMLApp::slotSelectAll()
{
 // [PORT]
    getCurrentView()->umlScene()->selectAll();
}

/**
 * Deletes the selected widget.
 */
void UMLApp::slotDeleteSelectedWidget()
{
    if ( getCurrentView() ) {
 // [PORT]
        getCurrentView()->umlScene()->deleteSelection();
    }
    else {
        uWarning() << " trying to delete widgets when there is no current view (see bug 59774)";
    }
}

/**
 * Deletes the current diagram.
 * @param tab   Widget's tab to close
 */
void UMLApp::slotDeleteDiagram(QWidget* tab)
{
    if (tab == NULL) {  // called from menu action
 // [PORT]
        m_doc->removeDiagram( getCurrentView()->umlScene()->getID() );
    }
    else {  // clicked on close button
        UMLView* view = (UMLView*)tab;
        if (view != getCurrentView()) {
            setCurrentView(view);
        }
        m_doc->removeDiagram( view->umlScene()->getID() );
    }
}

/**
 * Return the default code generation language as configured by KConfig.
 * If the activeLanguage is not found in the KConfig then use Uml::pl_Cpp
 * as the default.
 */
Uml::Programming_Language UMLApp::getDefaultLanguage()
{
    Settings::OptionState& optionState = Settings::getOptionState();
    return optionState.generalState.defaultLanguage;
}

/**
 * Reads the activeLanguage from the KConfig and calls updateLangSelectMenu()
 */
void UMLApp::initGenerator()
{
    if (m_codegen) {
        delete m_codegen;
        m_codegen = NULL;
    }
    Uml::Programming_Language defaultLanguage = getDefaultLanguage();
    setActiveLanguage(defaultLanguage);
}

/**
 * Updates the Menu for language selection and sets the
 * active lanugage. If no active lanugage is found or if it is
 * not one of the registered languages it tries to fall back
 * to Cpp
 */
void UMLApp::updateLangSelectMenu(Uml::Programming_Language activeLanguage)
{
    //m_langSelect->clear();
    for (int i = 0; i < Uml::pl_Reserved; ++i) {
        m_langAct[i]->setChecked(i == activeLanguage);
    }
}

void UMLApp::keyPressEvent(QKeyEvent *e)
{
    switch(e->key()) {
    case Qt::Key_Shift:
        //toolsbar->setOldTool();
        e->accept();
        break;

    default:
        e->ignore();
    }
}

/**
 * Event handler to receive custom events.
 * It handles events such as exporting all views from command line (in
 * that case, it executes the exportAllViews method in the event).
 */
void UMLApp::customEvent(QEvent* e)
{
    if (e->type() == CmdLineExportAllViewsEvent::getType()) {
        CmdLineExportAllViewsEvent* exportAllViewsEvent = static_cast<CmdLineExportAllViewsEvent*>(e);
        exportAllViewsEvent->exportAllViews();
    }
}

//TODO Move this to UMLWidgetController?

/**
 * Helper method for handling cursor key release events (refactoring).
 */
void UMLApp::handleCursorKeyReleaseEvent(QKeyEvent* e)
{
    // in case we have selected something in the diagram, move it by one pixel
    // to the direction pointed by the cursor key
    if (m_view == NULL || !m_view->umlScene()->getSelectCount() || e->modifiers() != Qt::AltModifier) {
        e->ignore();
        return;
    }
    int dx = 0;
    int dy = 0;
    switch (e->key()) {
    case Qt::Key_Left:
        dx = -1;
        break;
    case Qt::Key_Right:
        dx = 1;
        break;
    case Qt::Key_Up:
        dy = -1;
        break;
    case Qt::Key_Down:
        dy = 1;
        break;
    default:
        e->ignore();
        return;
    }
    m_view->umlScene()->moveSelectedBy(dx, dy);

    // notify about modification only at the first key release of possible sequence of auto repeat key releases,
    // this reduces the slow down caused by setModified() and makes the cursor moving of widgets smoother
    if (!e->isAutoRepeat()) {
        m_doc->setModified();
    }
    e->accept();
}

void UMLApp::keyReleaseEvent(QKeyEvent *e)
{
    switch(e->key()) {
    case Qt::Key_Backspace:
        if (!m_pDocWindow->isTyping()) {
            toolsbar->setOldTool();
        }
        e->accept();
        break;
    case Qt::Key_Escape:
        toolsbar->setDefaultTool();
        e->accept();
        break;
    case Qt::Key_Left:
    case Qt::Key_Right:
    case Qt::Key_Up:
    case Qt::Key_Down:
        handleCursorKeyReleaseEvent(e);
        break;
    default:
        e->ignore();
    }
}

/**
 * Calls the UMLDoc method to create a new Document.
 */
void UMLApp::newDocument()
{
    m_doc->newDocument();
    slotUpdateViews();
}

/**
 * Returns the widget used as the parent for UMLViews.
 * @return  The main view widget.
 */
QWidget* UMLApp::getMainViewWidget()
{
    Settings::OptionState& optionState = Settings::getOptionState();
    if ( optionState.generalState.tabdiagrams ) {
        return m_tabWidget;
    }
    else {
        return m_viewStack;
    }
}

/**
 * Puts this view to the top of the viewStack, i.e. makes it
 * visible to the user.
 *
 * @param view   Pointer to the UMLView to push.
 */
void UMLApp::setCurrentView(UMLView* view)
{
    m_view = view;
    if (view == NULL) {
        uDebug() << "view is NULL";
        return;
    }

    Settings::OptionState optionState = Settings::getOptionState();
    if (optionState.generalState.tabdiagrams) {
        if ( m_tabWidget->indexOf(view) < 0 ) {
            m_tabWidget->addTab(view, view->umlScene()->getName());
            m_tabWidget->setTabIcon(m_tabWidget->indexOf(view), Icon_Utils::iconSet(view->umlScene()->getType()));
        }
        m_tabWidget->setCurrentIndex(m_tabWidget->indexOf(view));
    }
    else {
        if (m_viewStack->indexOf(view) < 0) {
            m_viewStack->addWidget(view);
        }
        m_viewStack->setCurrentWidget(view);
        view->show();
    }
    qApp->processEvents();
    slotStatusMsg(view->umlScene()->getName());
    UMLListViewItem* lvitem = m_listView->findView(view);
    if (lvitem) {
        m_listView->setCurrentItem(lvitem);
    }
}

/**
 * Get the current view.
 * This may return a null pointer (when no view was previously
 * specified.)
 *
 */
UMLView* UMLApp::getCurrentView()
{
    return m_view;
}

/**
 * Called when the tab has changed.
 * @param tab   The changed tab widget
 */
void UMLApp::slotTabChanged(QWidget* tab)
{
    UMLView* view = ( UMLView* )tab;
    if (view) {
        m_doc->changeCurrentView( view->umlScene()->getID() );
    }
}

/**
 * Make the tab on the left of the current one the active one.
 */
void UMLApp::slotChangeTabLeft()
{
    //uDebug() << "currentIndex = " << m_tabWidget->currentIndex() << " of " << m_tabWidget->count();
    if (m_tabWidget) {
        m_tabWidget->setCurrentIndex( m_tabWidget->currentIndex() - 1 );
        return;
    }
    UMLViewList views = m_doc->getViewIterator();
    UMLView *currView = m_view;
    int viewIndex = 0;
    if ( (viewIndex = views.indexOf(currView)) < 0) {
        uError() << "currView not found in viewlist";
        return;
    }
    UMLView* prevView = NULL;
    if ( viewIndex != 0 ) {
        prevView = views.begin()[viewIndex -1 ];
    }

    if ((currView = prevView) != NULL) {
        setCurrentView(currView);
    }
    else {
        setCurrentView(views.last());
    }
}

/**
 * Make the tab on the right of the current one the active one.
 */
void UMLApp::slotChangeTabRight()
{
    //uDebug() << "currentIndex = " << m_tabWidget->currentIndex() << " of " << m_tabWidget->count();
    if (m_tabWidget) {
        m_tabWidget->setCurrentIndex( m_tabWidget->currentIndex() + 1 );
        return;
    }
    UMLViewList views = m_doc->getViewIterator();
    UMLView *currView = m_view;
    int viewIndex = 0;
    if (( viewIndex = views.indexOf(currView) ) < 0) {
        uError() << "currView not found in viewlist";
        return;
    }
    UMLView* nextView = NULL;
    if ( viewIndex!= views.count() ) {
        views.begin()[viewIndex + 1];
    }

    if ( (currView = nextView ) != NULL) {
        setCurrentView(currView);
    }
    else {
        setCurrentView(views.first());
    }
}

/* for debugging only
static void showTabTexts(KTabWidget* tabWidget)
{
    QString out = QString("tab texts ");
    for (int i = 0; i < tabWidget->count(); ++i) {
        out += " <" + tabWidget->tabText(i) + '>';
    }
    uDebug() << out;
}
*/

/**
 * Move the current tab left.
 */
void UMLApp::slotMoveTabLeft()
{
    //uDebug() << "currentIndex = " << m_tabWidget->currentIndex() << " of " << m_tabWidget->count();
    //showTabTexts(m_tabWidget);
    int from = m_tabWidget->currentIndex();
    int to   = -1;
    if (from > 0) {
        to = from - 1;
    }
    else {
        to = m_tabWidget->count() - 1;
    }
    m_tabWidget->moveTab(from, to);
}

/**
 * Move the current tab right.
 */
void UMLApp::slotMoveTabRight()
{
    //uDebug() << "currentIndex = " << m_tabWidget->currentIndex() << " of " << m_tabWidget->count();
    //showTabTexts(m_tabWidget);
    int from = m_tabWidget->currentIndex();
    int to   = -1;
    if (from < m_tabWidget->count() - 1) {
        to = from + 1;
    }
    else {
        to = 0;
    }
    m_tabWidget->moveTab(from, to);
}

/**
 * This slot deletes the current XHTML documentation generator as soon as
 * this one signals that it has finished.
 * @param status true if successful else false
 */
void UMLApp::slotXhtmlDocGenerationFinished(bool status)
{
  if ( !status ) {
      m_doc->writeToStatusBar( i18n( "XHTML Generation failed ." ) );
  }

  delete m_xhtmlGenerator;
  m_xhtmlGenerator = 0;
}

/**
 * Return the tab widget.
 */
KTabWidget* UMLApp::tabWidget()
{
    return m_tabWidget;
}

/**
 * Returns the current text in the status bar.
 *
 * @return The text in the status bar.
 */
QString UMLApp::getStatusBarMsg()
{
    return statusBar()->itemText(1);
}

/**
 * Removes all entries from the UndoStack and RedoStack and disables the
 * undo and redo actions.
 */
void UMLApp::clearUndoStack()
{
    m_pUndoStack->clear();
}

/**
 * Undo last command
 */
void UMLApp::undo()
{
    uDebug() << m_pUndoStack->undoText() << " [" << m_pUndoStack->count() << "]";
    m_pUndoStack->undo();

    if (m_pUndoStack->canUndo()) {
        UMLApp::app()->enableUndo(true);
    }
    else {
        UMLApp::app()->enableUndo(false);
    }

    UMLApp::app()->enableRedo(true);
}

/**
 * Redo last 'undoed' command
 */
void UMLApp::redo()
{
    uDebug() << m_pUndoStack->redoText() << " [" << m_pUndoStack->count() << "]";
    m_pUndoStack->redo();

    if (m_pUndoStack->canRedo()) {
        UMLApp::app()->enableRedo(true);
    }
    else {
        UMLApp::app()->enableRedo(false);
    }

    UMLApp::app()->enableUndo(true);
}

/**
 * Execute a command and pushit in the stack.
 */
void UMLApp::executeCommand(QUndoCommand* cmd)
{
    if (cmd != NULL) {
        m_pUndoStack->push(cmd);
        uDebug() << cmd->text() << " [" << m_pUndoStack->count() << "]";
    }

    UMLApp::app()->enableUndo(true);
}

/**
 * Begin a U/R command macro
 */
void UMLApp::BeginMacro( const QString & text )
{
    if (m_hasBegunMacro) {
        return;
    }
    m_hasBegunMacro = true;

    m_pUndoStack->beginMacro(text);
}

/**
 * End an U/R command macro
 */
void UMLApp::EndMacro()
{
    if (m_hasBegunMacro) {
        m_pUndoStack->endMacro();
    }
    m_hasBegunMacro = false;
}

#include "uml.moc"<|MERGE_RESOLUTION|>--- conflicted
+++ resolved
@@ -230,14 +230,9 @@
 
     createStandardStatusBarAction();
     setStandardToolBarMenuEnabled(true);
-<<<<<<< HEAD
+
     /* QAction* selectAll = */ KStandardAction::selectAll(this,  SLOT( slotSelectAll() ), actionCollection());
 
-=======
-
-    /* QAction* selectAll = */ KStandardAction::selectAll(this,  SLOT( slotSelectAll() ), actionCollection());
-
->>>>>>> 5f338cd8
     QAction* fileExportDocbook = actionCollection()->addAction("file_export_docbook");
     fileExportDocbook->setText(i18n("&Export model to DocBook"));
     connect(fileExportDocbook, SIGNAL( triggered( bool ) ), this, SLOT( slotFileExportDocbook() ));
@@ -2081,14 +2076,11 @@
     setActiveLanguage(Uml::pl_XMLSchema);
 }
 
-<<<<<<< HEAD
 /**
  * Set the language for which code will be generated.
  *
  * @param pl    The name of the language to set
  */
-=======
->>>>>>> 5f338cd8
 void UMLApp::setActiveLanguage(Uml::Programming_Language pl)
 {
     updateLangSelectMenu(pl);
