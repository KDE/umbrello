/***************************************************************************
 *   This program is free software; you can redistribute it and/or modify  *
 *   it under the terms of the GNU General Public License as published by  *
 *   the Free Software Foundation; either version 2 of the License, or     *
 *   (at your option) any later version.                                   *
 *                                                                         *
 *   copyright (C) 2002-2014                                               *
 *   Umbrello UML Modeller Authors <umbrello-devel@kde.org>                *
 ***************************************************************************/

#ifndef UMLSCENE_H
#define UMLSCENE_H

// local includes
#include "associationwidgetlist.h"
#include "basictypes.h"
#include "classifierwidget.h"
#include "messagewidgetlist.h"
#include "optionstate.h"
#include "umlobject.h"
#include "umlobjectlist.h"
#include "umlwidgetlist.h"
#include "worktoolbar.h"
#include "widgetbase.h"

// Qt includes
#include <QDomDocument>
#include <QGraphicsScene>
#include <QGraphicsItem>
#include <QGraphicsSceneMouseEvent>
#include <QGraphicsPolygonItem>
#include <QKeyEvent>
#include <QMouseEvent>
#include <QPixmap>

// forward declarations
class ClassOptionsPage;
class IDChangeLog;
class LayoutGrid;
class FloatingTextWidget;
class ObjectWidget;
class ToolBarState;
class ToolBarStateFactory;
class UMLFolder;
class UMLDoc;
class UMLAttribute;
class UMLCanvasObject;
class UMLClassifier;
class UMLViewImageExporter;
class UMLForeignKeyConstraint;
class UMLEntity;
class UMLView;

class QHideEvent;
class QMouseEvent;
class QPrinter;
class QShowEvent;
class UMLScenePrivate;

// migration wrapper for QGraphicsScene items
typedef QList<QGraphicsItem*> UMLSceneItemList;

/**
 * UMLScene instances represent diagrams.
 * The UMLScene class inherits from QGraphicsScene and it owns the
 * objects displayed (see m_WidgetList.)
 */
class UMLScene : public QGraphicsScene
{
    Q_OBJECT
public:
    friend class UMLViewImageExporterModel;

    explicit UMLScene(UMLFolder *parentFolder, UMLView *view = 0);
    virtual ~UMLScene();

    UMLView* activeView() const;

    // Accessors and other methods dealing with loaded/saved data

    UMLFolder* folder() const;
    void setFolder(UMLFolder *folder);

    QString documentation() const;
    void setDocumentation(const QString &doc);

    bool autoIncrementSequence() const;
    void setAutoIncrementSequence(bool state);
    QString autoIncrementSequenceValue();

    QString name() const;
    void setName(const QString &name);

    Uml::DiagramType::Enum type() const;
    void setType(Uml::DiagramType::Enum type);

    Uml::ID::Type ID() const;
    void setID(Uml::ID::Type id);

    QPointF pos() const;
    void setPos(const QPointF &pos);

    const QColor& fillColor() const;
    void setFillColor(const QColor &color);

    const QColor& lineColor() const;
    void setLineColor(const QColor &color);

    uint lineWidth() const;
    void setLineWidth(uint width);

    const QColor& textColor() const;
    void setTextColor(const QColor& color);

    const QColor& gridDotColor() const;
    void setGridDotColor(const QColor& color);

    const QColor& backgroundColor() const;

    bool snapToGrid() const;
    void setSnapToGrid(bool bSnap);

    bool snapComponentSizeToGrid() const;
    void setSnapComponentSizeToGrid(bool bSnap);

    int snapX() const;
    int snapY() const;
    void setSnapSpacing(int x, int y);

    qreal snappedX(qreal x);
    qreal snappedY(qreal y);

    bool isSnapGridVisible() const;
    void setSnapGridVisible(bool bShow);

    bool isShowDocumentationIndicator() const;
    void setShowDocumentationIndicator(bool bShow);

    bool useFillColor() const;
    void setUseFillColor(bool ufc);

    QFont font() const;
    void setFont(QFont font, bool changeAllWidgets = false);

    bool showOpSig() const;
    void setShowOpSig(bool bShowOpSig);

    Settings::OptionState& optionState();
    void setOptionState(const Settings::OptionState& options);

    AssociationWidgetList& associationList();
    const UMLWidgetList& widgetList() const;
    void addWidget(UMLWidget* widget);
    MessageWidgetList& messageList();

    bool isOpen() const;
    void setIsOpen(bool isOpen);

    // End of accessors and methods that only deal with loaded/saved data
    ////////////////////////////////////////////////////////////////////////

    void print(QPrinter *pPrinter, QPainter & pPainter);

    void hideEvent(QHideEvent *he);
    void showEvent(QShowEvent *se);

    void checkMessages(ObjectWidget * w);

    UMLWidget* findWidget(Uml::ID::Type id);

    AssociationWidget* findAssocWidget(Uml::ID::Type id);
    AssociationWidget* findAssocWidget(Uml::AssociationType::Enum at,
                                       UMLWidget *pWidgetA, UMLWidget *pWidgetB);
    AssociationWidget* findAssocWidget(UMLWidget *pWidgetA,
                                       UMLWidget *pWidgetB, const QString& roleNameB);

    void removeWidget(UMLWidget *o);
    void removeWidgetCmd(UMLWidget *o);
private:
    void removeOwnedWidgets(UMLWidget* o);
public:

    UMLWidgetList selectedWidgets() const;
    void clearSelected();

    void moveSelectedBy(qreal dX, qreal dY);

    int selectedCount(bool filterText = false) const;

    void selectionUseFillColor(bool useFC);
    void selectionSetFont(const QFont &font);
    void selectionSetLineColor(const QColor &color);
    void selectionSetLineWidth(uint width);
    void selectionSetFillColor(const QColor &color);
    void selectionSetVisualProperty(ClassifierWidget::VisualProperty property, bool value);

private:
    void unselectChildrenOfSelectedWidgets();
public:
    void deleteSelection();
    void resizeSelection();

    void selectAll();

    UMLWidget* widgetOnDiagram(Uml::ID::Type id);

    bool isSavedInSeparateFile();

    void setMenu(const QPoint& pos);

    void resetToolbar();

    bool getPaste() const;
    void setPaste(bool paste);

    void activate();

    AssociationWidgetList selectedAssocs();
    UMLWidgetList selectedWidgetsExt(bool filterText = true);

    void activateAfterLoad(bool bUseLog = false);

    void endPartialWidgetPaste();
    void beginPartialWidgetPaste();

    void removeAssoc(AssociationWidget* pAssoc);
    void removeAssociations(UMLWidget* pWidget);
    void selectAssociations(bool bSelect);

    void getWidgetAssocs(UMLObject* Obj, AssociationWidgetList & Associations);

    void removeAllAssociations();

    void removeAllWidgets();

    void getDiagram(QPixmap & diagram, const QRectF &rect);
    void getDiagram(QPainter &painter, const QRectF &source, const QRectF &target = QRectF());

    void copyAsImage(QPixmap*& pix);

    UMLViewImageExporter* getImageExporter();

    bool addAssociation(AssociationWidget* pAssoc, bool isPasteOperation = false);

    void removeAssocInViewAndDoc(AssociationWidget* assoc);

    void addFloatingTextWidget(FloatingTextWidget* pWidget);

    QPointF getPastePoint();
    void resetPastePoint();

    void setStartedCut();

    void createAutoAssociations(UMLWidget * widget);
    void createAutoAttributeAssociations(UMLWidget *widget);
    void createAutoConstraintAssociations(UMLWidget* widget);
    void createAutoAttributeAssociations2(UMLWidget *widget);

    void updateContainment(UMLCanvasObject *self);

    void setClassWidgetOptions(ClassOptionsPage * page);

    WidgetBase::WidgetType getUniqueSelectionType();

    void clearDiagram();

    void applyLayout(const QString &actionText);

    void toggleSnapToGrid();
    void toggleSnapComponentSizeToGrid();
    void toggleShowGrid();

    void fileLoaded();

    void resizeSceneToItems();

    // Load/Save interface:

    virtual void saveToXMI(QDomDocument & qDoc, QDomElement & qElement);
    virtual bool loadFromXMI(QDomElement & qElement);

    bool loadUISDiagram(QDomElement & qElement);
    UMLWidget* loadWidgetFromXMI(QDomElement& widgetElement);

    void addObject(UMLObject *object);

    void selectWidgets(qreal px, qreal py, qreal qx, qreal qy);
    void selectWidgets(UMLWidgetList &widgets);
    void selectWidget(UMLWidget* widget, QRectF* rect = 0);
    void selectWidgetsOfAssoc(AssociationWidget *a);

    ObjectWidget * onWidgetLine(const QPointF &point) const;
    ObjectWidget * onWidgetDestructionBox(const QPointF &point) const;

    UMLWidget* getFirstMultiSelectedWidget() const;

    UMLWidget* widgetAt(const QPointF& p);
    AssociationWidget* associationAt(const QPointF& p);
    MessageWidget* messageAt(const QPointF& p);

    void setupNewWidget(UMLWidget *w, bool setPosition=true);

    bool getCreateObject() const;
    void setCreateObject(bool bCreate);

    int generateCollaborationId();

    UMLSceneItemList collisions(const QPointF &p, int delta = 3);

protected:
    // Methods and members related to loading/saving

    bool loadWidgetsFromXMI(QDomElement & qElement);
    bool loadMessagesFromXMI(QDomElement & qElement);
    bool loadAssociationsFromXMI(QDomElement & qElement);
    bool loadUisDiagramPresentation(QDomElement & qElement);

    /**
     * Contains the unique ID to allocate to a widget that needs an
     * ID for the view.  @ref ObjectWidget is an example of this.
     */
    Uml::ID::Type          m_nLocalID;

    Uml::ID::Type          m_nID;      ///< The ID of the view. Allocated by @ref UMLDoc.
    Uml::DiagramType::Enum m_Type;     ///< The type of diagram to represent.
    QString                m_Name;     ///< The name of the diagram.
    QString          m_Documentation;  ///< The documentation of the diagram.
    Settings::OptionState  m_Options;  ///< Options used by view.

    MessageWidgetList      m_MessageList;      ///< All the message widgets on the diagram.
private:
    UMLWidgetList          m_WidgetList;       ///< All the UMLWidgets on the diagram.
protected:
    AssociationWidgetList  m_AssociationList;  ///< All the AssociationWidgets on the diagram.

    bool m_bUseSnapToGrid;  ///< Flag to use snap to grid. The default is off.
    bool m_bUseSnapComponentSizeToGrid;  ///< Flag to use snap to grid for component size. The default is off.
    bool m_isOpen;  ///< Flag is set to true when diagram is open, i.e. shown to the user.

    // End of methods and members related to loading/saving
    ////////////////////////////////////////////////////////////////////////

    void dragEnterEvent(QGraphicsSceneDragDropEvent* enterEvent);
    void dragMoveEvent(QGraphicsSceneDragDropEvent* moveEvent);
    void dropEvent(QGraphicsSceneDragDropEvent* dropEvent);

    void mouseMoveEvent(QGraphicsSceneMouseEvent* mouseEvent);
    void mousePressEvent(QGraphicsSceneMouseEvent* mouseEvent);
    void mouseDoubleClickEvent(QGraphicsSceneMouseEvent* mouseEvent);
    void mouseReleaseEvent(QGraphicsSceneMouseEvent* mouseEvent);
    virtual void contextMenuEvent(QGraphicsSceneContextMenuEvent* contextMenuEvent);

    QRectF diagramRect();

    void makeSelected(UMLWidget* uw);

    void updateComponentSizes();

    void findMaxBoundingRectangle(const FloatingTextWidget* ft,
                                  qreal& px, qreal& py, qreal& qx, qreal& qy);
    void forceUpdateWidgetFontMetrics(QPainter *painter);

    virtual void drawBackground(QPainter *painter, const QRectF &rect);

<<<<<<< HEAD
=======
#if QT_VERSION >= 0x050000
#if !(QT_DEPRECATED_SINCE(5, 0))
>>>>>>> a1d0555a
    inline QGraphicsItem *itemAt(const QPointF &position) const {
        QList<QGraphicsItem *> itemsAtPoint = items(position);
        return itemsAtPoint.isEmpty() ? 0 : itemsAtPoint.first();
    }
<<<<<<< HEAD
=======
#endif
#endif
>>>>>>> a1d0555a

    int m_nCollaborationId;  ///< Used for creating unique name of collaboration messages.
    QPointF m_Pos;
    bool m_bCreateObject;
    bool m_bDrawSelectedOnly;
    bool m_bPaste;
    bool m_bStartedCut;  ///< Flag if view/children started cut operation.

private:
    UMLScenePrivate *m_d;
    static const qreal defaultCanvasSize;  ///< The default size of a diagram in pixels.
    static bool m_showDocumentationIndicator; ///< Status of documentation indicator

    UMLView *m_view;   ///< The view to which this scene is related.
    UMLFolder *m_pFolder;  ///< The folder in which this UMLView is contained.

    ToolBarStateFactory* m_pToolBarStateFactory;
    ToolBarState* m_pToolBarState;
    IDChangeLog * m_pIDChangesLog;  ///< LocalID Changes Log for paste actions
    bool m_isActivated;             ///< True if the view was activated after the serialization(load).
    bool m_bPopupShowing;           ///< Status of a popupmenu on view. True - a popup is on view.
    QPointF m_PastePoint;     ///< The offset at which to paste the clipboard.
    UMLDoc* m_doc;                  ///< Pointer to the UMLDoc.
    UMLViewImageExporter* m_pImageExporter;  ///< Used to export the view.
    LayoutGrid*  m_layoutGrid;      ///< layout grid in the background
    bool m_autoIncrementSequence; ///< state of auto increment sequence

    void createAutoAttributeAssociation(UMLClassifier *type,
                                        UMLAttribute *attr,
                                        UMLWidget *widget);
    void createAutoConstraintAssociation(UMLEntity* refEntity,
                                         UMLForeignKeyConstraint* fkConstraint,
                                         UMLWidget* widget);

public slots:
    void slotToolBarChanged(int c);
    void slotObjectCreated(UMLObject * o);
    void slotObjectRemoved(UMLObject * o);
    void slotMenuSelection(QAction* action);
    void slotActivate();
    void slotCutSuccessful();
    void slotShowView();

    void alignLeft();
    void alignRight();
    void alignTop();
    void alignBottom();
    void alignVerticalMiddle();
    void alignHorizontalMiddle();
    void alignVerticalDistribute();
    void alignHorizontalDistribute();

signals:
    void sigResetToolBar();

    void sigFillColorChanged(Uml::ID::Type);
    void sigGridColorChanged(Uml::ID::Type);
    void sigLineColorChanged(Uml::ID::Type);
    void sigTextColorChanged(Uml::ID::Type);
    void sigLineWidthChanged(Uml::ID::Type);
    void sigSnapToGridToggled(bool);
    void sigSnapComponentSizeToGridToggled(bool);
    void sigShowGridToggled(bool);
    void sigAssociationRemoved(AssociationWidget*);
    void sigWidgetRemoved(UMLWidget*);
};

QDebug operator<<(QDebug dbg, UMLScene *item);

#endif // UMLSCENE_H<|MERGE_RESOLUTION|>--- conflicted
+++ resolved
@@ -362,20 +362,12 @@
 
     virtual void drawBackground(QPainter *painter, const QRectF &rect);
 
-<<<<<<< HEAD
-=======
-#if QT_VERSION >= 0x050000
 #if !(QT_DEPRECATED_SINCE(5, 0))
->>>>>>> a1d0555a
     inline QGraphicsItem *itemAt(const QPointF &position) const {
         QList<QGraphicsItem *> itemsAtPoint = items(position);
         return itemsAtPoint.isEmpty() ? 0 : itemsAtPoint.first();
     }
-<<<<<<< HEAD
-=======
 #endif
-#endif
->>>>>>> a1d0555a
 
     int m_nCollaborationId;  ///< Used for creating unique name of collaboration messages.
     QPointF m_Pos;
