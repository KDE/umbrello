/***************************************************************************
 *   This program is free software; you can redistribute it and/or modify  *
 *   it under the terms of the GNU General Public License as published by  *
 *   the Free Software Foundation; either version 2 of the License, or     *
 *   (at your option) any later version.                                   *
 *                                                                         *
 *   copyright (C) 2002-2014                                               *
 *   Umbrello UML Modeller Authors <umbrello-devel@kde.org>                *
 ***************************************************************************/

// own header
#include "umlscene.h"

// application specific includes
#include "activitywidget.h"
#include "actorwidget.h"
#include "artifactwidget.h"
#include "association.h"
#include "associationwidget.h"
#include "assocrules.h"
#include "attribute.h"
#include "boxwidget.h"
#include "classifier.h"
#include "classifierwidget.h"
#include "classoptionspage.h"
#include "cmds.h"
#include "componentwidget.h"
#include "datatype.h"
#include "pinportbase.h"
#include "datatypewidget.h"
#include "debug_utils.h"
#include "dialog_utils.h"
#include "docwindow.h"
#include "entity.h"
#include "entitywidget.h"
#include "enumwidget.h"
#include "floatingtextwidget.h"
#include "folder.h"
#include "foreignkeyconstraint.h"
#include "forkjoinwidget.h"
#include "idchangelog.h"
#include "import_utils.h"
#include "layoutgenerator.h"
#include "layoutgrid.h"
#include "listpopupmenu.h"
#include "messagewidget.h"
#include "model_utils.h"
#include "notewidget.h"
#include "object_factory.h"
#include "objectnodewidget.h"
#include "objectwidget.h"
#include "package.h"
#include "packagewidget.h"
#include "pinwidget.h"
#include "seqlinewidget.h"
#include "signalwidget.h"
#include "statewidget.h"
#include "toolbarstate.h"
#include "toolbarstatefactory.h"
#include "uml.h"
#include "umldoc.h"
#include "umldragdata.h"
#include "umlfiledialog.h"
#include "umllistview.h"
#include "umllistviewitem.h"
#include "umlobject.h"
#include "umlobjectlist.h"
#include "umlrole.h"
#include "umlview.h"
#include "umlviewimageexporter.h"
#include "umlwidget.h"
#include "uniqueid.h"
#include "widget_factory.h"
#include "widget_utils.h"
#include "widgetlist_utils.h"

//kde include files
<<<<<<< HEAD
=======
#if QT_VERSION < 0x050000
#include <kfiledialog.h>
#include <kio/netaccess.h>
#endif
>>>>>>> 3999ddef
#include <KMessageBox>
#include <kcursor.h>
#include <KLocalizedString>

// include files for Qt
#include <QColor>
#include <QPainter>
#include <QPixmap>
#include <QPrinter>
#include <QString>
#include <QStringList>

<<<<<<< HEAD
#include <QInputDialog>

=======
>>>>>>> 3999ddef
// system includes
#include <cmath>  // for ceil

// static members
const qreal UMLScene::defaultCanvasSize = 5000;
bool UMLScene::m_showDocumentationIndicator = false;

using namespace Uml;

DEBUG_REGISTER(UMLScene)

/**
 * The class UMLScenePrivate is intended to hold private
 * members/classes to reduce the size of the public class
 * and to speed up recompiling.
 * The migration to this class is not complete yet.
 */
class UMLScenePrivate {
public:
    UMLScenePrivate() {}
};

/**
 * Constructor.
 */
UMLScene::UMLScene(UMLFolder *parentFolder, UMLView *view)
  : QGraphicsScene(0, 0, defaultCanvasSize, defaultCanvasSize),
    m_nLocalID(Uml::ID::None),
    m_nID(Uml::ID::None),
    m_Type(Uml::DiagramType::Undefined),
    m_Name(QString()),
    m_Documentation(QString()),
    m_Options(Settings::optionState()),
    m_bUseSnapToGrid(false),
    m_bUseSnapComponentSizeToGrid(false),
    m_isOpen(true),
    m_nCollaborationId(0),
    m_bCreateObject(false),
    m_bDrawSelectedOnly(false),
    m_bPaste(false),
    m_bStartedCut(false),
    m_d(new UMLScenePrivate),
    m_view(view),
    m_pFolder(parentFolder),
    m_pIDChangesLog(0),
    m_isActivated(false),
    m_bPopupShowing(false),
    m_autoIncrementSequence(false)
{
    //m_AssociationList.setAutoDelete(true);
    //m_WidgetList.setAutoDelete(true);
    //m_MessageList.setAutoDelete(true);

    m_PastePoint = QPointF(0, 0);

    m_pImageExporter = new UMLViewImageExporter(this);

    // setup signals
    connect(UMLApp::app(), &UMLApp::sigCutSuccessful, this, &UMLScene::slotCutSuccessful);
    // Create the ToolBarState factory. This class is not a singleton, because it
    // needs a pointer to this object.
    m_pToolBarStateFactory = new ToolBarStateFactory();
    m_pToolBarState = m_pToolBarStateFactory->getState(WorkToolBar::tbb_Arrow, this);

    m_doc = UMLApp::app()->document();

//    // settings for background
//    setBackgroundBrush(QColor(195, 195, 195));
    m_layoutGrid = new LayoutGrid(this);
}

/**
 * Destructor.
 */
UMLScene::~UMLScene()
{
    delete m_pImageExporter;
    m_pImageExporter = 0;
    delete m_pIDChangesLog;
    m_pIDChangesLog = 0;

    // before we can delete the QCanvas, all widgets must be explicitly
    // removed
    // otherwise the implicit remove of the contained widgets will cause
    // events which would demand a valid connected QCanvas
    // ==> this causes umbrello to crash for some - larger?? - projects
    // first avoid all events, which would cause some update actions
    // on deletion of each removed widget
    blockSignals(true);
    removeAllWidgets();

    delete m_pToolBarStateFactory;
    m_pToolBarStateFactory = 0;
    delete m_layoutGrid;
    delete m_d;
}

/**
 * Return the UMLFolder in which this diagram lives.
 */
UMLFolder* UMLScene::folder() const
{
    return m_pFolder;
}

/**
 * Set the UMLFolder in which this diagram lives.
 */
void UMLScene::setFolder(UMLFolder *folder)
{
    m_pFolder = folder;
}

/**
 * Returns the active view associated with this scene.
 */
UMLView* UMLScene::activeView() const
{
    return m_view;
}

/**
 * Return the documentation of the diagram.
 */
QString UMLScene::documentation() const
{
    return m_Documentation;
}

/**
 * Set the documentation of the diagram.
 */
void UMLScene::setDocumentation(const QString &doc)
{
    m_Documentation = doc;
}

/**
 * Return the state of the auto increment sequence
 */
bool UMLScene::autoIncrementSequence() const
{
    return m_autoIncrementSequence;
}

void UMLScene::setAutoIncrementSequence(bool state)
{
    m_autoIncrementSequence = state;
}

/**
 * Return the next auto increment sequence value
 */
QString UMLScene::autoIncrementSequenceValue()
{
    int sequenceNumber = 0;
    if (type() == Uml::DiagramType::Sequence) {
        foreach (MessageWidget* message, messageList()) {
            bool ok;
            int value = message->sequenceNumber().toInt(&ok);
            if (ok && value > sequenceNumber)
               sequenceNumber = value;
        }
    }
    else if (type() == Uml::DiagramType::Collaboration) {
        foreach (AssociationWidget* assoc, associationList()) {
            bool ok;
            int value = assoc->sequenceNumber().toInt(&ok);
            if (ok && value > sequenceNumber)
               sequenceNumber = value;
        }
    }
    return QString::number(sequenceNumber + 1);
}

/**
 * Return the name of the diagram.
 */
QString UMLScene::name() const
{
    return m_Name;
}

/**
 * Set the name of the diagram.
 */
void UMLScene::setName(const QString &name)
{
    m_Name = name;
}

/**
 * Returns the type of the diagram.
 */
DiagramType::Enum UMLScene::type() const
{
    return m_Type;
}

/**
 * Set the type of diagram.
 */
void UMLScene::setType(DiagramType::Enum type)
{
    m_Type = type;
}

/**
 * Returns the ID of the diagram.
 */
Uml::ID::Type UMLScene::ID() const
{
    return m_nID;
}

/**
 * Sets the ID of the diagram.
 */
void UMLScene::setID(Uml::ID::Type id)
{
    m_nID = id;
}

/**
 * Returns the position of the diagram.
 */
QPointF UMLScene::pos() const
{
    return m_Pos;
}

/**
 * Sets the position of the diagram.
 */
void UMLScene::setPos(const QPointF &pos)
{
    m_Pos = pos;
}

/**
 * Returns the fill color to use.
 */
const QColor& UMLScene::fillColor() const
{
    return m_Options.uiState.fillColor;
}

/**
 * Set the background color.
 *
 * @param color  The color to use.
 */
void UMLScene::setFillColor(const QColor &color)
{
    m_Options.uiState.fillColor = color;
    emit sigFillColorChanged(ID());
}

/**
 * Returns the line color to use.
 */
const QColor& UMLScene::lineColor() const
{
    return m_Options.uiState.lineColor;
}

/**
 * Sets the line color.
 *
 * @param color  The color to use.
 */
void UMLScene::setLineColor(const QColor &color)
{
    m_Options.uiState.lineColor = color;
    emit sigLineColorChanged(ID());
}

/**
 * Returns the line width to use.
 */
uint UMLScene::lineWidth() const
{
    return m_Options.uiState.lineWidth;
}

/**
 * Sets the line width.
 *
 * @param width  The width to use.
 */
void UMLScene::setLineWidth(uint width)
{
    m_Options.uiState.lineWidth = width;
    emit sigLineWidthChanged(ID());
}

/**
 * Returns the text color to use.
 */
const QColor& UMLScene::textColor() const
{
    return m_Options.uiState.textColor;
}

/**
 * Sets the text color.
 *
 * @param color  The color to use.
 */
void UMLScene::setTextColor(const QColor& color)
{
    m_Options.uiState.textColor = color;
    emit sigTextColorChanged(ID());
}

/**
 * return grid dot color
 *
 * @return Color
 */
const QColor& UMLScene::gridDotColor() const
{
    return m_layoutGrid->gridDotColor();
}

/**
 * set grid dot color
 *
 * @param color grid dot color
 */
void UMLScene::setGridDotColor(const QColor& color)
{
    m_Options.uiState.gridDotColor = color;
    m_layoutGrid->setGridDotColor(color);
}

/**
 * Returns the options being used.
 */
Settings::OptionState& UMLScene::optionState()
{
    return m_Options;
}

/**
 * Sets the options to be used.
 */
void UMLScene::setOptionState(const Settings::OptionState& options)
{
    m_Options = options;
    setBackgroundBrush(options.uiState.backgroundColor);
    setGridDotColor(options.uiState.gridDotColor);
}

/**
 * Returns a reference to the association list.
 */
AssociationWidgetList& UMLScene::associationList()
{
    return m_AssociationList;
}

/**
 * Returns a reference to the widget list.
 */
const UMLWidgetList& UMLScene::widgetList() const
{
    return m_WidgetList;
}

void UMLScene::addWidget(UMLWidget* widget)
{
    Q_ASSERT(0 != widget);
    m_WidgetList.append(widget);
}

/**
 * Returns a reference to the message list.
 */
MessageWidgetList& UMLScene::messageList()
{
    return m_MessageList;
}

/**
 * Used for creating unique name of collaboration messages.
 */
int UMLScene::generateCollaborationId()
{
    return ++m_nCollaborationId;
}

/**
 * Returns the open state.
 * @return   when true diagram is shown to the user
 */
bool UMLScene::isOpen() const
{
    return m_isOpen;
}

/**
 * Sets the flag 'isOpen'.
 * @param isOpen   flag indicating that the diagram is shown to the user
 */
void UMLScene::setIsOpen(bool isOpen)
{
    m_isOpen = isOpen;
}

/**
 * Contains the implementation for printing functionality.
 */
void UMLScene::print(QPrinter *pPrinter, QPainter & pPainter)
{
    bool isFooter = optionState().generalState.footerPrinting;

    // The printer will probably use a different font with different font metrics,
    // force the widgets to update accordingly on paint
    forceUpdateWidgetFontMetrics(&pPainter);

    QRectF source = diagramRect();
    QRect paper = pPrinter->paperRect();
    QRect page = pPrinter->pageRect();

    // use the painter font metrics, not the screen fm!
    QFontMetrics fm = pPainter.fontMetrics(); 
    int fontHeight  = fm.lineSpacing();

    if (paper == page) {
        QSize margin = page.size() * 0.025;
        page.adjust(margin.width(), margin.height(), -margin.width(), -margin.height());
    }

    if (isFooter) {
        int margin = 3 + 3 * fontHeight;
        page.adjust(0, 0, 0, -margin);
    }

    getDiagram(pPainter, QRectF(source), QRectF(page));

    //draw foot note
    if (isFooter) {
        page.adjust(0, 0, 0, fontHeight);
        QString string = i18n("Diagram: %2 Page %1", 1, name());
        QColor textColor(50, 50, 50);
        pPainter.setPen(textColor);
        pPainter.drawLine(page.left(), page.bottom()    , page.right(), page.bottom());
        pPainter.drawText(page.left(), page.bottom() + 3, page.right(), 2*fontHeight, Qt::AlignLeft, string);
    }

    // next painting will most probably be to a different device (i.e. the screen)
    forceUpdateWidgetFontMetrics(0);
}

/**
 * Initialize and announce a newly created widget.
 * Auxiliary to contentsMouseReleaseEvent().
 */
void UMLScene::setupNewWidget(UMLWidget *w, bool setPosition)
{
    if (setPosition &&
        (!w->isPinWidget()) &&
        (!w->isPortWidget()) &&
        (!w->isObjectWidget())) {
        // ObjectWidget's position is handled by the widget
        w->setX(m_Pos.x());
        w->setY(m_Pos.y());
    }
    w->setVisible(true);
    w->activate();
    w->setFontCmd(font());
    w->slotFillColorChanged(ID());
    w->slotTextColorChanged(ID());
    w->slotLineWidthChanged(ID());
    resizeSceneToItems();
    m_doc->setModified();

    if (m_doc->loading()) {  // do not emit signals while loading
        addWidget(w);
        // w->activate();  // will be done by UMLDoc::activateAllViews() after loading
    } else {
        UMLApp::app()->executeCommand(new CmdCreateWidget(w));
    }
}

/**
 * Return whether we are currently creating an object.
 */
bool UMLScene::getCreateObject() const
{
    return m_bCreateObject;
}

/**
 * Set whether we are currently creating an object.
 */
void UMLScene::setCreateObject(bool bCreate)
{
    m_bCreateObject = bCreate;
}

/**
 * Overrides the standard operation.
 */
void UMLScene::showEvent(QShowEvent* /*se*/)
{
    connect(m_doc, &UMLDoc::sigObjectCreated, this, &UMLScene::slotObjectCreated);
    connect(this, &UMLScene::sigAssociationRemoved, UMLApp::app()->docWindow(), &DocWindow::slotAssociationRemoved);
    connect(this, &UMLScene::sigWidgetRemoved, UMLApp::app()->docWindow(), &DocWindow::slotWidgetRemoved);
}

/**
 * Overrides the standard operation.
 */
void UMLScene::hideEvent(QHideEvent* /*he*/)
{

    disconnect(m_doc, &UMLDoc::sigObjectCreated, this, &UMLScene::slotObjectCreated);
    disconnect(this, &UMLScene::sigAssociationRemoved, UMLApp::app()->docWindow(), &DocWindow::slotAssociationRemoved);
    disconnect(this, &UMLScene::sigWidgetRemoved, UMLApp::app()->docWindow(), &DocWindow::slotWidgetRemoved);
}

/**
 * Changes the current tool to the selected tool.
 * The current tool is cleaned and the selected tool initialized.
 */
void UMLScene::slotToolBarChanged(int c)
{
    m_pToolBarState->cleanBeforeChange();
    m_pToolBarState = m_pToolBarStateFactory->getState((WorkToolBar::ToolBar_Buttons)c, this);
    m_pToolBarState->init();

    m_bPaste = false;
}

/**
 * Slot called when an object is created.
 * @param o   created UML object
 */
void UMLScene::slotObjectCreated(UMLObject* o)
{
    DEBUG(DBG_SRC) << "scene=" << name() << " / object=" << o->name();
    m_bPaste = false;
    //check to see if we want the message
    //may be wanted by someone else e.g. list view

    if (!m_bCreateObject) {
        return;
    }

    UMLWidget* newWidget = Widget_Factory::createWidget(this, o);

    if (!newWidget) {
        return;
    }

    setupNewWidget(newWidget);

    m_bCreateObject = false;

    switch (o->baseType()) {
        case UMLObject::ot_Actor:
        case UMLObject::ot_UseCase:
        case UMLObject::ot_Class:
        case UMLObject::ot_Package:
        case UMLObject::ot_Component:
        case UMLObject::ot_Node:
        case UMLObject::ot_Artifact:
        case UMLObject::ot_Interface:
        case UMLObject::ot_Enum:
        case UMLObject::ot_Entity:
        case UMLObject::ot_Datatype:
        case UMLObject::ot_Category:
        case UMLObject::ot_Instance:
            createAutoAssociations(newWidget);
            // We need to invoke createAutoAttributeAssociations()
            // on all other widgets again because the newly created
            // widget might saturate some latent attribute assocs.
            createAutoAttributeAssociations2(newWidget);
            break;
        default:
            break;
    }
    resizeSceneToItems();
}

/**
 * Slot called when an object is removed.
 * @param o   removed UML object
 */
void UMLScene::slotObjectRemoved(UMLObject * o)
{
    m_bPaste = false;
    Uml::ID::Type id = o->id();

    foreach(UMLWidget* obj, m_WidgetList) {
        if (obj->id() != id)
            continue;
        removeWidget(obj);
        break;
    }
}

/**
 * Override standard method.
 */
void UMLScene::dragEnterEvent(QGraphicsSceneDragDropEvent *e)
{
    UMLDragData::LvTypeAndID_List tidList;
    if (!UMLDragData::getClip3TypeAndID(e->mimeData(), tidList)) {
        DEBUG(DBG_SRC) << "UMLDragData::getClip3TypeAndID returned false";
        return;
    }
    UMLDragData::LvTypeAndID_It tidIt(tidList);
    UMLDragData::LvTypeAndID * tid;
    if (!tidIt.hasNext()) {
        DEBUG(DBG_SRC) << "UMLDragData::getClip3TypeAndID returned empty list";
        return;
    }
    tid = tidIt.next();
    UMLListViewItem::ListViewType lvtype = tid->type;
    Uml::ID::Type id = tid->id;

    DiagramType::Enum diagramType = type();

    UMLObject* temp = 0;
    //if dragging diagram - might be a drag-to-note
    if (Model_Utils::typeIsDiagram(lvtype)) {
        e->accept();
        return;
    }
    //can't drag anything onto state/activity diagrams
    if (diagramType == DiagramType::State || diagramType == DiagramType::Activity) {
        e->ignore();
        return;
    }
    //make sure can find UMLObject
    if (!(temp = m_doc->findObjectById(id))) {
        DEBUG(DBG_SRC) << "object " << Uml::ID::toString(id) << " not found";
        e->ignore();
        return;
    }
    bool bAccept = Model_Utils::typeIsAllowedInDiagram(temp, this);
    if (bAccept) {
        e->accept();
    } else {
        e->ignore();
    }
}

/**
 * Override standard method.
 */
void UMLScene::dragMoveEvent(QGraphicsSceneDragDropEvent* e)
{
    e->accept();
}

/**
 * Override standard method.
 */
void UMLScene::dropEvent(QGraphicsSceneDragDropEvent *e)
{
    UMLDragData::LvTypeAndID_List tidList;
    if (!UMLDragData::getClip3TypeAndID(e->mimeData(), tidList)) {
        DEBUG(DBG_SRC) << "UMLDragData::getClip3TypeAndID returned error";
        return;
    }
    UMLDragData::LvTypeAndID_It tidIt(tidList);
    UMLDragData::LvTypeAndID * tid;
    if (!tidIt.hasNext()) {
        DEBUG(DBG_SRC) << "UMLDragData::getClip3TypeAndID returned empty list";
        return;
    }
    tid = tidIt.next();
    UMLListViewItem::ListViewType lvtype = tid->type;
    Uml::ID::Type id = tid->id;

    if (Model_Utils::typeIsDiagram(lvtype)) {
        bool breakFlag = false;
        UMLWidget* w = 0;
        foreach(w,  m_WidgetList) {
            if (w->isNoteWidget() && w->onWidget(e->scenePos())) {
                breakFlag = true;
                break;
            }
        }
        if (breakFlag) {
            NoteWidget *note = static_cast<NoteWidget*>(w);
            note->setDiagramLink(id);
        }
        return;
    }
    UMLObject* o = m_doc->findObjectById(id);
    if (!o) {
        DEBUG(DBG_SRC) << "object id=" << Uml::ID::toString(id) << " not found";
        return;
    }

    m_Pos = e->scenePos();

    UMLWidget* newWidget = Widget_Factory::createWidget(this, o);
    if (!newWidget) {
        return;
    }

    setupNewWidget(newWidget);
    createAutoAssociations(newWidget);
    createAutoAttributeAssociations2(newWidget);
}

/**
 * Overrides the standard operation.
 * Calls the same method in the current tool bar state.
 */
void UMLScene::mouseMoveEvent(QGraphicsSceneMouseEvent* ome)
{
    m_pToolBarState->mouseMove(ome);
}

/**
 * Override standard method.
 * Calls the same method in the current tool bar state.
 */
void UMLScene::mousePressEvent(QGraphicsSceneMouseEvent* event)
{
    if (event->button() != Qt::LeftButton) {
        event->ignore();
        return;
    }

    m_pToolBarState->mousePress(event);

    //TODO should be managed by widgets when are selected. Right now also has some
    //problems, such as clicking on a widget, and clicking to move that widget shows
    //documentation of the diagram instead of keeping the widget documentation.
    //When should diagram documentation be shown? When clicking on an empty
    //space in the diagram with arrow tool?
    UMLWidget* widget = widgetAt(event->scenePos());
    if (widget) {
        DEBUG(DBG_SRC) << "widget = " << widget->name() << " / type = " << widget->baseTypeStr();
        UMLApp::app()->docWindow()->showDocumentation(widget);
        event->accept();
    }
    else {
        AssociationWidget* association = associationAt(event->scenePos());
        if (association) {
            DEBUG(DBG_SRC) << "association widget = " << association->name() << " / type = " << association->baseTypeStr();
            // the following is done in AssociationWidget::setSelected()
            // UMLApp::app()->docWindow()->showDocumentation(association, true);
            // event->accept();
        }
        //:TODO: else if (clicking on other elements with documentation) {
        //:TODO: UMLApp::app()->docWindow()->showDocumentation(umlObject, true);
        else {
            // clicking on an empty space in the diagram with arrow tool
            UMLApp::app()->docWindow()->showDocumentation(this);
            event->accept();
        }
    }
}

/**
 * Override standard method.
 * Calls the same method in the current tool bar state.
 */
void UMLScene::mouseDoubleClickEvent(QGraphicsSceneMouseEvent* event)
{
    if (!m_doc->loading())
        m_pToolBarState->mouseDoubleClick(event);
    if (!event->isAccepted()) {
        // show properties dialog of the scene
        if (m_view->showPropertiesDialog() == true) {
            m_doc->setModified();
        }
        event->accept();
    }
}

/**
 * Overrides the standard operation.
 * Calls the same method in the current tool bar state.
 */
void UMLScene::mouseReleaseEvent(QGraphicsSceneMouseEvent* ome)
{
    m_pToolBarState->mouseRelease(ome);
}

/**
 * Determine whether on a sequence diagram we have clicked on a line
 * of an Object.
 *
 * @return The widget owning the line which was clicked.
 *  Returns 0 if no line was clicked on.
 */
ObjectWidget * UMLScene::onWidgetLine(const QPointF &point) const
{
    foreach(UMLWidget* obj, m_WidgetList) {
        ObjectWidget *ow = obj->asObjectWidget();
        if (ow == 0)
            continue;
        SeqLineWidget *pLine = ow->sequentialLine();
        if (pLine == 0) {
            uError() << "SeqLineWidget of " << ow->name()
            << " (id=" << Uml::ID::toString(ow->localID()) << ") is NULL";
            continue;
        }
        if (pLine->onWidget(point))
            return ow;
    }
    return 0;
}

/**
 * Determine whether on a sequence diagram we have clicked on
 * the destruction box of an Object.
 *
 * @return The widget owning the destruction box which was clicked.
 *  Returns 0 if no destruction box was clicked on.
 */
ObjectWidget * UMLScene::onWidgetDestructionBox(const QPointF &point) const
{
    foreach(UMLWidget* obj,  m_WidgetList) {
        ObjectWidget *ow = obj->asObjectWidget();
        if (ow == 0)
            continue;
        SeqLineWidget *pLine = ow->sequentialLine();
        if (pLine == 0) {
            uError() << "SeqLineWidget of " << ow->name()
                     << " (id=" << Uml::ID::toString(ow->localID()) << ") is NULL";
            continue;
        }
        if (pLine->onDestructionBox(point))
            return ow;
    }
    return 0;
}

/**
 * Return pointer to the first selected widget (for multi-selection)
 */
UMLWidget* UMLScene::getFirstMultiSelectedWidget() const
{
    if (selectedWidgets().size() == 0)
        return 0;
    return selectedWidgets().first();
}

/**
 * Tests the given point against all widgets and returns the
 * widget for which the point is within its bounding rectangle.
 * In case of multiple matches, returns the smallest widget.
 * Returns NULL if the point is not inside any widget.
 * TODO: What about using QGraphicsScene::items(...)?
 */
UMLWidget* UMLScene::widgetAt(const QPointF& p)
{
    return dynamic_cast<UMLWidget*>(itemAt(p));
}

/**
 * Tests the given point against all associations and returns the
 * association widget for which the point is on the line.
 * Returns NULL if the point is not inside any association.
 * CHECK: This is the same method as in ToolBarState.
 */
AssociationWidget* UMLScene::associationAt(const QPointF& p)
{
    foreach (AssociationWidget* association, associationList()) {
        if (association->onAssociation(p)) {
            return association;
        }
    }
    return 0;
}

/**
 * Tests the given point against all associations and returns the
 * association widget for which the point is on the line.
 * Returns NULL if the point is not inside any association.
 */
MessageWidget* UMLScene::messageAt(const QPointF& p)
{
    foreach(MessageWidget *message, messageList()) {
        if (message->onWidget(p)) {
            return message;
        }
    }
    return 0;
}

/**
 * Sees if a message is relevant to the given widget.  If it does delete it.
 * @param w The widget to check messages against.
 */
void UMLScene::checkMessages(ObjectWidget * w)
{
    if (type() != DiagramType::Sequence) {
        return;
    }

    foreach(MessageWidget *obj, m_MessageList) {
        if (obj->hasObjectWidget(w)) {
            removeWidgetCmd(obj);
        }
    }
}

/**
 * Returns whether a widget is already on the diagram.
 *
 * @param id The id of the widget to check for.
 *
 * @return Returns pointer to the widget if it is on the diagram, NULL if not.
 */
UMLWidget* UMLScene::widgetOnDiagram(Uml::ID::Type id)
{
    foreach(UMLWidget *obj, m_WidgetList) {
        if (!obj)
            continue;
        UMLWidget* w = obj->widgetWithID(id);
        if (w)
            return w;
    }

    foreach(UMLWidget *obj, m_MessageList) {
        // CHECK: Should MessageWidget reimplement widgetWithID() ?
        //       If yes then we should use obj->widgetWithID(id) here too.
        if (id == obj->id())
            return obj;
    }

    return 0;
}

/**
 * Finds a widget with the given ID.
 * Search both our UMLWidget AND MessageWidget lists.
 * @param id The ID of the widget to find.
 *
 * @return Returns the widget found, returns 0 if no widget found.
 */
UMLWidget * UMLScene::findWidget(Uml::ID::Type id)
{
    foreach(UMLWidget* obj, m_WidgetList) {
        if (!obj)
            continue;
        UMLWidget* w = obj->widgetWithID(id);
        if (w) {
            return w;
        }
    }

    foreach(UMLWidget* obj, m_MessageList) {
        // CHECK: Should MessageWidget reimplement widgetWithID() ?
        //       If yes then we should use obj->widgetWithID(id) here too.
        if (obj->localID() == id ||
            obj->id() == id)
            return obj;
    }

    return 0;
}

/**
 * Finds an association widget with the given ID.
 *
 * @param id The ID of the widget to find.
 *
 * @return Returns the widget found, returns 0 if no widget found.
 */
AssociationWidget * UMLScene::findAssocWidget(Uml::ID::Type id)
{
    foreach(AssociationWidget* obj, m_AssociationList) {
        UMLAssociation* umlassoc = obj->association();
        if (umlassoc && umlassoc->id() == id) {
            return obj;
        }
    }
    return 0;
}

/**
 * Finds an association widget with the given widgets and the given role B name.
 * Considers the following association types:
 *  at_Association, at_UniAssociation, at_Composition, at_Aggregation
 * This is used for seeking an attribute association.
 *
 * @param pWidgetA  Pointer to the UMLWidget of role A.
 * @param pWidgetB  Pointer to the UMLWidget of role B.
 * @param roleNameB Name at the B side of the association (the attribute name)
 *
 * @return Returns the widget found, returns 0 if no widget found.
 */
AssociationWidget * UMLScene::findAssocWidget(UMLWidget *pWidgetA,
                                              UMLWidget *pWidgetB, const QString& roleNameB)
{
    foreach(AssociationWidget* assoc, m_AssociationList) {
        const Uml::AssociationType::Enum testType = assoc->associationType();
        if (testType != Uml::AssociationType::Association &&
                testType != Uml::AssociationType::UniAssociation &&
                testType != Uml::AssociationType::Composition &&
                testType != Uml::AssociationType::Aggregation &&
                testType != Uml::AssociationType::Relationship) {
            continue;
        }

        if (pWidgetA->id() == assoc->widgetIDForRole(Uml::RoleType::A) &&
                pWidgetB->id() == assoc->widgetIDForRole(Uml::RoleType::B) &&
                assoc->roleName(Uml::RoleType::B) == roleNameB) {
            return assoc;
        }
    }
    return 0;
}

/**
 * Finds an association widget with the given type and widgets.
 *
 * @param at  The AssociationType of the widget to find.
 * @param pWidgetA Pointer to the UMLWidget of role A.
 * @param pWidgetB Pointer to the UMLWidget of role B.
 *
 * @return Returns the widget found, returns 0 if no widget found.
 */
AssociationWidget * UMLScene::findAssocWidget(AssociationType::Enum at,
                                              UMLWidget *pWidgetA, UMLWidget *pWidgetB)
{
    foreach(AssociationWidget* assoc, m_AssociationList) {
        Uml::AssociationType::Enum testType = assoc->associationType();
        if (testType != at) {
            continue;
        }

        if (pWidgetA->id() == assoc->widgetIDForRole(Uml::RoleType::A) &&
                pWidgetB->id() == assoc->widgetIDForRole(Uml::RoleType::B)) {
            return assoc;
        }
    }
    return 0;
}

/**
 * Remove a widget from view (undo command)
 *
 * @param o  The widget to remove.
 */
void UMLScene::removeWidget(UMLWidget * o)
{
    UMLApp::app()->executeCommand(new CmdRemoveWidget(o));
}

/**
 * Remove a widget from view.
 *
 * @param o  The widget to remove.
 */
void UMLScene::removeWidgetCmd(UMLWidget * o)
{
    if (!o)
        return;

    emit sigWidgetRemoved(o);

    removeAssociations(o);

    removeOwnedWidgets(o);

    WidgetBase::WidgetType t = o->baseType();
    if (type() == DiagramType::Sequence && t == WidgetBase::wt_Object) {
        checkMessages(static_cast<ObjectWidget*>(o));
    }

    o->cleanup();
    o->setSelectedFlag(false);
    disconnect(this, &UMLScene::sigFillColorChanged, o, &UMLWidget::slotFillColorChanged);
    disconnect(this, &UMLScene::sigLineColorChanged, o, &UMLWidget::slotLineColorChanged);
    disconnect(this, &UMLScene::sigTextColorChanged, o, &UMLWidget::slotTextColorChanged);
    if (t == WidgetBase::wt_Message) {
        m_MessageList.removeAll(static_cast<MessageWidget*>(o));
    } else {
        m_WidgetList.removeAll(o);
    }
    o->deleteLater();
    m_doc->setModified(true);
}

/**
 * Remove all widgets that have given widget as owner.
 *
 * @param o The owner widget that will be removed.
 */
void UMLScene::removeOwnedWidgets(UMLWidget* o)
{
    foreach(QGraphicsItem* item, o->childItems()) {
        UMLWidget* widget = dynamic_cast<UMLWidget*>(item);
        if (widget->isPinWidget() ||
            widget->isPortWidget()) {
            removeWidgetCmd(widget);
        }
    }
}

/**
 * Returns background color
 */
const QColor& UMLScene::backgroundColor() const
{
    return backgroundBrush().color();
}

/**
 * Returns whether to use the fill/background color
 */
bool UMLScene::useFillColor() const
{
    return m_Options.uiState.useFillColor;
}

/**
 * Sets whether to use the fill/background color
 */
void UMLScene::setUseFillColor(bool ufc)
{
    m_Options.uiState.useFillColor = ufc;
}

/**
 * Gets the smallest area to print.
 *
 * @return Returns the smallest area to print.
 */
QRectF UMLScene::diagramRect()
{
    return itemsBoundingRect();
}

/**
 * Returns a list of selected widgets.
 * QGraphicsScene calls widgets isSelected() to determine selection state.
 */
UMLWidgetList UMLScene::selectedWidgets() const
{
    QList<QGraphicsItem *> items = selectedItems();

    UMLWidgetList widgets;
    foreach(QGraphicsItem *item, items) {
        UMLWidget *w = dynamic_cast<UMLWidget*>(item);
        if (w)
            widgets.append(w);
    }
    return widgets;
}

/**
 *  Clear the selected widgets list.
 */
void UMLScene::clearSelected()
{
    clearSelection();
    //m_doc->enableCutCopy(false);
}

/**
 * Move all the selected widgets by a relative X and Y offset.
 * TODO: Only used in UMLApp::handleCursorKeyReleaseEvent
 *
 * @param dX The distance to move horizontally.
 * @param dY The distance to move vertically.
 */
void UMLScene::moveSelectedBy(qreal dX, qreal dY)
{
    // DEBUG(DBG_SRC) << "********** m_selectedList count=" << m_selectedList.count();
    foreach(UMLWidget *w, selectedWidgets()) {
        w->moveByLocal(dX, dY);
    }
}

/**
 * Set the useFillColor variable to all selected widgets
 *
 * @param useFC The state to set the widget to.
 */
void UMLScene::selectionUseFillColor(bool useFC)
{
    if (useFC) {
        UMLApp::app()->beginMacro(i18n("Use fill color"));
    } else {
        UMLApp::app()->beginMacro(i18n("No fill color"));
    }

    foreach(UMLWidget* widget, selectedWidgets()) {
        widget->setUseFillColor(useFC);
    }

    UMLApp::app()->endMacro();
}

/**
 * Set the font for all the currently selected items.
 */
void UMLScene::selectionSetFont(const QFont &font)
{
    UMLApp::app()->beginMacro(i18n("Change font"));

    foreach(UMLWidget* temp, selectedWidgets()) {
        temp->setFont(font);
    }

    UMLApp::app()->endMacro();
}

/**
 * Set the line color for all the currently selected items.
 */
void UMLScene::selectionSetLineColor(const QColor &color)
{
    UMLApp::app()->beginMacro(i18n("Change line color"));

    foreach(UMLWidget *temp, selectedWidgets()) {
        temp->setLineColor(color);
    }
    AssociationWidgetList assoclist = selectedAssocs();
    foreach(AssociationWidget *aw, assoclist) {
        aw->setLineColor(color);
    }

    UMLApp::app()->endMacro();
}

/**
 * Set the line width for all the currently selected items.
 */
void UMLScene::selectionSetLineWidth(uint width)
{
    UMLApp::app()->beginMacro(i18n("Change line width"));

    foreach(UMLWidget* temp, selectedWidgets()) {
        temp->setLineWidth(width);
        temp->setUsesDiagramLineWidth(false);
    }
    AssociationWidgetList assoclist = selectedAssocs();
    foreach(AssociationWidget *aw, assoclist) {
        aw->setLineWidth(width);
        aw->setUsesDiagramLineWidth(false);
    }

    UMLApp::app()->endMacro();
}

/**
 * Set the fill color for all the currently selected items.
 */
void UMLScene::selectionSetFillColor(const QColor &color)
{
    UMLApp::app()->beginMacro(i18n("Change fill color"));

    foreach(UMLWidget* widget, selectedWidgets()) {
        widget->setFillColor(color);
        widget->setUsesDiagramFillColor(false);
    }

    UMLApp::app()->endMacro();
}

/**
 * Set or unset the visual property (show ..) setting of all selected items.
 */
void UMLScene::selectionSetVisualProperty(ClassifierWidget::VisualProperty property, bool value)
{
    UMLApp::app()->beginMacro(i18n("Change visual property"));

    foreach(UMLWidget *temp, selectedWidgets()) {
        ClassifierWidget *cw = temp->asClassifierWidget();
        cw->setVisualProperty(property, value);
    }

    UMLApp::app()->endMacro();
}

/**
 * Unselect child widgets when their owner is already selected.
 */
void UMLScene::unselectChildrenOfSelectedWidgets()
{
    foreach(UMLWidget* widget, selectedWidgets()) {
        if (widget->isPinWidget() ||
            widget->isPortWidget()) {
            foreach(UMLWidget* potentialParentWidget, selectedWidgets()) {
                if (widget->parentItem() == potentialParentWidget) {
                    widget->setSelectedFlag(false);
                }
            }
        }
    }
}

/**
 * Delete the selected widgets list and the widgets in it.
 */
void UMLScene::deleteSelection()
{
    int selectionCount = (selectedWidgets().count()
        + m_AssociationList.count()
        + m_MessageList.count());

    if (selectionCount > 1) {
        UMLApp::app()->beginMacro(i18n("Delete widgets"));
    }

    unselectChildrenOfSelectedWidgets();

    foreach(UMLWidget* widget, selectedWidgets()) {
        //  Don't delete text widget that are connect to associations as these will
        //  be cleaned up by the associations.
        if (widget->isTextWidget() &&
                widget->asFloatingTextWidget()->textRole() != Uml::TextRole::Floating) {
            widget->setSelectedFlag(false);
            widget->hide();
        } else {
            removeWidget(widget);
        }
    }

    // Delete any selected associations.
    foreach(AssociationWidget* assocwidget, m_AssociationList) {
        if (assocwidget->isSelected()) {
            removeAssoc(assocwidget);
        }
    }

    // we also have to remove selected messages from sequence diagrams

    // loop through all messages and check the selection state
    foreach(MessageWidget* cur_msgWgt, m_MessageList) {
        if (cur_msgWgt->isSelected()) {
            removeWidget(cur_msgWgt);  // Remove message - it is selected.
        }
    }

    // sometimes we miss one widget, so call this function again to remove it as well
    //if (selectedWidgets().count() != 0)
    //    deleteSelection();

    //make sure list empty - it should be anyway, just a check.
    clearSelected();

    if (selectionCount > 1) {
        UMLApp::app()->endMacro();
    }
}

/**
 * resize selected widgets
 */
void UMLScene::resizeSelection()
{
    int selectionCount = selectedWidgets().count();

    if (selectionCount > 1) {
        UMLApp::app()->beginMacro(i18n("Resize widgets"));
    }

    if (selectedCount() == 0)
        return;
    foreach(UMLWidget *w, selectedWidgets()) {
        w->resize();
    }
    m_doc->setModified();

    if (selectionCount > 1) {
        UMLApp::app()->endMacro();
    }
}

/**
 * Selects all widgets
 */
void UMLScene::selectAll()
{
    selectWidgets(sceneRect().left(), sceneRect().top(), sceneRect().right(), sceneRect().bottom());
}

/**
 * Returns true if this diagram resides in an externalized folder.
 * CHECK: It is probably cleaner to move this to the UMLListViewItem.
 */
bool UMLScene::isSavedInSeparateFile()
{
    if (optionState().generalState.tabdiagrams) {
        // Umbrello currently does not support external folders
        // when tabbed diagrams are enabled.
        return false;
    }
    const QString msgPrefix(QLatin1String("UMLScene::isSavedInSeparateFile(") + name() + QLatin1String("): "));
    UMLListView *listView = UMLApp::app()->listView();
    UMLListViewItem *lvItem = listView->findItem(m_nID);
    if (lvItem == 0) {
        uError() << msgPrefix
                 << "listView->findUMLObject(this) returns false";
        return false;
    }
    UMLListViewItem *parentItem = dynamic_cast<UMLListViewItem*>(lvItem->parent());
    if (parentItem == 0) {
        uError() << msgPrefix
                 << "parent item in listview is not a UMLListViewItem (?)";
        return false;
    }
    const UMLListViewItem::ListViewType lvt = parentItem->type();
    if (! Model_Utils::typeIsFolder(lvt))
        return false;
    UMLFolder *modelFolder = parentItem->umlObject()->asUMLFolder();
    if (modelFolder == 0) {
        uError() << msgPrefix
                 << "parent model object is not a UMLFolder (?)";
        return false;
    }
    QString folderFile = modelFolder->folderFile();
    return !folderFile.isEmpty();
}

UMLSceneItemList UMLScene::collisions(const QPointF &p, int delta)
{
    QPointF a = p-QPointF(delta, delta);
    QPointF b = p+QPointF(delta, delta);
    QList<QGraphicsItem *> list = items(QRectF(a, b));
    return list;
}

/**
 * Calls setSelected on the given UMLWidget and enters
 * it into the m_selectedList while making sure it is
 * there only once.
 */
void UMLScene::makeSelected(UMLWidget* uw)
{
    if (uw) {
        uw->setSelected(true);
    }
}

/**
 * Selects all the widgets of the given association widget.
 */
void UMLScene::selectWidgetsOfAssoc(AssociationWidget * a)
{
    if (a) {
        a->setSelected(true);
        //select the two widgets
        makeSelected(a->widgetForRole(Uml::RoleType::A));
        makeSelected(a->widgetForRole(Uml::RoleType::B));
        //select all the text
        makeSelected(a->multiplicityWidget(Uml::RoleType::A));
        makeSelected(a->multiplicityWidget(Uml::RoleType::B));
        makeSelected(a->roleWidget(Uml::RoleType::A));
        makeSelected(a->roleWidget(Uml::RoleType::B));
        makeSelected(a->changeabilityWidget(Uml::RoleType::A));
        makeSelected(a->changeabilityWidget(Uml::RoleType::B));
    }
}

/**
 * Selects all the widgets within an internally kept rectangle.
 */
void UMLScene::selectWidgets(qreal px, qreal py, qreal qx, qreal qy)
{
    clearSelected();

    QRectF  rect;
    if (px <= qx) {
        rect.setLeft(px);
        rect.setRight(qx);
    } else {
        rect.setLeft(qx);
        rect.setRight(px);
    }
    if (py <= qy) {
        rect.setTop(py);
        rect.setBottom(qy);
    } else {
        rect.setTop(qy);
        rect.setBottom(py);
    }

    // Select UMLWidgets that fall within the selection rectangle
    foreach(UMLWidget* temp, m_WidgetList) {
        selectWidget(temp, &rect);
    }

    // Select messages that fall within the selection rectangle
    foreach(MessageWidget* temp, m_MessageList) {
        selectWidget(temp->asUMLWidget(), &rect);
    }

    // Select associations of selected widgets
    selectAssociations(true);

    // Automatically select all messages if two object widgets are selected
    foreach(MessageWidget *w, m_MessageList) {
        if (w->objectWidget(Uml::RoleType::A)->isSelected() &&
                w->objectWidget(Uml::RoleType::B)->isSelected()) {
            makeSelected(w);
        }
    }
}

/**
 * Select a single widget
 *
 * If QRectF* rect is provided, the selection is only made if the widget is
 * visible within the rectangle.
 */
void UMLScene::selectWidget(UMLWidget* widget, QRectF* rect)
{
    if (rect == 0) {
        makeSelected(widget);
        return;
    }

    int x = widget->x();
    int y = widget->y();
    int w = widget->width();
    int h = widget->height();
    QRectF  rect2(x, y, w, h);

    //see if any part of widget is in the rectangle
    if (!rect->intersects(rect2)) {
        return;
    }

    //if it is text that is part of an association then select the association
    //and the objects that are connected to it.
    if (widget->isTextWidget()) {
        FloatingTextWidget *ft = widget->asFloatingTextWidget();
        Uml::TextRole::Enum t = ft->textRole();
        LinkWidget *lw = ft->link();
        MessageWidget * mw = dynamic_cast<MessageWidget*>(lw);
        if (mw) {
            makeSelected(mw);
        } else if (t != Uml::TextRole::Floating) {
            AssociationWidget * a = dynamic_cast<AssociationWidget*>(lw);
            if (a)
                selectWidgetsOfAssoc(a);
        }
    } else if (widget->isMessageWidget()) {
        MessageWidget *mw = widget->asMessageWidget();
        makeSelected(mw);
    }
    if (widget->isVisible()) {
        makeSelected(widget);
    }
}

/**
 * Selects all the widgets from a list.
 */
void UMLScene::selectWidgets(UMLWidgetList &widgets)
{
    foreach (UMLWidget* widget, widgets)
        makeSelected(widget);
}

/**
 * Returns the PNG picture of the paste operation.
 * @param diagram the class to store PNG picture of the paste operation.
 * @param rect the area of the diagram to copy
 */
void  UMLScene::getDiagram(QPixmap &diagram, const QRectF &rect)
{
    DEBUG(DBG_SRC) << "rect=" << rect << ", pixmap=" << diagram.rect();
    QPainter painter(&diagram);
    painter.fillRect(0, 0, rect.width(), rect.height(), Qt::white);
    getDiagram(painter, rect);
}

/**
 * Paint diagram to the paint device
 * @param painter the QPainter to which the diagram is painted
 * @param source the area of the diagram to copy
 * @param target the rect where to paint into
 */
void  UMLScene::getDiagram(QPainter &painter, const QRectF &source, const QRectF &target)
{
    DEBUG(DBG_SRC) << "painter=" << painter.window() << ", source=" << source << ", target=" << target;
    //TODO unselecting and selecting later doesn't work now as the selection is
    //cleared in UMLSceneImageExporter. Check if the anything else than the
    //following is needed and, if it works, remove the clearSelected in
    //UMLSceneImageExporter and UMLSceneImageExporterModel

    UMLWidgetList selected = selectedWidgets();
    foreach(UMLWidget* widget, selected) {
        widget->setSelected(false);
    }
    AssociationWidgetList selectedAssociationsList = selectedAssocs();

    foreach(AssociationWidget* association, selectedAssociationsList) {
        association->setSelected(false);
    }

    // we don't want to get the grid
    bool showSnapGrid = isSnapGridVisible();
    setSnapGridVisible(false);

    const int sourceMargin = 1;
    QRectF alignedSource(source);
    alignedSource.adjust(-sourceMargin, -sourceMargin, sourceMargin, sourceMargin);

    uDebug() << "TODO: Check if this render method is identical to cavnas()->drawArea()";
    // [PORT]
    render(&painter, target, alignedSource, Qt::KeepAspectRatio);

    setSnapGridVisible(showSnapGrid);

    //select again
    foreach(UMLWidget* widget, selected) {
        widget->setSelected(true);
    }
    foreach(AssociationWidget* association, selectedAssociationsList) {
        association->setSelected(true);
    }
}

/**
 * Returns the imageExporter used to export the view.
 *
 * @return The imageExporter used to export the view.
 */
UMLViewImageExporter* UMLScene::getImageExporter()
{
    return m_pImageExporter;
}

/**
 * makes this view the active view by asking the document to show us
 */
void UMLScene::slotActivate()
{
    m_doc->changeCurrentView(ID());
}

/**
 * Activate all the objects and associations after a load from the clipboard
 */
void UMLScene::activate()
{
    //Activate Regular widgets then activate  messages
    foreach(UMLWidget* obj, m_WidgetList) {
        //If this UMLWidget is already activated or is a MessageWidget then skip it
        if (obj->isActivated() || obj->isMessageWidget()) {
            continue;
        }

       if (obj->activate()) {
           obj->setVisible(true);
       } else {
           m_WidgetList.removeAll(obj);
           delete obj;
       }
    }//end foreach

    //Activate Message widgets
    foreach(UMLWidget* obj, m_MessageList) {
        //If this MessageWidget is already activated then skip it
        if (obj->isActivated())
            continue;

        obj->activate(m_doc->changeLog());
        obj->setVisible(true);

    }//end foreach

    // Activate all association widgets

    foreach(AssociationWidget* aw, m_AssociationList) {
        if (aw->activate()) {
            if (m_PastePoint.x() != 0) {
                int x = m_PastePoint.x() - m_Pos.x();
                int y = m_PastePoint.y() - m_Pos.y();
                aw->moveEntireAssoc(x, y);
            }
        } else {
            m_AssociationList.removeAll(aw);
            delete aw;
        }
    }
}

/**
 * Return the amount of widgets selected.
 *
 * @param filterText  When true, do NOT count floating text widgets that
 *                    belong to other widgets (i.e. only count TextRole::Floating.)
 *                    Default: Count all widgets.
 * @return  Number of widgets selected.
 */
int UMLScene::selectedCount(bool filterText) const
{
    if (!filterText)
        return selectedWidgets().count();
    int counter = 0;
    foreach(UMLWidget* temp, selectedWidgets()) {
        if (temp->isTextWidget()) {
            const FloatingTextWidget *ft = static_cast<const FloatingTextWidget*>(temp);
            if (ft->textRole() == TextRole::Floating)
                counter++;
        } else {
            counter++;
        }
    }
    return counter;
}

/**
 * Fills the List with all the selected widgets from the diagram
 * The list can be filled with all the selected widgets, or be filtered to prevent
 * text widgets other than tr_Floating to be append.
 *
 * @param filterText Don't append the text, unless their role is tr_Floating
 * @return           The UMLWidgetList to fill.
 */
UMLWidgetList UMLScene::selectedWidgetsExt(bool filterText /*= true*/)
{
    UMLWidgetList widgetList;

    foreach(UMLWidget* widgt, selectedWidgets()) {
        if (filterText && widgt->isTextWidget()) {
            FloatingTextWidget *ft = widgt->asFloatingTextWidget();
            if (ft->textRole() == Uml::TextRole::Floating)
                widgetList.append(widgt);
        } else {
            widgetList.append(widgt);
        }
    }
    return widgetList;
}

/**
 * Returns a list with all the selected associations from the diagram
 */
AssociationWidgetList UMLScene::selectedAssocs()
{
    AssociationWidgetList assocWidgetList;

    foreach(AssociationWidget* assocwidget, m_AssociationList) {
        if (assocwidget->isSelected())
            assocWidgetList.append(assocwidget);
    }
    return assocWidgetList;
}

/**
 * Adds a floating text widget to the view
 */
void UMLScene::addFloatingTextWidget(FloatingTextWidget* pWidget)
{
    int wX = pWidget->x();
    int wY = pWidget->y();
    bool xIsOutOfRange = (wX < sceneRect().left() || wX > sceneRect().right());
    bool yIsOutOfRange = (wY < sceneRect().top() || wY > sceneRect().bottom());
    if (xIsOutOfRange || yIsOutOfRange) {
        QString name = pWidget->name();
        if (name.isEmpty()) {
            FloatingTextWidget *ft = pWidget->asFloatingTextWidget();
            if (ft)
                name = ft->displayText();
        }
        DEBUG(DBG_SRC) << name << " type=" << pWidget->baseTypeStr() << ": position ("
                       << wX << "," << wY << ") is out of range";
        if (xIsOutOfRange) {
            pWidget->setX(0);
            wX = 0;
        }
        if (yIsOutOfRange) {
            pWidget->setY(0);
            wY = 0;
        }
    }

    addWidget(pWidget);
}

/**
 * Adds an association to the view from the given data.
 * Use this method when pasting.
 */
bool UMLScene::addAssociation(AssociationWidget* pAssoc, bool isPasteOperation)
{
    if (!pAssoc) {
        return false;
    }
    const Uml::AssociationType::Enum assocType = pAssoc->associationType();

    if (isPasteOperation) {
        IDChangeLog * log = m_doc->changeLog();

        if (!log) {
            return false;
        }

        Uml::ID::Type ida = Uml::ID::None, idb = Uml::ID::None;
        if (type() == DiagramType::Collaboration || type() == DiagramType::Sequence) {
            //check local log first
            ida = m_pIDChangesLog->findNewID(pAssoc->widgetIDForRole(Uml::RoleType::A));
            idb = m_pIDChangesLog->findNewID(pAssoc->widgetIDForRole(Uml::RoleType::B));
            //if either is still not found and assoc type is anchor
            //we are probably linking to a notewidet - else an error
            if (ida == Uml::ID::None && assocType == Uml::AssociationType::Anchor)
                ida = log->findNewID(pAssoc->widgetIDForRole(Uml::RoleType::A));
            if (idb == Uml::ID::None && assocType == Uml::AssociationType::Anchor)
                idb = log->findNewID(pAssoc->widgetIDForRole(Uml::RoleType::B));
        } else {
            Uml::ID::Type oldIdA = pAssoc->widgetIDForRole(Uml::RoleType::A);
            Uml::ID::Type oldIdB = pAssoc->widgetIDForRole(Uml::RoleType::B);
            ida = log->findNewID(oldIdA);
            if (ida == Uml::ID::None) {  // happens after a cut
                if (oldIdA == Uml::ID::None) {
                    return false;
                }
                ida = oldIdA;
            }
            idb = log->findNewID(oldIdB);
            if (idb == Uml::ID::None) {  // happens after a cut
                if (oldIdB == Uml::ID::None) {
                    return false;
                }
                idb = oldIdB;
            }
        }
        if (ida == Uml::ID::None || idb == Uml::ID::None) {
            return false;
        }
        // cant do this anymore.. may cause problem for pasting
        //      pAssoc->setWidgetID(ida, A);
        //      pAssoc->setWidgetID(idb, B);
        pAssoc->setWidgetForRole(findWidget(ida), Uml::RoleType::A);
        pAssoc->setWidgetForRole(findWidget(idb), Uml::RoleType::B);
    }

    UMLWidget * pWidgetA = findWidget(pAssoc->widgetIDForRole(Uml::RoleType::A));
    UMLWidget * pWidgetB = findWidget(pAssoc->widgetIDForRole(Uml::RoleType::B));
    //make sure valid widget ids
    if (!pWidgetA || !pWidgetB) {
        return false;
    }

    //make sure there isn't already the same assoc

    foreach(AssociationWidget* assocwidget, m_AssociationList) {
        if (*pAssoc == *assocwidget)
            // this is nuts. Paste operation wants to know if 'true'
            // for duplicate, but loadFromXMI needs 'false' value
            return (isPasteOperation ? true : false);
    }

    m_AssociationList.append(pAssoc);

    FloatingTextWidget *ft[5] = { pAssoc->nameWidget(),
                                  pAssoc->roleWidget(Uml::RoleType::A),
                                  pAssoc->roleWidget(Uml::RoleType::B),
                                  pAssoc->multiplicityWidget(Uml::RoleType::A),
                                  pAssoc->multiplicityWidget(Uml::RoleType::B)
    };
    for (int i = 0; i < 5; i++) {
        FloatingTextWidget *flotxt = ft[i];
        if (flotxt) {
            flotxt->updateGeometry();
            addFloatingTextWidget(flotxt);
        }
    }

    return true;
}

/**
 * Activate the view after a load a new file
 */
void UMLScene::activateAfterLoad(bool bUseLog)
{
    if (m_isActivated) {
        return;
    }
    if (bUseLog) {
        beginPartialWidgetPaste();
    }

    //now activate them all
    activate();

    if (bUseLog) {
        endPartialWidgetPaste();
    }
    m_view->centerOn(0, 0);
    m_isActivated = true;
}

void UMLScene::beginPartialWidgetPaste()
{
    delete m_pIDChangesLog;
    m_pIDChangesLog = 0;

    m_pIDChangesLog = new IDChangeLog();
    m_bPaste = true;
}

void UMLScene::endPartialWidgetPaste()
{
    delete m_pIDChangesLog;
    m_pIDChangesLog = 0;

    m_bPaste = false;
}

/**
 * Removes a AssociationWidget from a diagram
 * Physically deletes the AssociationWidget passed in.
 *
 * @param pAssoc  Pointer to the AssociationWidget.
 */
void UMLScene::removeAssoc(AssociationWidget* pAssoc)
{
    if (!pAssoc)
        return;

    emit sigAssociationRemoved(pAssoc);

    pAssoc->cleanup();
    m_AssociationList.removeAll(pAssoc);
    pAssoc->deleteLater();
    m_doc->setModified();
}

/**
 * Removes an AssociationWidget from the association list
 * and removes the corresponding UMLAssociation from the current UMLDoc.
 */
void UMLScene::removeAssocInViewAndDoc(AssociationWidget* a)
{
    // For umbrello 1.2, UMLAssociations can only be removed in two ways:
    // 1. Right click on the assocwidget in the view and select Delete
    // 2. Go to the Class Properties page, select Associations, right click
    //    on the association and select Delete
    if (!a)
        return;
    if (a->associationType() == Uml::AssociationType::Containment) {
        UMLObject *objToBeMoved = a->widgetForRole(Uml::RoleType::B)->umlObject();
        if (objToBeMoved != 0) {
            UMLListView *lv = UMLApp::app()->listView();
            lv->moveObject(objToBeMoved->id(),
                           Model_Utils::convert_OT_LVT(objToBeMoved),
                           lv->theLogicalView());
            // UMLListView::moveObject() will delete the containment
            // AssociationWidget via UMLScene::updateContainment().
        } else {
            DEBUG(DBG_SRC) << "removeAssocInViewAndDoc(containment): "
                           << "objB is NULL";
        }
    } else {
        // Remove assoc in doc.
        m_doc->removeAssociation(a->association());
        // Remove assoc in view.
        removeAssoc(a);
    }
}

/**
 * Removes all the associations related to Widget.
 *
 * @param widget  Pointer to the widget to remove.
 */
void UMLScene::removeAssociations(UMLWidget* widget)
{
    foreach(AssociationWidget* assocwidget, m_AssociationList) {
        if (assocwidget->containsAsEndpoint(widget)) {
            removeAssoc(assocwidget);
        }
    }
}

/**
 * Sets each association as selected if the widgets it associates are selected
 *
 * @param bSelect  True to select, false for unselect
 */
void UMLScene::selectAssociations(bool bSelect)
{
    foreach(AssociationWidget* assocwidget, m_AssociationList) {
        UMLWidget *widA = assocwidget->widgetForRole(Uml::RoleType::A);
        UMLWidget *widB = assocwidget->widgetForRole(Uml::RoleType::B);
        if (bSelect &&
                widA && widA->isSelected() &&
                widB && widB->isSelected()) {
            assocwidget->setSelected(true);
        } else {
            assocwidget->setSelected(false);
        }
    }
}

/**
 * Fills Associations with all the associations that includes a widget related to object
 */
void UMLScene::getWidgetAssocs(UMLObject* Obj, AssociationWidgetList & Associations)
{
    if (! Obj)
        return;

    foreach(AssociationWidget* assocwidget, m_AssociationList) {
        if (assocwidget->widgetForRole(Uml::RoleType::A)->umlObject() == Obj ||
            assocwidget->widgetForRole(Uml::RoleType::B)->umlObject() == Obj)
            Associations.append(assocwidget);
    }

}

/**
 * Removes All the associations of the diagram
 */
void UMLScene::removeAllAssociations()
{
    //Remove All association widgets
    foreach(AssociationWidget* assocwidget, m_AssociationList) {
        removeAssoc(assocwidget);
    }

    qDeleteAll(m_AssociationList);
    m_AssociationList.clear();
}

/**
 * Removes All the widgets of the diagram
 */
void UMLScene::removeAllWidgets()
{
    // Remove widgets.
    foreach(UMLWidget* temp, m_WidgetList) {
        uIgnoreZeroPointer(temp);
        // I had to take this condition back in, else umbrello
        // crashes on exit. Still to be analyzed.  --okellogg
        if (!(temp->isTextWidget() &&
              temp->asFloatingTextWidget()->textRole() != TextRole::Floating)) {
            removeWidgetCmd(temp);
        }
    }

    qDeleteAll(m_WidgetList);
    m_WidgetList.clear();
}

/**
 * Refreshes containment association, i.e. removes possible old
 * containment and adds new containment association if applicable.
 *
 * @param self  Pointer to the contained object for which
 *   the association to the containing object is
 *   recomputed.
 */
void UMLScene::updateContainment(UMLCanvasObject *self)
{
    if (self == 0)
        return;
    // See if the object has a widget representation in this view.
    // While we're at it, also see if the new parent has a widget here.
    UMLWidget *selfWidget = 0, *newParentWidget = 0;
    UMLPackage *newParent = self->umlPackage();
    foreach(UMLWidget* w, m_WidgetList) {
        UMLObject *o = w->umlObject();
        if (o == self)
            selfWidget = w;
        else if (newParent != 0 && o == newParent)
            newParentWidget = w;
    }
    if (selfWidget == 0)
        return;
    // Remove possibly obsoleted containment association.
    foreach(AssociationWidget* a, m_AssociationList) {
        if (a->associationType() != Uml::AssociationType::Containment)
            continue;
        // Container is at role A, containee at B.
        // We only look at association for which we are B.
        UMLWidget *wB = a->widgetForRole(Uml::RoleType::B);
        UMLObject *roleBObj = wB->umlObject();
        if (roleBObj != self)
            continue;
        UMLWidget *wA = a->widgetForRole(Uml::RoleType::A);
        UMLObject *roleAObj = wA->umlObject();
        if (roleAObj == newParent) {
            // Wow, all done. Great!
            return;
        }
        removeAssoc(a);  // AutoDelete is true
        // It's okay to break out because there can only be a single
        // containing object.
        break;
    }
    if (newParentWidget == 0)
        return;
    // Create the new containment association.
    AssociationWidget *a = AssociationWidget::create
                             (this, newParentWidget,
                              Uml::AssociationType::Containment, selfWidget);
    m_AssociationList.append(a);
}

/**
 * Creates automatically any Associations that the given @ref UMLWidget
 * may have on any diagram.  This method is used when you just add the UMLWidget
 * to a diagram.
 */
void UMLScene::createAutoAssociations(UMLWidget * widget)
{
    if (widget == 0 ||
        (m_Type != Uml::DiagramType::Class &&
         m_Type != Uml::DiagramType::Object &&
         m_Type != Uml::DiagramType::Component &&
         m_Type != Uml::DiagramType::Deployment
         && m_Type != Uml::DiagramType::EntityRelationship))
        return;
    // Recipe:
    // If this widget has an underlying UMLCanvasObject then
    //   for each of the UMLCanvasObject's UMLAssociations
    //     if umlassoc's "other" role has a widget representation on this view then
    //       if the AssocWidget does not already exist then
    //         if the assoc type is permitted in the current diagram type then
    //           create the AssocWidget
    //         end if
    //       end if
    //     end if
    //   end loop
    //   Do createAutoAttributeAssociations()
    //   if this object is capable of containing nested objects then
    //     for each of the object's containedObjects
    //       if the containedObject has a widget representation on this view then
    //         if the containedWidget is not physically located inside this widget
    //           create the containment AssocWidget
    //         end if
    //       end if
    //     end loop
    //   end if
    //   if the UMLCanvasObject has a parentPackage then
    //     if the parentPackage has a widget representation on this view then
    //       create the containment AssocWidget
    //     end if
    //   end if
    // end if
    UMLObject *tmpUmlObj = widget->umlObject();
    if (tmpUmlObj == 0)
        return;
    UMLCanvasObject *umlObj = tmpUmlObj->asUMLCanvasObject();
    if (umlObj == 0)
        return;
    const UMLAssociationList& umlAssocs = umlObj->getAssociations();

    Uml::ID::Type myID = umlObj->id();
    foreach(UMLAssociation* assoc, umlAssocs) {
        UMLCanvasObject *other = 0;
        UMLObject *roleAObj = assoc->getObject(Uml::RoleType::A);
        if (roleAObj == 0) {
            DEBUG(DBG_SRC) << "roleA object is NULL at UMLAssoc "
                           << Uml::ID::toString(assoc->id());
            continue;
        }
        UMLObject *roleBObj = assoc->getObject(Uml::RoleType::B);
        if (roleBObj == 0) {
            DEBUG(DBG_SRC) << "roleB object is NULL at UMLAssoc "
                           << Uml::ID::toString(assoc->id());
            continue;
        }
        if (roleAObj->id() == myID) {
            other = roleBObj->asUMLCanvasObject();
        } else if (roleBObj->id() == myID) {
            other = roleAObj->asUMLCanvasObject();
        } else {
            DEBUG(DBG_SRC) << "Cannot find own object "
                           << Uml::ID::toString(myID) << " in UMLAssoc "
                           << Uml::ID::toString(assoc->id());
            continue;
        }
        // Now that we have determined the "other" UMLObject, seek it in
        // this view's UMLWidgets.
        if (!other) {
            continue;
        }
        Uml::ID::Type otherID = other->id();

        bool breakFlag = false;
        UMLWidget* pOtherWidget = 0;
        foreach(pOtherWidget,  m_WidgetList) {
            if (pOtherWidget->id() == otherID) {
                breakFlag = true;
                break;
            }
        }
        if (!breakFlag)
            continue;
        // Both objects are represented in this view:
        // Assign widget roles as indicated by the UMLAssociation.
        UMLWidget *widgetA, *widgetB;
        if (myID == roleAObj->id()) {
            widgetA = widget;
            widgetB = pOtherWidget;
        } else {
            widgetA = pOtherWidget;
            widgetB = widget;
        }
        // Check that the assocwidget does not already exist.
        Uml::AssociationType::Enum assocType = assoc->getAssocType();
        AssociationWidget * assocwidget = findAssocWidget(assocType, widgetA, widgetB);
        if (assocwidget) {
            assocwidget->calculateEndingPoints();  // recompute assoc lines
            continue;
        }
        // Check that the assoc is allowed.
        if (!AssocRules::allowAssociation(assocType, widgetA, widgetB)) {
            DEBUG(DBG_SRC) << "not transferring assoc "
                           << "of type " << assocType;
            continue;
        }

        // Create the AssociationWidget.
        assocwidget = AssociationWidget::create(this);
        assocwidget->setWidgetForRole(widgetA, Uml::RoleType::A);
        assocwidget->setWidgetForRole(widgetB, Uml::RoleType::B);
        assocwidget->setAssociationType(assocType);
        assocwidget->setUMLObject(assoc);
        // Call calculateEndingPoints() before setting the FloatingTexts
        // because their positions are computed according to the
        // assocwidget line positions.
        assocwidget->calculateEndingPoints();
        assocwidget->syncToModel();
        assocwidget->setActivated(true);
        if (! addAssociation(assocwidget))
            delete assocwidget;
    }

    createAutoAttributeAssociations(widget);

    if (m_Type == Uml::DiagramType::EntityRelationship) {
        createAutoConstraintAssociations(widget);
    }

    // if this object is capable of containing nested objects then
    UMLObject::ObjectType t = umlObj->baseType();
    if (t == UMLObject::ot_Package || t == UMLObject::ot_Class ||
        t == UMLObject::ot_Interface || t == UMLObject::ot_Component) {
        // for each of the object's containedObjects
        UMLPackage *umlPkg = umlObj->asUMLPackage();
        UMLObjectList lst = umlPkg->containedObjects();
        foreach(UMLObject* obj,  lst) {
            uIgnoreZeroPointer(obj);
            // if the containedObject has a widget representation on this view then
            Uml::ID::Type id = obj->id();
            foreach(UMLWidget *w, m_WidgetList) {
                uIgnoreZeroPointer(w);
                if (w->id() != id)
                    continue;
                // if the containedWidget is not physically located inside this widget
                if (widget->rect().contains(w->rect()))
                    continue;
                // create the containment AssocWidget
                AssociationWidget *a = AssociationWidget::create(this, widget,
                        Uml::AssociationType::Containment, w);
                a->calculateEndingPoints();
                a->setActivated(true);
                if (! addAssociation(a))
                    delete a;
            }
        }
    }
    // if the UMLCanvasObject has a parentPackage then
    UMLPackage *parent = umlObj->umlPackage();
    if (parent == 0)
        return;
    // if the parentPackage has a widget representation on this view then
    Uml::ID::Type pkgID = parent->id();

    bool breakFlag = false;
    UMLWidget* pWidget = 0;
    foreach(pWidget, m_WidgetList) {
        uIgnoreZeroPointer(pWidget);
        if (pWidget->id() == pkgID) {
            breakFlag = true;
            break;
        }
    }
    if (!breakFlag || pWidget->rect().contains(widget->rect()))
        return;
    // create the containment AssocWidget
    AssociationWidget *a = AssociationWidget::create(this, pWidget, Uml::AssociationType::Containment, widget);
    if (! addAssociation(a))
        delete a;
}

/**
 * If the m_Type of the given widget is WidgetBase::wt_Class then
 * iterate through the class' attributes and create an
 * association to each attribute type widget that is present
 * on the current diagram.
 */
void UMLScene::createAutoAttributeAssociations(UMLWidget *widget)
{
    if (widget == 0 || m_Type != Uml::DiagramType::Class || !m_Options.classState.showAttribAssocs)
        return;

    // Pseudocode:
    //   if the underlying model object is really a UMLClassifier then
    //     for each of the UMLClassifier's UMLAttributes
    //       if the attribute type has a widget representation on this view then
    //         if the AssocWidget does not already exist then
    //           if the current diagram type permits compositions then
    //             create a composition AssocWidget
    //           end if
    //         end if
    //       end if
    //       if the attribute type is a Datatype then
    //         if the Datatype is a reference (pointer) type then
    //           if the referenced type has a widget representation on this view then
    //             if the AssocWidget does not already exist then
    //               if the current diagram type permits aggregations then
    //                 create an aggregation AssocWidget from the ClassifierWidget to the
    //                                                 widget of the referenced type
    //               end if
    //             end if
    //           end if
    //         end if
    //       end if
    //     end loop
    //   end if
    //
    // Implementation:
    UMLObject *tmpUmlObj = widget->umlObject();
    if (tmpUmlObj == 0)
        return;
    // if the underlying model object is really a UMLClassifier then
    if (tmpUmlObj->isUMLDatatype()) {
        UMLDatatype *dt = tmpUmlObj->asUMLDatatype();
        while (dt->originType() != 0) {
            tmpUmlObj = dt->originType();
            if (!tmpUmlObj->isUMLDatatype())
                break;
            dt = tmpUmlObj->asUMLDatatype();
        }
    }
    if (tmpUmlObj->baseType() != UMLObject::ot_Class)
        return;
    UMLClassifier * klass = tmpUmlObj->asUMLClassifier();
    // for each of the UMLClassifier's UMLAttributes
    UMLAttributeList attrList = klass->getAttributeList();
    foreach(UMLAttribute* attr, attrList) {
        createAutoAttributeAssociation(attr->getType(), attr, widget);
        /*
         * The following code from attachment 19935 of http://bugs.kde.org/140669
         * creates Aggregation/Composition to the template parameters.
         * The current solution uses Dependency instead, see handling of template
         * instantiation at Import_Utils::createUMLObject().
        UMLClassifierList templateList = attr->getTemplateParams();
        for (UMLClassifierListIt it(templateList); it.current(); ++it) {
            createAutoAttributeAssociation(it, attr, widget);
        }
         */
    }
}

/**
 * Create an association with the attribute attr associated with the UMLWidget
 * widget if the UMLClassifier type is present on the current diagram.
 */
void UMLScene::createAutoAttributeAssociation(UMLClassifier *type, UMLAttribute *attr,
                                              UMLWidget *widget /*, UMLClassifier * klass*/)
{
    if (type == 0) {
        // DEBUG(DBG_SRC) << klass->getName() << ": type is NULL for "
        //                << "attribute " << attr->getName();
        return;
    }
    Uml::AssociationType::Enum assocType = Uml::AssociationType::Composition;
    UMLWidget *w = findWidget(type->id());
    // if the attribute type has a widget representation on this view
    if (w) {
        AssociationWidget *a = findAssocWidget(widget, w, attr->name());
        if (a == 0 &&
            // if the current diagram type permits compositions
            AssocRules::allowAssociation(assocType, widget, w)) {
            // Create a composition AssocWidget, or, if the attribute type is
            // stereotyped <<CORBAInterface>>, create a UniAssociation widget.
            if (type->stereotype() == QLatin1String("CORBAInterface"))
                assocType = Uml::AssociationType::UniAssociation;
            a = AssociationWidget::create(this, widget, assocType, w, attr);
            a->setVisibility(attr->visibility(), Uml::RoleType::B);
            /*
            if (assocType == Uml::AssociationType::Aggregation || assocType == Uml::AssociationType::UniAssociation)
            a->setMulti("0..1", Uml::RoleType::B);
            */
            a->setRoleName(attr->name(), Uml::RoleType::B);
            a->setActivated(true);
            if (! addAssociation(a))
                delete a;
        }
    }
    // if the attribute type is a Datatype then
    if (type->isUMLDatatype()) {
        UMLDatatype *dt = type->asUMLDatatype();
        // if the Datatype is a reference (pointer) type
        if (dt->isReference()) {
            //Uml::AssociationType::Enum assocType = Uml::AssociationType::Composition;
            UMLClassifier *c = dt->originType();
            UMLWidget *w = c ? findWidget(c->id()) : 0;
            // if the referenced type has a widget representation on this view
            if (w) {
                AssociationWidget *a = findAssocWidget(widget, w, attr->name());
                if (a == 0 &&
                        // if the current diagram type permits aggregations
                        AssocRules::allowAssociation(Uml::AssociationType::Aggregation, widget, w)) {
                    // create an aggregation AssocWidget from the ClassifierWidget
                    // to the widget of the referenced type
                    a = AssociationWidget::create (this, widget,
                                                   Uml::AssociationType::Aggregation, w, attr);
                    a->setVisibility(attr->visibility(), Uml::RoleType::B);
                    //a->setChangeability(true, Uml::RoleType::B);
                    a->setMultiplicity(QLatin1String("0..1"), Uml::RoleType::B);
                    a->setRoleName(attr->name(), Uml::RoleType::B);
                    a->setActivated(true);
                    if (! addAssociation(a))
                        delete a;
                }
            }
        }
    }
}

void UMLScene::createAutoConstraintAssociations(UMLWidget *widget)
{
    if (widget == 0 || m_Type != Uml::DiagramType::EntityRelationship)
        return;

    // Pseudocode:
    //   if the underlying model object is really a UMLEntity then
    //     for each of the UMLEntity's UMLForeignKeyConstraint's
    //       if the attribute type has a widget representation on this view then
    //         if the AssocWidget does not already exist then
    //           if the current diagram type permits relationships then
    //             create a relationship AssocWidget
    //           end if
    //         end if
    //       end if

    UMLObject *tmpUmlObj = widget->umlObject();
    if (tmpUmlObj == 0)
        return;
    // check if the underlying model object is really a UMLEntity
    UMLCanvasObject *umlObj = tmpUmlObj->asUMLCanvasObject();
    if (umlObj == 0)
        return;
    // finished checking whether this widget has a UMLCanvas Object

    if (tmpUmlObj->baseType() != UMLObject::ot_Entity)
        return;
    UMLEntity *entity = tmpUmlObj->asUMLEntity();

    // for each of the UMLEntity's UMLForeignKeyConstraints
    UMLClassifierListItemList constrList = entity->getFilteredList(UMLObject::ot_ForeignKeyConstraint);

    foreach(UMLClassifierListItem* cli, constrList) {
        UMLEntityConstraint *eConstr = cli->asUMLEntityConstraint();

        UMLForeignKeyConstraint* fkc = eConstr->asUMLForeignKeyConstraint();
        if (fkc == 0) {
            return;
        }

        UMLEntity* refEntity = fkc->getReferencedEntity();
        if (refEntity == 0) {
            return;
        }

        createAutoConstraintAssociation(refEntity, fkc, widget);
    }
}

void UMLScene::createAutoConstraintAssociation(UMLEntity* refEntity, UMLForeignKeyConstraint* fkConstraint, UMLWidget* widget)
{
    if (refEntity == 0) {
        return;
    }

    Uml::AssociationType::Enum assocType = Uml::AssociationType::Relationship;
    UMLWidget *w = findWidget(refEntity->id());
    AssociationWidget *aw = 0;

    if (w) {
        aw = findAssocWidget(w, widget, fkConstraint->name());
        if (aw == 0 &&
            // if the current diagram type permits relationships
            AssocRules::allowAssociation(assocType, w, widget)) {

            // for foreign key contstraint, we need to create the association type Uml::AssociationType::Relationship.
            // The referenced entity is the "1" part (Role A) and the entity holding the relationship is the "many" part. (Role B)
            AssociationWidget *a = AssociationWidget::create(this, w, assocType, widget);
            a->setUMLObject(fkConstraint);
            //a->setVisibility(attr->getVisibility(), Uml::RoleType::B);
            a->setRoleName(fkConstraint->name(), Uml::RoleType::B);
            a->setActivated(true);
            if (! addAssociation(a))
                delete a;
        }
    }

}

void UMLScene::createAutoAttributeAssociations2(UMLWidget *widget)
{
    foreach(UMLWidget* w,  m_WidgetList) {
        uIgnoreZeroPointer(w);
        if (w != widget) {
            createAutoAttributeAssociations(w);

            if (widget->umlObject() && widget->umlObject()->baseType() == UMLObject::ot_Entity)
                createAutoConstraintAssociations(w);
        }
    }
}

/**
 * Find the maximum bounding rectangle of FloatingTextWidget widgets.
 * Auxiliary to copyAsImage().
 *
 * @param ft Pointer to the FloatingTextWidget widget to consider.
 * @param px  X coordinate of lower left corner. This value will be
 *            updated if the X coordinate of the lower left corner
 *            of ft is smaller than the px value passed in.
 * @param py  Y coordinate of lower left corner. This value will be
 *            updated if the Y coordinate of the lower left corner
 *            of ft is smaller than the py value passed in.
 * @param qx  X coordinate of upper right corner. This value will be
 *            updated if the X coordinate of the upper right corner
 *            of ft is larger than the qx value passed in.
 * @param qy  Y coordinate of upper right corner. This value will be
 *            updated if the Y coordinate of the upper right corner
 *            of ft is larger than the qy value passed in.
 */
void UMLScene::findMaxBoundingRectangle(const FloatingTextWidget* ft, qreal& px, qreal& py, qreal& qx, qreal& qy)
{
    if (ft == 0 || !ft->isVisible())
        return;

    qreal x = ft->x();
    qreal y = ft->y();
    qreal x1 = x + ft->width() - 1;
    qreal y1 = y + ft->height() - 1;

    if (px == -1 || x < px)
        px = x;
    if (py == -1 || y < py)
        py = y;
    if (qx == -1 || x1 > qx)
        qx = x1;
    if (qy == -1 || y1 > qy)
        qy = y1;
}

/**
 * Returns the PNG picture of the paste operation.
 */
void UMLScene::copyAsImage(QPixmap*& pix)
{
    //get the smallest rect holding the diagram
    QRectF rect = diagramRect();
    QPixmap diagram(rect.width(), rect.height());

    //only draw what is selected
    m_bDrawSelectedOnly = true;
    selectAssociations(true);
    getDiagram(diagram, rect);

    //now get the selection cut
    qreal px = -1, py = -1, qx = -1, qy = -1;

    //first get the smallest rect holding the widgets
    foreach(UMLWidget* temp, selectedWidgets()) {
        qreal x = temp->x();
        qreal y = temp->y();
        qreal x1 = x + temp->width() - 1;
        qreal y1 = y + temp->height() - 1;
        if (px == -1 || x < px) {
            px = x;
        }
        if (py == -1 || y < py) {
            py = y;
        }
        if (qx == -1 || x1 > qx) {
            qx = x1;
        }
        if (qy == -1 || y1 > qy) {
            qy = y1;
        }
    }

    //also take into account any text lines in assocs or messages

    //get each type of associations
    //This needs to be reimplemented to increase the rectangle
    //if a part of any association is not included
    foreach(AssociationWidget *a, m_AssociationList) {
        if (! a->isSelected())
            continue;
        const FloatingTextWidget* multiA = a->multiplicityWidget(Uml::RoleType::A);
        const FloatingTextWidget* multiB = a->multiplicityWidget(Uml::RoleType::B);
        const FloatingTextWidget* roleA = a->roleWidget(Uml::RoleType::A);
        const FloatingTextWidget* roleB = a->roleWidget(Uml::RoleType::B);
        const FloatingTextWidget* changeA = a->changeabilityWidget(Uml::RoleType::A);
        const FloatingTextWidget* changeB = a->changeabilityWidget(Uml::RoleType::B);
        findMaxBoundingRectangle(multiA, px, py, qx, qy);
        findMaxBoundingRectangle(multiB, px, py, qx, qy);
        findMaxBoundingRectangle(roleA, px, py, qx, qy);
        findMaxBoundingRectangle(roleB, px, py, qx, qy);
        findMaxBoundingRectangle(changeA, px, py, qx, qy);
        findMaxBoundingRectangle(changeB, px, py, qx, qy);
    }//end foreach

    QRectF imageRect;  //area with respect to diagramRect()
    //i.e. all widgets on the scene.  Was previously with
    //respect to whole scene

    imageRect.setLeft(px - rect.left());
    imageRect.setTop(py - rect.top());
    imageRect.setRight(qx - rect.left());
    imageRect.setBottom(qy - rect.top());

    pix = new QPixmap(imageRect.width(), imageRect.height());
    QPainter output(pix);
    output.drawPixmap(QPoint(0, 0), diagram, imageRect);
    m_bDrawSelectedOnly = false;
}

/**
 * Reset the toolbar.
 */
void UMLScene::resetToolbar()
{
    emit sigResetToolBar();
}

/**
 * Event handler for context menu events.
 */
void UMLScene::contextMenuEvent(QGraphicsSceneContextMenuEvent* contextMenuEvent)
{
    QGraphicsScene::contextMenuEvent(contextMenuEvent);
    if (!contextMenuEvent->isAccepted()) {
        setPos(contextMenuEvent->scenePos());
        setMenu(contextMenuEvent->screenPos());
        contextMenuEvent->accept();
    }
}

/**
 * Sets the popup menu to use when clicking on a diagram background
 * (rather than a widget or listView).
 */
void UMLScene::setMenu(const QPoint& pos)
{
    ListPopupMenu::MenuType menu = ListPopupMenu::mt_Undefined;
    switch (type()) {
    case DiagramType::Class:
        menu = ListPopupMenu::mt_On_Class_Diagram;
        break;

    case DiagramType::UseCase:
        menu = ListPopupMenu::mt_On_UseCase_Diagram;
        break;

    case DiagramType::Sequence:
        menu = ListPopupMenu::mt_On_Sequence_Diagram;
        break;

    case DiagramType::Collaboration:
        menu = ListPopupMenu::mt_On_Collaboration_Diagram;
        break;

    case DiagramType::State:
        menu = ListPopupMenu::mt_On_State_Diagram;
        break;

    case DiagramType::Activity:
        menu = ListPopupMenu::mt_On_Activity_Diagram;
        break;

    case DiagramType::Component:
        menu = ListPopupMenu::mt_On_Component_Diagram;
        break;

    case DiagramType::Deployment:
        menu = ListPopupMenu::mt_On_Deployment_Diagram;
        break;

    case DiagramType::EntityRelationship:
        menu = ListPopupMenu::mt_On_EntityRelationship_Diagram;
        break;

    case DiagramType::Object:
        menu = ListPopupMenu::mt_On_Object_Diagram;
        break;

    default:
        uWarning() << "unknown diagram type " << type();
        menu = ListPopupMenu::mt_Undefined;
        break;
    }//end switch
    if (menu != ListPopupMenu::mt_Undefined) {
        // DEBUG(DBG_SRC) << "create popup for MenuType " << ListPopupMenu::toString(menu);
        ListPopupMenu popup(activeView(), menu, activeView());
        QAction *triggered = popup.exec(pos);
        slotMenuSelection(triggered);
    }
}

/**
 * Returns the status on whether in a paste state.
 *
 * @return Returns the status on whether in a paste state.
 */
bool UMLScene::getPaste() const
{
    return m_bPaste;
}

/**
 * Sets the status on whether in a paste state.
 */
void UMLScene::setPaste(bool paste)
{
    m_bPaste = paste;
}

/**
 * When a menu selection has been made on the menu
 * that this view created, this method gets called.
 */
void UMLScene::slotMenuSelection(QAction* action)
{
    ListPopupMenu::MenuType sel = ListPopupMenu::typeFromAction(action);
    switch (sel) {
    case ListPopupMenu::mt_Undo:
        UMLApp::app()->undo();
        break;

    case ListPopupMenu::mt_Redo:
        UMLApp::app()->redo();
        break;

    case ListPopupMenu::mt_Clear:
        clearDiagram();
        break;

    case ListPopupMenu::mt_Export_Image:
        m_pImageExporter->exportView();
        break;

    case ListPopupMenu::mt_Apply_Layout:
    case ListPopupMenu::mt_Apply_Layout1:
    case ListPopupMenu::mt_Apply_Layout2:
    case ListPopupMenu::mt_Apply_Layout3:
    case ListPopupMenu::mt_Apply_Layout4:
    case ListPopupMenu::mt_Apply_Layout5:
    case ListPopupMenu::mt_Apply_Layout6:
    case ListPopupMenu::mt_Apply_Layout7:
    case ListPopupMenu::mt_Apply_Layout8:
    case ListPopupMenu::mt_Apply_Layout9:
        {
            QVariant value = ListPopupMenu::dataFromAction(ListPopupMenu::dt_ApplyLayout, action);
            applyLayout(value.toString());
        }
        break;

    case ListPopupMenu::mt_FloatText:
        {
            FloatingTextWidget* ft = new FloatingTextWidget(this);
            ft->showChangeTextDialog();
            //if no text entered delete
            if (!FloatingTextWidget::isTextValid(ft->text())) {
                delete ft;
            } else {
                ft->setID(UniqueID::gen());
                setupNewWidget(ft);
            }
        }
        break;

    case ListPopupMenu::mt_UseCase:
        m_bCreateObject = true;
        Object_Factory::createUMLObject(UMLObject::ot_UseCase);
        break;

    case ListPopupMenu::mt_Actor:
        m_bCreateObject = true;
        Object_Factory::createUMLObject(UMLObject::ot_Actor);
        break;

    case ListPopupMenu::mt_Class:
        m_bCreateObject = true;
        Object_Factory::createUMLObject(UMLObject::ot_Class);
        break;

    case ListPopupMenu::mt_Package:
        m_bCreateObject = true;
        Object_Factory::createUMLObject(UMLObject::ot_Package);
        break;

    case ListPopupMenu::mt_Component:
        m_bCreateObject = true;
        Object_Factory::createUMLObject(UMLObject::ot_Component);
        break;

    case ListPopupMenu::mt_Node:
        m_bCreateObject = true;
        Object_Factory::createUMLObject(UMLObject::ot_Node);
        break;

    case ListPopupMenu::mt_Artifact:
        m_bCreateObject = true;
        Object_Factory::createUMLObject(UMLObject::ot_Artifact);
        break;

    case ListPopupMenu::mt_Interface:
        m_bCreateObject = true;
        Object_Factory::createUMLObject(UMLObject::ot_Interface);
        break;

    case ListPopupMenu::mt_Enum:
        m_bCreateObject = true;
        Object_Factory::createUMLObject(UMLObject::ot_Enum);
        break;

    case ListPopupMenu::mt_Entity:
        m_bCreateObject = true;
        Object_Factory::createUMLObject(UMLObject::ot_Entity);
        break;

    case ListPopupMenu::mt_Category:
        m_bCreateObject = true;
        Object_Factory::createUMLObject(UMLObject::ot_Category);
        break;

    case ListPopupMenu::mt_Datatype:
        m_bCreateObject = true;
        Object_Factory::createUMLObject(UMLObject::ot_Datatype);
        break;

    case ListPopupMenu::mt_Instance:
        m_bCreateObject = true;
        Object_Factory::createUMLObject(UMLObject::ot_Instance);
        break;

    case ListPopupMenu::mt_Cut:
        //FIXME make this work for diagram's right click menu
        if (selectedWidgets().count() &&
            UMLApp::app()->editCutCopy(true)) {
            deleteSelection();
            m_doc->setModified(true);
        }
        break;

    case ListPopupMenu::mt_Copy:
        //FIXME make this work for diagram's right click menu
        selectedWidgets().count() && UMLApp::app()->editCutCopy(true);
        break;

    case ListPopupMenu::mt_Paste:
        m_PastePoint = m_Pos;
        m_Pos.setX(2000);
        m_Pos.setY(2000);
        UMLApp::app()->slotEditPaste();

        m_PastePoint.setX(0);
        m_PastePoint.setY(0);
        break;

    case ListPopupMenu::mt_Initial_State:
        {
            StateWidget* state = new StateWidget(this, StateWidget::Initial);
            setupNewWidget(state);
        }
        break;

    case ListPopupMenu::mt_End_State:
        {
            StateWidget* state = new StateWidget(this, StateWidget::End);
            setupNewWidget(state);
        }
        break;

    case ListPopupMenu::mt_Junction:
        {
            StateWidget* state = new StateWidget(this, StateWidget::Junction);
            setupNewWidget(state);
        }
        break;

    case ListPopupMenu::mt_DeepHistory:
        {
            StateWidget* state = new StateWidget(this, StateWidget::DeepHistory);
            setupNewWidget(state);
        }
        break;

    case ListPopupMenu::mt_ShallowHistory:
        {
            StateWidget* state = new StateWidget(this, StateWidget::ShallowHistory);
            setupNewWidget(state);
        }
        break;

    case ListPopupMenu::mt_Choice:
        {
            StateWidget* state = new StateWidget(this, StateWidget::Choice);
            setupNewWidget(state);
        }
        break;

    case ListPopupMenu::mt_StateFork:
        {
            StateWidget* state = new StateWidget(this, StateWidget::Fork);
            setupNewWidget(state);
        }
        break;

    case ListPopupMenu::mt_StateJoin:
        {
            StateWidget* state = new StateWidget(this, StateWidget::Join);
            setupNewWidget(state);
        }
        break;

    case ListPopupMenu::mt_State:
        {
<<<<<<< HEAD
            bool ok = false;
            QString name = QInputDialog::getText(UMLApp::app(),
                                                 i18n("Enter State Name"),
                                                 i18n("Enter the name of the new state:"),
                                                 QLineEdit::Normal,
                                                 i18n("new state"),
                                                 &ok);
=======
            QString name = i18n("new state");
            bool ok = Dialog_Utils::askName(i18n("Enter State Name"),
                                            i18n("Enter the name of the new state:"),
                                            name);
>>>>>>> 3999ddef
            if (ok) {
                StateWidget* state = new StateWidget(this);
                state->setName(name);
                setupNewWidget(state);
            }
        }
        break;

    case ListPopupMenu::mt_Initial_Activity:
        {
            ActivityWidget* activity = new ActivityWidget(this, ActivityWidget::Initial);
            setupNewWidget(activity);
        }
        break;

    case ListPopupMenu::mt_End_Activity:
        {
            ActivityWidget* activity = new ActivityWidget(this, ActivityWidget::End);
            setupNewWidget(activity);
        }
        break;

    case ListPopupMenu::mt_Branch:
        {
            ActivityWidget* activity = new ActivityWidget(this, ActivityWidget::Branch);
            setupNewWidget(activity);
        }
        break;

    case ListPopupMenu::mt_Activity:
        {
<<<<<<< HEAD
            bool ok = false;
            QString name = QInputDialog::getText(UMLApp::app(),
                                                 i18n("Enter Activity Name"),
                                                 i18n("Enter the name of the new activity:"),
                                                 QLineEdit::Normal,
                                                 i18n("new activity"),
                                                 &ok);
=======
            QString name = i18n("new activity");
            bool ok = Dialog_Utils::askName(i18n("Enter Activity Name"),
                                            i18n("Enter the name of the new activity:"),
                                            name);
>>>>>>> 3999ddef
            if (ok) {
                ActivityWidget* activity = new ActivityWidget(this, ActivityWidget::Normal);
                activity->setName(name);
                setupNewWidget(activity);
            }
        }
        break;

    case ListPopupMenu::mt_SnapToGrid:
        toggleSnapToGrid();
        m_doc->setModified();
        break;

    case ListPopupMenu::mt_ShowSnapGrid:
        toggleShowGrid();
        m_doc->setModified();
        break;

    case ListPopupMenu::mt_ShowDocumentationIndicator:
        setShowDocumentationIndicator(!isShowDocumentationIndicator());
        update();
        break;

    case ListPopupMenu::mt_Properties:
        if (m_view->showPropertiesDialog() == true)
            m_doc->setModified();
        break;

    case ListPopupMenu::mt_Delete:
        m_doc->removeDiagram(ID());
        break;

    case ListPopupMenu::mt_Rename:
        {
<<<<<<< HEAD
            bool ok = false;
            QString newName = QInputDialog::getText(UMLApp::app(),
                                                    i18n("Enter Diagram Name"),
                                                    i18n("Enter the new name of the diagram:"),
                                                    QLineEdit::Normal,
                                                    name(),
                                                    &ok);
=======
            QString newName = name();
            bool ok = Dialog_Utils::askName(i18n("Enter Diagram Name"),
                                            i18n("Enter the new name of the diagram:"),
                                            newName);
>>>>>>> 3999ddef
            if (ok) {
                setName(newName);
                m_doc->signalDiagramRenamed(activeView());
            }
        }
        break;

    case ListPopupMenu::mt_Import_from_File:
    {
        QPointer<UMLFileDialog> dialog = new UMLFileDialog(QUrl(), QString(), UMLApp::app());
        dialog->exec();
        QUrl url = dialog->selectedUrl();
        if (!url.isEmpty())
            if (!Import_Utils::importStackTrace(url.toLocalFile(), this))
                UMLApp::app()->slotStatusMsg(i18n("Failed to import stack trace."));
        break;
    }

    default:
        uWarning() << "unknown ListPopupMenu::MenuType " << ListPopupMenu::toString(sel);
        break;
    }
}

/**
 * Connects to the signal that @ref UMLApp emits when a cut operation
 * is successful.
 * If the view or a child started the operation the flag m_bStartedCut will
 * be set and we can carry out any operation that is needed, like deleting the selected
 * widgets for the cut operation.
 */
void UMLScene::slotCutSuccessful()
{
    if (m_bStartedCut) {
        deleteSelection();
        m_bStartedCut = false;
    }
}

/**
 * Called by menu when to show the instance of the view.
 */
void UMLScene::slotShowView()
{
    m_doc->changeCurrentView(ID());
}

/**
 * Returns the offset point at which to place the paste from clipboard.
 * Just add the amount to your co-ords.
 * Only call this straight after the event, the value won't stay valid.
 * Should only be called by Assoc widgets at the moment. no one else needs it.
 */
QPointF UMLScene::getPastePoint()
{
    QPointF point = m_PastePoint;
    point.setX(point.x() - m_Pos.x());
    point.setY(point.y() - m_Pos.y());
    return point;
}

/**
 * Reset the paste point.
 */
void UMLScene::resetPastePoint()
{
    m_PastePoint = m_Pos;
}

/**
 * Called by the view or any of its children when they start a cut
 * operation.
 */
void UMLScene::setStartedCut()
{
    m_bStartedCut = true;
}

/**
 * Returns the font to use
 */
QFont UMLScene::font() const
{
    return m_Options.uiState.font;
}

/**
 * Sets the font for the view and optionally all the widgets on the view.
 */
void UMLScene::setFont(QFont font, bool changeAllWidgets /* = false */)
{
    m_Options.uiState.font = font;
    if (!changeAllWidgets)
        return;
    foreach(UMLWidget* w, m_WidgetList) {
        uIgnoreZeroPointer(w);
        w->setFont(font);
    }
}

/**
 * Sets some options for all the @ref ClassifierWidget on the view.
 */
void UMLScene::setClassWidgetOptions(ClassOptionsPage * page)
{
    foreach(UMLWidget* pWidget, m_WidgetList) {
        uIgnoreZeroPointer(pWidget);
        WidgetBase::WidgetType wt = pWidget->baseType();
        if (wt == WidgetBase::wt_Class || wt == WidgetBase::wt_Interface) {
            page->setWidget(static_cast<ClassifierWidget *>(pWidget));
            page->apply();
        }
    }
}

/**
 * Returns the type of the selected widget or widgets.
 *
 * If multiple widgets of different types are selected. WidgetType::UMLWidget
 * is returned.
 */
WidgetBase::WidgetType UMLScene::getUniqueSelectionType()
{
    if (selectedWidgets().isEmpty()) {
        return WidgetBase::wt_UMLWidget;
    }

    // Get the first item and its base type
    UMLWidget * pTemp = (UMLWidget *) selectedWidgets().first();
    WidgetBase::WidgetType tmpType = pTemp->baseType();

    // Check all selected items, if they have the same BaseType
    foreach(pTemp, selectedWidgets()) {
        if (pTemp->baseType() != tmpType) {
            return WidgetBase::wt_UMLWidget;
        }
    }

    return tmpType;
}

/**
 * Asks for confirmation and clears everything on the diagram.
 * Called from menus.
 */
void UMLScene::clearDiagram()
{
    if (KMessageBox::Continue == KMessageBox::warningContinueCancel(activeView(),
                                     i18n("You are about to delete the entire diagram.\nAre you sure?"),
                                     i18n("Delete Diagram?"),
                                     KGuiItem(i18n("&Delete"), QLatin1String("edit-delete")))) {
        removeAllWidgets();
    }
}

/**
 * Apply an automatic layout.
 */
void UMLScene::applyLayout(const QString &variant)
{
    DEBUG(DBG_SRC) << "layout = " << variant;
    LayoutGenerator r;
    r.generate(this, variant);
    r.apply(this);
    UMLApp::app()->slotZoomFit();
}

/**
 * Changes snap to grid boolean.
 * Called from menus.
 */
void UMLScene::toggleSnapToGrid()
{
    setSnapToGrid(!snapToGrid());
}

/**
 * Changes snap to grid for component size boolean.
 * Called from menus.
 */
void UMLScene::toggleSnapComponentSizeToGrid()
{
    setSnapComponentSizeToGrid(!snapComponentSizeToGrid());
}

/**
 * Changes show grid boolean.
 * Called from menus.
 */
void UMLScene::toggleShowGrid()
{
    setSnapGridVisible(!isSnapGridVisible());
}

/**
 * Return whether to use snap to grid.
 */
bool UMLScene::snapToGrid() const
{
    return m_bUseSnapToGrid;
}

/**
 *  Sets whether to snap to grid.
 */
void UMLScene::setSnapToGrid(bool bSnap)
{
    m_bUseSnapToGrid = bSnap;
    emit sigSnapToGridToggled(snapToGrid());
}

/**
 * Return whether to use snap to grid for component size.
 */
bool UMLScene::snapComponentSizeToGrid() const
{
    return m_bUseSnapComponentSizeToGrid;
}

/**
 * Sets whether to snap to grid for component size.
 */
void UMLScene::setSnapComponentSizeToGrid(bool bSnap)
{
    m_bUseSnapComponentSizeToGrid = bSnap;
    updateComponentSizes();
    emit sigSnapComponentSizeToGridToggled(snapComponentSizeToGrid());
}

/**
 * Returns the x grid size.
 */
int UMLScene::snapX() const
{
    return m_layoutGrid->gridSpacingX();
}

/**
 * Returns the y grid size.
 */
int UMLScene::snapY() const
{
    return m_layoutGrid->gridSpacingY();
}

/**
 * Sets the grid size in x and y.
 */
void UMLScene::setSnapSpacing(int x, int y)
{
    m_layoutGrid->setGridSpacing(x, y);
}

/**
 * Returns the input coordinate with possible grid-snap applied.
 */
qreal UMLScene::snappedX(qreal _x)
{
    if (snapToGrid()) {
        int x = (int)_x;
        int gridX = snapX();
        int modX = x % gridX;
        x -= modX;
        if (modX >= gridX / 2)
            x += gridX;
        return x;
    }
    else
        return _x;
}

/**
 * Returns the input coordinate with possible grid-snap applied.
 */
qreal UMLScene::snappedY(qreal _y)
{
    if (snapToGrid()) {
        int y = (int)_y;
        int gridY = snapY();
        int modY = y % gridY;
        y -= modY;
        if (modY >= gridY / 2)
            y += gridY;
        return y;
    }
    else
        return _y;
}

/**
 *  Returns whether to show snap grid or not.
 */
bool UMLScene::isSnapGridVisible() const
{
    return m_layoutGrid->isVisible();
}

/**
 * Sets whether to show snap grid.
 */
void UMLScene::setSnapGridVisible(bool bShow)
{
    m_layoutGrid->setVisible(bShow);
    emit sigShowGridToggled(bShow);
}

/**
 *  Returns whether to show documentation indicator.
 */
bool UMLScene::isShowDocumentationIndicator() const
{
    return m_showDocumentationIndicator;
}

/**
 *  sets whether to show documentation indicator.
 */
void UMLScene::setShowDocumentationIndicator(bool bShow)
{
    m_showDocumentationIndicator = bShow;
}

/**
 * Returns whether to show operation signatures.
 */
bool UMLScene::showOpSig() const
{
    return m_Options.classState.showOpSig;
}

/**
 * Sets whether to show operation signatures.
 */
void UMLScene::setShowOpSig(bool bShowOpSig)
{
    m_Options.classState.showOpSig = bShowOpSig;
}

/**
 * Changes the zoom to the currently set level (now loaded from file)
 * Called from UMLApp::slotUpdateViews()
 */
void UMLScene::fileLoaded()
{
    m_view->setZoom(m_view->zoom());
    resizeSceneToItems();
}

/**
 * Sets the size of the scene to just fit on all the items
 */
void UMLScene::resizeSceneToItems()
{
    // let QGraphicsScene handle scene size by itself
    setSceneRect(QRectF());
}

/**
 * Updates the size of all components in this view.
 */
void UMLScene::updateComponentSizes()
{
    // update sizes of all components
    foreach(UMLWidget *obj, m_WidgetList) {
        uIgnoreZeroPointer(obj);
        obj->updateGeometry();
    }
}

/**
 * Force the widget font metrics to be updated next time
 * the widgets are drawn.
 * This is necessary because the widget size might depend on the
 * font metrics and the font metrics might change for different
 * QPainter, i.e. font metrics for Display font and Printer font are
 * usually different.
 * Call this when you change the QPainter.
 */
void UMLScene::forceUpdateWidgetFontMetrics(QPainter * painter)
{
    foreach(UMLWidget *obj, m_WidgetList) {
        uIgnoreZeroPointer(obj);
        obj->forceUpdateFontMetrics(painter);
    }
}

/**
 * Overrides standard method from QGraphicsScene drawing the background.
 */
void UMLScene::drawBackground(QPainter *painter, const QRectF &rect)
{
    QGraphicsScene::drawBackground(painter, rect);
    m_layoutGrid->paint(painter, rect);
}

/**
 * Creates the "diagram" tag and fills it with the contents of the diagram.
 */
void UMLScene::saveToXMI(QDomDocument & qDoc, QDomElement & qElement)
{
    resizeSceneToItems();
    QDomElement viewElement = qDoc.createElement(QLatin1String("diagram"));
    viewElement.setAttribute(QLatin1String("xmi.id"), Uml::ID::toString(m_nID));
    viewElement.setAttribute(QLatin1String("name"), name());
    viewElement.setAttribute(QLatin1String("type"), m_Type);
    viewElement.setAttribute(QLatin1String("documentation"), m_Documentation);
    //option state
    m_Options.saveToXMI(viewElement);
    //misc
    viewElement.setAttribute(QLatin1String("localid"), Uml::ID::toString(m_nLocalID));
    viewElement.setAttribute(QLatin1String("showgrid"), m_layoutGrid->isVisible());
    viewElement.setAttribute(QLatin1String("snapgrid"), m_bUseSnapToGrid);
    viewElement.setAttribute(QLatin1String("snapcsgrid"), m_bUseSnapComponentSizeToGrid);
    viewElement.setAttribute(QLatin1String("snapx"), m_layoutGrid->gridSpacingX());
    viewElement.setAttribute(QLatin1String("snapy"), m_layoutGrid->gridSpacingY());
    // FIXME: move to UMLView
    viewElement.setAttribute(QLatin1String("zoom"), activeView()->zoom());
    viewElement.setAttribute(QLatin1String("canvasheight"), QString::number(height()));
    viewElement.setAttribute(QLatin1String("canvaswidth"), QString::number(width()));
    viewElement.setAttribute(QLatin1String("isopen"), isOpen());
    if (type() == Uml::DiagramType::Sequence ||
        type() == Uml::DiagramType::Collaboration)
        viewElement.setAttribute(QLatin1String("autoincrementsequence"), autoIncrementSequence());

    //now save all the widgets
    QDomElement widgetElement = qDoc.createElement(QLatin1String("widgets"));
    foreach(UMLWidget *widget, m_WidgetList) {
        uIgnoreZeroPointer(widget);
        // Having an exception is bad I know, but gotta work with
        // system we are given.
        // We DON'T want to record any text widgets which are belonging
        // to associations as they are recorded later in the "associations"
        // section when each owning association is dumped. -b.t.
        if ((!widget->isTextWidget() &&
             !widget->isFloatingDashLineWidget()) ||
             widget->asFloatingTextWidget()->link() == 0)
            widget->saveToXMI(qDoc, widgetElement);
    }
    viewElement.appendChild(widgetElement);
    //now save the message widgets
    QDomElement messageElement = qDoc.createElement(QLatin1String("messages"));
    foreach(UMLWidget* widget, m_MessageList) {
        widget->saveToXMI(qDoc, messageElement);
    }
    viewElement.appendChild(messageElement);
    //now save the associations
    QDomElement assocElement = qDoc.createElement(QLatin1String("associations"));
    if (m_AssociationList.count()) {
        // We guard against (m_AssociationList.count() == 0) because
        // this code could be reached as follows:
        //  ^  UMLScene::saveToXMI()
        //  ^  UMLDoc::saveToXMI()
        //  ^  UMLDoc::addToUndoStack()
        //  ^  UMLDoc::setModified()
        //  ^  UMLDoc::createDiagram()
        //  ^  UMLDoc::newDocument()
        //  ^  UMLApp::newDocument()
        //  ^  main()
        //
        AssociationWidget * assoc = 0;
        foreach(assoc, m_AssociationList) {
            assoc->saveToXMI(qDoc, assocElement);
        }
    }
    viewElement.appendChild(assocElement);
    qElement.appendChild(viewElement);
}

/**
 * Loads the "diagram" tag.
 */
bool UMLScene::loadFromXMI(QDomElement & qElement)
{
    QString id = qElement.attribute(QLatin1String("xmi.id"), QLatin1String("-1"));
    m_nID = Uml::ID::fromString(id);
    if (m_nID == Uml::ID::None)
        return false;
    setName(qElement.attribute(QLatin1String("name")));
    QString type = qElement.attribute(QLatin1String("type"), QLatin1String("0"));
    m_Documentation = qElement.attribute(QLatin1String("documentation"));
    QString localid = qElement.attribute(QLatin1String("localid"), QLatin1String("0"));
    // option state
    m_Options.loadFromXMI(qElement);
    setBackgroundBrush(m_Options.uiState.backgroundColor);
    setGridDotColor(m_Options.uiState.gridDotColor);
    //misc
    QString showgrid = qElement.attribute(QLatin1String("showgrid"), QLatin1String("0"));
    m_layoutGrid->setVisible((bool)showgrid.toInt());

    QString snapgrid = qElement.attribute(QLatin1String("snapgrid"), QLatin1String("0"));
    m_bUseSnapToGrid = (bool)snapgrid.toInt();

    QString snapcsgrid = qElement.attribute(QLatin1String("snapcsgrid"), QLatin1String("0"));
    m_bUseSnapComponentSizeToGrid = (bool)snapcsgrid.toInt();

    QString snapx = qElement.attribute(QLatin1String("snapx"), QLatin1String("10"));
    QString snapy = qElement.attribute(QLatin1String("snapy"), QLatin1String("10"));
    m_layoutGrid->setGridSpacing(snapx.toInt(), snapy.toInt());

    QString zoom = qElement.attribute(QLatin1String("zoom"), QLatin1String("100"));
    activeView()->setZoom(zoom.toInt());
    resizeSceneToItems();

    QString isOpen = qElement.attribute(QLatin1String("isopen"), QLatin1String("1"));
    m_isOpen = (bool)isOpen.toInt();

    int nType = type.toInt();
    if (nType == -1 || nType >= 400) {
        // Pre 1.5.5 numeric values
        // Values of "type" were changed in 1.5.5 to merge with Settings::Diagram
        switch (nType) {
        case 400:
            m_Type = Uml::DiagramType::UseCase;
            break;
        case 401:
            m_Type = Uml::DiagramType::Collaboration;
            break;
        case 402:
            m_Type = Uml::DiagramType::Class;
            break;
        case 403:
            m_Type = Uml::DiagramType::Sequence;
            break;
        case 404:
            m_Type = Uml::DiagramType::State;
            break;
        case 405:
            m_Type = Uml::DiagramType::Activity;
            break;
        case 406:
            m_Type = Uml::DiagramType::Component;
            break;
        case 407:
            m_Type = Uml::DiagramType::Deployment;
            break;
        case 408:
            m_Type = Uml::DiagramType::EntityRelationship;
            break;
        case 409:
            m_Type = Uml::DiagramType::Object;
            break;
        default:
            m_Type = Uml::DiagramType::Undefined;
            break;
        }
    } else {
        m_Type = Uml::DiagramType::fromInt(nType);
    }
    m_nLocalID = Uml::ID::fromString(localid);

    if (m_Type == Uml::DiagramType::Sequence ||
        m_Type == Uml::DiagramType::Collaboration) {
        QString autoIncrementSequence = qElement.attribute(QLatin1String("autoincrementsequence"),
                                                           QLatin1String("0"));
        m_autoIncrementSequence = (bool)autoIncrementSequence.toInt();
    }

    QDomNode node = qElement.firstChild();
    bool widgetsLoaded = false, messagesLoaded = false, associationsLoaded = false;
    while (!node.isNull()) {
        QDomElement element = node.toElement();
        if (!element.isNull()) {
            if (element.tagName() == QLatin1String("widgets"))
                widgetsLoaded = loadWidgetsFromXMI(element);
            else if (element.tagName() == QLatin1String("messages"))
                messagesLoaded = loadMessagesFromXMI(element);
            else if (element.tagName() == QLatin1String("associations"))
                associationsLoaded = loadAssociationsFromXMI(element);
        }
        node = node.nextSibling();
    }

    if (!widgetsLoaded) {
        uWarning() << "failed UMLScene load on widgets";
        return false;
    }
    if (!messagesLoaded) {
        uWarning() << "failed UMLScene load on messages";
        return false;
    }
    if (!associationsLoaded) {
        uWarning() << "failed UMLScene load on associations";
        return false;
    }
    return true;
}

bool UMLScene::loadWidgetsFromXMI(QDomElement & qElement)
{
    UMLWidget* widget = 0;
    QDomNode node = qElement.firstChild();
    QDomElement widgetElement = node.toElement();
    while (!widgetElement.isNull()) {
        widget = loadWidgetFromXMI(widgetElement);
        if (widget) {
            addWidget(widget);
            widget->clipSize();
            // In the interest of best-effort loading, in case of a
            // (widget == 0) we still go on.
            // The individual widget's loadFromXMI method should
            // already have generated an error message to tell the
            // user that something went wrong.
        }
        node = widgetElement.nextSibling();
        widgetElement = node.toElement();
    }

    return true;
}

/**
 * Loads a "widget" element from XMI, used by loadFromXMI() and the clipboard.
 */
UMLWidget* UMLScene::loadWidgetFromXMI(QDomElement& widgetElement)
{
    if (!m_doc) {
        uWarning() << "m_doc is NULL";
        return 0L;
    }

    QString tag  = widgetElement.tagName();
    QString idstr  = widgetElement.attribute(QLatin1String("xmi.id"), QLatin1String("-1"));
    UMLWidget* widget = Widget_Factory::makeWidgetFromXMI(tag, idstr, this);

    if (widget == 0)
        return 0;
    if (!widget->loadFromXMI(widgetElement)) {
        widget->cleanup();
        delete widget;
        return 0;
    }
    return widget;
}

bool UMLScene::loadMessagesFromXMI(QDomElement & qElement)
{
    MessageWidget * message = 0;
    QDomNode node = qElement.firstChild();
    QDomElement messageElement = node.toElement();
    while (!messageElement.isNull()) {
        QString tag = messageElement.tagName();
        DEBUG(DBG_SRC) << "tag = " << tag;
        if (tag == QLatin1String("messagewidget") ||
            tag == QLatin1String("UML:MessageWidget")) {   // for bkwd compatibility
            message = new MessageWidget(this, SequenceMessage::Asynchronous,
                                        Uml::ID::Reserved);
            if (!message->loadFromXMI(messageElement)) {
                delete message;
                return false;
            }
            m_MessageList.append(message);
            FloatingTextWidget *ft = message->floatingTextWidget();
            if (ft)
                addWidget(ft);
            else if (message->sequenceMessageType() != SequenceMessage::Creation)
                DEBUG(DBG_SRC) << "floating text is NULL for message " << Uml::ID::toString(message->id());
        }
        node = messageElement.nextSibling();
        messageElement = node.toElement();
    }
    return true;
}

bool UMLScene::loadAssociationsFromXMI(QDomElement & qElement)
{
    QDomNode node = qElement.firstChild();
    QDomElement assocElement = node.toElement();
    int countr = 0;
    while (!assocElement.isNull()) {
        QString tag = assocElement.tagName();
        if (tag == QLatin1String("assocwidget") ||
            tag == QLatin1String("UML:AssocWidget")) {  // for bkwd compatibility
            countr++;
            AssociationWidget *assoc = AssociationWidget::create(this);
            if (!assoc->loadFromXMI(assocElement)) {
                uError() << "could not loadFromXMI association widget:"
                         << assoc << ", bad XMI file? Deleting from UMLScene.";
                delete assoc;
                /* return false;
                   Returning false here is a little harsh when the
                   rest of the diagram might load okay.
                 */
            } else {
                assoc->clipSize();
                if (!addAssociation(assoc, false)) {
                    uError() << "Could not addAssociation(" << assoc << ") to UMLScene, deleting.";
                    delete assoc;
                    //return false; // soften error.. may not be that bad
                }
            }
        }
        node = assocElement.nextSibling();
        assocElement = node.toElement();
    }
    return true;
}

/**
 * Add an object to the application, and update the view.
 */
void UMLScene::addObject(UMLObject *object)
{
    m_bCreateObject = true;
    if (m_doc->addUMLObject(object))
        m_doc->signalUMLObjectCreated(object);  // m_bCreateObject is reset by slotObjectCreated()
    else
        m_bCreateObject = false;
}

bool UMLScene::loadUisDiagramPresentation(QDomElement & qElement)
{
    for (QDomNode node = qElement.firstChild(); !node.isNull(); node = node.nextSibling()) {
        QDomElement elem = node.toElement();
        QString tag = elem.tagName();
        if (! UMLDoc::tagEq(tag, QLatin1String("Presentation"))) {
            uError() << "ignoring unknown UisDiagramPresentation tag " << tag;
            continue;
        }
        QDomNode n = elem.firstChild();
        QDomElement e = n.toElement();
        QString idStr;
        int x = 0, y = 0, w = 0, h = 0;
        while (!e.isNull()) {
            tag = e.tagName();
            DEBUG(DBG_SRC) << "Presentation: tag = " << tag;
            if (UMLDoc::tagEq(tag, QLatin1String("Presentation.geometry"))) {
                QDomNode gnode = e.firstChild();
                QDomElement gelem = gnode.toElement();
                QString csv = gelem.text();
                QStringList dim = csv.split(QLatin1Char(','));
                x = dim[0].toInt();
                y = dim[1].toInt();
                w = dim[2].toInt();
                h = dim[3].toInt();
            } else if (UMLDoc::tagEq(tag, QLatin1String("Presentation.style"))) {
                // TBD
            } else if (UMLDoc::tagEq(tag, QLatin1String("Presentation.model"))) {
                QDomNode mnode = e.firstChild();
                QDomElement melem = mnode.toElement();
                idStr = melem.attribute(QLatin1String("xmi.idref"));
            } else {
                DEBUG(DBG_SRC) << "ignoring tag " << tag;
            }
            n = n.nextSibling();
            e = n.toElement();
        }
        Uml::ID::Type id = Uml::ID::fromString(idStr);
        UMLObject *o = m_doc->findObjectById(id);
        if (o == 0) {
            uError() << "Cannot find object for id " << idStr;
        } else {
            UMLObject::ObjectType ot = o->baseType();
            DEBUG(DBG_SRC) << "Create widget for model object of type " << UMLObject::toString(ot);
            UMLWidget *widget = 0;
            switch (ot) {
            case UMLObject::ot_Class:
                widget = new ClassifierWidget(this, o->asUMLClassifier());
                break;
            case UMLObject::ot_Association: {
                UMLAssociation *umla = o->asUMLAssociation();
                Uml::AssociationType::Enum at = umla->getAssocType();
                UMLObject* objA = umla->getObject(Uml::RoleType::A);
                UMLObject* objB = umla->getObject(Uml::RoleType::B);
                if (objA == 0 || objB == 0) {
                    uError() << "intern err 1";
                    return false;
                }
                UMLWidget *wA = findWidget(objA->id());
                UMLWidget *wB = findWidget(objB->id());
                if (wA != 0 && wB != 0) {
                    AssociationWidget *aw =
                        AssociationWidget::create(this, wA, at, wB, umla);
                    aw->syncToModel();
                    m_AssociationList.append(aw);
                } else {
                    uError() << "cannot create assocwidget from (" ; //<< wA << ", " << wB << ")";
                }
                break;
            }
            case UMLObject::ot_Role: {
                //UMLRole *robj = o->asUMLRole();
                //UMLAssociation *umla = robj->getParentAssociation();
                // @todo properly display role names.
                //       For now, in order to get the role names displayed
                //       simply delete the participating diagram objects
                //       and drag them from the list view to the diagram.
                break;
            }
            default:
                uError() << "Cannot create widget of type " << ot;
            }
            if (widget) {
                DEBUG(DBG_SRC) << "Widget: x=" << x << ", y=" << y
                               << ", w=" << w << ", h=" << h;
                widget->setX(x);
                widget->setY(y);
                widget->setSize(w, h);
                addWidget(widget);
            }
        }
    }
    return true;
}

/**
 * Loads the "UISDiagram" tag of Unisys.IntegratePlus.2 generated files.
 */
bool UMLScene::loadUISDiagram(QDomElement & qElement)
{
    QString idStr = qElement.attribute(QLatin1String("xmi.id"));
    if (idStr.isEmpty())
        return false;
    m_nID = Uml::ID::fromString(idStr);
    UMLListViewItem *ulvi = 0;
    for (QDomNode node = qElement.firstChild(); !node.isNull(); node = node.nextSibling()) {
        if (node.isComment())
            continue;
        QDomElement elem = node.toElement();
        QString tag = elem.tagName();
        if (tag == QLatin1String("uisDiagramName")) {
            setName(elem.text());
            if (ulvi)
                ulvi->setText(name());
        } else if (tag == QLatin1String("uisDiagramStyle")) {
            QString diagramStyle = elem.text();
            if (diagramStyle != QLatin1String("ClassDiagram")) {
                uError() << "diagram style " << diagramStyle << " is not yet implemented";
                continue;
            }
            m_doc->setMainViewID(m_nID);
            m_Type = Uml::DiagramType::Class;
            UMLListView *lv = UMLApp::app()->listView();
            ulvi = new UMLListViewItem(lv->theLogicalView(), name(),
                                       UMLListViewItem::lvt_Class_Diagram, m_nID);
        } else if (tag == QLatin1String("uisDiagramPresentation")) {
            loadUisDiagramPresentation(elem);
        } else if (tag != QLatin1String("uisToolName")) {
            DEBUG(DBG_SRC) << "ignoring tag " << tag;
        }
    }
    return true;
}

/**
 * Left Alignment
 */
void UMLScene::alignLeft()
{
    UMLWidgetList widgetList = selectedWidgetsExt();
    if (widgetList.isEmpty())
        return;

    qreal smallestX = WidgetList_Utils::getSmallestX(widgetList);

    foreach(UMLWidget *widget, widgetList) {
        widget->setX(smallestX);
        widget->adjustAssocs(widget->x(), widget->y());
    }
    //TODO: Push stored cmds to stack.
}

/**
 * Right Alignment
 */
void UMLScene::alignRight()
{
    UMLWidgetList widgetList = selectedWidgetsExt();
    if (widgetList.isEmpty())
        return;
    qreal biggestX = WidgetList_Utils::getBiggestX(widgetList);

    foreach(UMLWidget *widget, widgetList) {
        widget->setX(biggestX - widget->width());
        widget->adjustAssocs(widget->x(), widget->y());
    }
    //TODO: Push stored cmds to stack.
}

/**
 * Top Alignment
 */
void UMLScene::alignTop()
{
    UMLWidgetList widgetList = selectedWidgetsExt();
    if (widgetList.isEmpty())
        return;

    qreal smallestY = WidgetList_Utils::getSmallestY(widgetList);

    foreach(UMLWidget *widget, widgetList) {
        widget->setY(smallestY);
        widget->adjustAssocs(widget->x(), widget->y());
    }
    //TODO: Push stored cmds to stack.
}

/**
 * Bottom Alignment
 */
void UMLScene::alignBottom()
{
    UMLWidgetList widgetList = selectedWidgetsExt();
    if (widgetList.isEmpty())
        return;
    qreal biggestY = WidgetList_Utils::getBiggestY(widgetList);

    foreach(UMLWidget *widget, widgetList) {
        widget->setY(biggestY - widget->height());
        widget->adjustAssocs(widget->x(), widget->y());
    }
    //TODO: Push stored cmds to stack.
}

/**
 * Vertical Middle Alignment
 */
void UMLScene::alignVerticalMiddle()
{
    UMLWidgetList widgetList = selectedWidgetsExt();
    if (widgetList.isEmpty())
        return;

    qreal smallestY = WidgetList_Utils::getSmallestY(widgetList);
    qreal biggestY = WidgetList_Utils::getBiggestY(widgetList);
    qreal middle = int((biggestY - smallestY) / 2) + smallestY;

    foreach(UMLWidget *widget, widgetList) {
        widget->setY(middle - widget->height() / 2);
        widget->adjustAssocs(widget->x(), widget->y());
    }

    AssociationWidgetList assocList = selectedAssocs();
    if (!assocList.isEmpty()) {
        foreach (AssociationWidget *widget, assocList) {
            widget->setYEntireAssoc(middle);
        }
    }

    //TODO: Push stored cmds to stack.
}

/**
 * Horizontal Middle Alignment
 */
void UMLScene::alignHorizontalMiddle()
{
    UMLWidgetList widgetList = selectedWidgetsExt();
    if (widgetList.isEmpty())
        return;

    qreal smallestX = WidgetList_Utils::getSmallestX(widgetList);
    qreal biggestX = WidgetList_Utils::getBiggestX(widgetList);
    qreal middle = int((biggestX - smallestX) / 2) + smallestX;

    foreach(UMLWidget *widget, widgetList) {
        widget->setX(middle - widget->width() / 2);
        widget->adjustAssocs(widget->x(), widget->y());
    }

    AssociationWidgetList assocList = selectedAssocs();
    if (!assocList.isEmpty()) {
        foreach (AssociationWidget *widget, assocList) {
            widget->setXEntireAssoc(middle);
        }
    }

    //TODO: Push stored cmds to stack.
}

/**
 * Vertical Distribute Alignment
 */
void UMLScene::alignVerticalDistribute()
{
    UMLWidgetList widgetList = selectedWidgetsExt();
    if (widgetList.isEmpty())
        return;

    qreal smallestY = WidgetList_Utils::getSmallestY(widgetList);
    qreal biggestY = WidgetList_Utils::getBiggestY(widgetList);
    qreal heightsSum = WidgetList_Utils::getHeightsSum(widgetList);
    qreal distance = int(((biggestY - smallestY) - heightsSum) / (widgetList.count() - 1.0) + 0.5);

    qSort(widgetList.begin(), widgetList.end(), Widget_Utils::hasSmallerY);

    int i = 1;
    UMLWidget* widgetPrev = 0;
    foreach(UMLWidget *widget, widgetList) {
        if (i == 1) {
            widgetPrev = widget;
        } else {
            widget->setY(widgetPrev->y() + widgetPrev->height() + distance);
            widget->adjustAssocs(widget->x(), widget->y());
            widgetPrev = widget;
        }
        i++;
    }
    //TODO: Push stored cmds to stack.
}

/**
 * Horizontal Distribute Alignment
 */
void UMLScene::alignHorizontalDistribute()
{
    UMLWidgetList widgetList = selectedWidgetsExt();
    if (widgetList.isEmpty())
        return;

    qreal smallestX = WidgetList_Utils::getSmallestX(widgetList);
    qreal biggestX = WidgetList_Utils::getBiggestX(widgetList);
    qreal widthsSum = WidgetList_Utils::getWidthsSum(widgetList);
    qreal distance = int(((biggestX - smallestX) - widthsSum) / (widgetList.count() - 1.0) + 0.5);

    qSort(widgetList.begin(), widgetList.end(), Widget_Utils::hasSmallerX);

    int i = 1;
    UMLWidget* widgetPrev = 0;
    foreach(UMLWidget *widget,  widgetList) {
        if (i == 1) {
            widgetPrev = widget;
        } else {
            widget->setX(widgetPrev->x() + widgetPrev->width() + distance);
            widget->adjustAssocs(widget->x(), widget->y());
            widgetPrev = widget;
        }
        i++;
    }
    //TODO: Push stored cmds to stack.
}

/**
 * Overloading operator for debugging output.
 */
QDebug operator<<(QDebug dbg, UMLScene *item)
{
    dbg.nospace() << "UMLScene: " << item->name()
                  << " / type=" << DiagramType::toString(item->type())
                  << " / id=" << Uml::ID::toString(item->ID())
                  << " / isOpen=" << item->isOpen();
    return dbg.space();
}<|MERGE_RESOLUTION|>--- conflicted
+++ resolved
@@ -75,13 +75,6 @@
 #include "widgetlist_utils.h"
 
 //kde include files
-<<<<<<< HEAD
-=======
-#if QT_VERSION < 0x050000
-#include <kfiledialog.h>
-#include <kio/netaccess.h>
-#endif
->>>>>>> 3999ddef
 #include <KMessageBox>
 #include <kcursor.h>
 #include <KLocalizedString>
@@ -94,11 +87,6 @@
 #include <QString>
 #include <QStringList>
 
-<<<<<<< HEAD
-#include <QInputDialog>
-
-=======
->>>>>>> 3999ddef
 // system includes
 #include <cmath>  // for ceil
 
@@ -3034,20 +3022,10 @@
 
     case ListPopupMenu::mt_State:
         {
-<<<<<<< HEAD
-            bool ok = false;
-            QString name = QInputDialog::getText(UMLApp::app(),
-                                                 i18n("Enter State Name"),
-                                                 i18n("Enter the name of the new state:"),
-                                                 QLineEdit::Normal,
-                                                 i18n("new state"),
-                                                 &ok);
-=======
             QString name = i18n("new state");
             bool ok = Dialog_Utils::askName(i18n("Enter State Name"),
                                             i18n("Enter the name of the new state:"),
                                             name);
->>>>>>> 3999ddef
             if (ok) {
                 StateWidget* state = new StateWidget(this);
                 state->setName(name);
@@ -3079,20 +3057,10 @@
 
     case ListPopupMenu::mt_Activity:
         {
-<<<<<<< HEAD
-            bool ok = false;
-            QString name = QInputDialog::getText(UMLApp::app(),
-                                                 i18n("Enter Activity Name"),
-                                                 i18n("Enter the name of the new activity:"),
-                                                 QLineEdit::Normal,
-                                                 i18n("new activity"),
-                                                 &ok);
-=======
             QString name = i18n("new activity");
             bool ok = Dialog_Utils::askName(i18n("Enter Activity Name"),
                                             i18n("Enter the name of the new activity:"),
                                             name);
->>>>>>> 3999ddef
             if (ok) {
                 ActivityWidget* activity = new ActivityWidget(this, ActivityWidget::Normal);
                 activity->setName(name);
@@ -3127,20 +3095,10 @@
 
     case ListPopupMenu::mt_Rename:
         {
-<<<<<<< HEAD
-            bool ok = false;
-            QString newName = QInputDialog::getText(UMLApp::app(),
-                                                    i18n("Enter Diagram Name"),
-                                                    i18n("Enter the new name of the diagram:"),
-                                                    QLineEdit::Normal,
-                                                    name(),
-                                                    &ok);
-=======
             QString newName = name();
             bool ok = Dialog_Utils::askName(i18n("Enter Diagram Name"),
                                             i18n("Enter the new name of the diagram:"),
                                             newName);
->>>>>>> 3999ddef
             if (ok) {
                 setName(newName);
                 m_doc->signalDiagramRenamed(activeView());
