--- conflicted
+++ resolved
@@ -93,8 +93,7 @@
       <li xml:lang="sv">Format som stöds: XMI</li>
       <li xml:lang="uk">Підтримувані формати: XMI</li>
       <li xml:lang="x-test">xxSupported formats: XMIxx</li>
-<<<<<<< HEAD
-      <li>Several type of diagrams supported: use case, class, sequence, collaboration, state, activity, component, deployment, entity relationship</li>
+      <li>Several type of diagrams supported: use case, class, sequence, communication, state, activity, component, deployment, entity relationship</li>
       <li xml:lang="ca">Es permeten diversos tipus de diagrames: cas d'ús, classe, seqüència, col·laboració, estat, activitat, component, desplegament, entitat relació</li>
       <li xml:lang="ca-valencia">Es permeten diversos tipus de diagrames: cas d'ús, classe, seqüència, col·laboració, estat, activitat, component, desplegament, entitat relació</li>
       <li xml:lang="de">Verschiedene Diagramm-Typen werden unterstützt: Anwendungsfalldiagramm, Klassendiagramm, Sequenzdiagramm, Kommunikationsdiagramm, Zustandsdiagramm, Aktivitätsdiagramm, Komponentendiagramm, Verteilungsdiagramm, Entity-Relationship-Diagramm</li>
@@ -111,9 +110,6 @@
       <li xml:lang="sv">Flera diagramtyper stöds: användningsfall, klass, sekvens, samarbete, tillstånd, aktivitet, komponent, utplacering, objektsamband</li>
       <li xml:lang="uk">Підтримка декількох типів діаграм: випадків використання, класів, послідовності, співпраці, станів, компонент, розміщення та взаємозв’язку компонентів.</li>
       <li xml:lang="x-test">xxSeveral type of diagrams supported: use case, class, sequence, collaboration, state, activity, component, deployment, entity relationshipxx</li>
-=======
-      <li>Several type of diagrams supported: use case, class, sequence, communication, state, activity, component, deployment, entity relationship</li>
->>>>>>> 3182bcdf
     </ul>
   </description>
   <url type="homepage">http://umbrello.kde.org</url>
