/***************************************************************************
 *   This program is free software; you can redistribute it and/or modify  *
 *   it under the terms of the GNU General Public License as published by  *
 *   the Free Software Foundation; either version 2 of the License, or     *
 *   (at your option) any later version.                                   *
 *                                                                         *
 *  copyright (C) 2002-2014                                                *
 *  Umbrello UML Modeller Authors <umbrello-devel@kde.org>                 *
 ***************************************************************************/

// own header
#include "umllistview.h"

// app includes
#include "actor.h"
#include "classifier.h"
#include "cmds.h"
#include "debug_utils.h"
#include "package.h"
#include "folder.h"
#include "component.h"
#include "node.h"
#include "artifact.h"
#include "enum.h"
#include "enumliteral.h"
#include "entity.h"
#include "category.h"
#include "docwindow.h"
#include "layoutgenerator.h"
#include "listpopupmenu.h"
#include "template.h"
#include "operation.h"
#include "attribute.h"
#include "entityattribute.h"
#include "instance.h"
#include "instanceattribute.h"
#include "uniqueconstraint.h"
#include "foreignkeyconstraint.h"
#include "checkconstraint.h"
#include "uml.h"
#include "umlclipboard.h"
#include "umldoc.h"
#include "umllistviewitemlist.h"
#include "umllistviewitem.h"
#include "umlscene.h"
#include "umlview.h"
#include "umlviewimageexporter.h"
#include "usecase.h"
#include "model_utils.h"
#include "models/diagramsmodel.h"
#include "optionstate.h"
#include "uniqueid.h"
#include "idchangelog.h"
#include "umldragdata.h"
#include "classpropertiesdialog.h"
#include "umlattributedialog.h"
#include "umlentityattributedialog.h"
#include "umloperationdialog.h"
#include "umltemplatedialog.h"
#include "umluniqueconstraintdialog.h"
#include "umlforeignkeyconstraintdialog.h"
#include "umlcheckconstraintdialog.h"
#include "object_factory.h"

// kde includes
#include <KLocalizedString>
#include <KMessageBox>

// qt includes
#include <QApplication>
#include <QDrag>
#include <QDropEvent>
#include <QEvent>
#include <QFileDialog>
#include <QFocusEvent>
#include <QInputDialog>
#include <QKeyEvent>
#include <QMouseEvent>
#include <QPointer>
#include <QRegExp>
#include <QPoint>
#include <QRect>
#include <QToolTip>

DEBUG_REGISTER(UMLListView)

/**
 * Constructs the tree view.
 *
 * @param parent   The parent to this.
 */
UMLListView::UMLListView(QWidget *parent)
  : QTreeWidget(parent),
    m_rv(0),
    m_datatypeFolder(0),
    m_settingsFolder(0),
    m_doc(UMLApp::app()->document()),
    m_bStartedCut(false),
    m_bStartedCopy(false),
    m_bCreatingChildObject(false),
    m_dragStartPosition(QPoint()),
    m_dragCopyData(0)
{
    // setup list view
    setAcceptDrops(true);
    //setDropVisualizer(false);
    //setItemsMovable(true);
    //setItemsRenameable(true);
    //setSelectionModeExt(FileManager);
    setFocusPolicy(Qt::StrongFocus);
    setDragEnabled(true);
    //setColumnWidthMode(0, Manual);
    //setDefaultRenameAction(Accept);
    //setResizeMode(LastColumn);
    //header()->setClickEnabled(true);
    //add columns and initial items
    //addColumn(m_doc->name());
    setSortingEnabled(true);
    sortByColumn(0, Qt::AscendingOrder);

    setEditTriggers(QAbstractItemView::EditKeyPressed);

    for (int i = 0; i < Uml::ModelType::N_MODELTYPES; ++i) {
        m_lv[i] = 0;
    }

    //setup slots/signals
    connect(this, &UMLListView::itemCollapsed, this, &UMLListView::slotCollapsed);
    connect(this, &UMLListView::itemExpanded, this, &UMLListView::slotExpanded);
    connect(UMLApp::app(), &UMLApp::sigCutSuccessful, this, &UMLListView::slotCutSuccessful);
    connect(this, &UMLListView::itemSelectionChanged, this, &UMLListView::slotItemSelectionChanged);
}

/**
 * Standard destructor.
 */
UMLListView::~UMLListView()
{
    delete m_datatypeFolder;
    delete m_settingsFolder;
}

/**
 * Sets the title.
 * @param column   column in which to write
 * @param text     the text to write
 */
void UMLListView::setTitle(int column, const QString &text)
{
    headerItem()->setText(column, text);
}

/**
 * Handler for item selection changed signals.
 */
void UMLListView::slotItemSelectionChanged()
{
    UMLListViewItem* currItem = static_cast<UMLListViewItem*>(currentItem());
    if (currItem && currItem->isSelected()) {
        DEBUG(DBG_SRC) << "UMLListView selection changed to" << currItem->text(0);
        // Update current view to selected object's view
        if (Model_Utils::typeIsDiagram(currItem->type())) {
            // If the user navigates to a diagram, load the diagram just like what
            // would happen when clicking on it (includes saving/showing the documentation)
            m_doc->changeCurrentView(currItem->ID());
        } else {
            // If the user navigates to any other item, save the current object's
            // documentation and show selected object's documentation
            UMLApp::app()->docWindow()->showDocumentation(currItem->umlObject(), true);
        }
    }
}

/**
 * Event handler for the tool tip event.
 * Works only for operations to show the signature.
 */
bool UMLListView::event(QEvent *e)
{
    if (e->type() == QEvent::ToolTip) {
        QHelpEvent *helpEvent = static_cast<QHelpEvent *>(e);
        UMLListViewItem * item = static_cast<UMLListViewItem*>(itemAt(helpEvent->pos()));
        if (item) {
            QToolTip::showText(helpEvent->globalPos(), item->toolTip());
        } else {
            QToolTip::hideText();
            e->ignore();
        }
        return true;
    }
    return QTreeWidget::event(e);
}

/**
 * Handler for mouse press events.
 * @param me   the mouse event
 */
void UMLListView::mousePressEvent(QMouseEvent *me)
{
    UMLView *currentView = UMLApp::app()->currentView();
    Q_ASSERT(currentView);
    UMLScene *scene = currentView->umlScene();
    Q_ASSERT(scene);
    scene->clearSelected();
    if (me->modifiers() != Qt::ShiftModifier)
        clearSelection();

    // Get the UMLListViewItem at the point where the mouse pointer was pressed
    UMLListViewItem * item = static_cast<UMLListViewItem*>(itemAt(me->pos()));
    if (item) {
        DEBUG(DBG_SRC) << "QMouseEvent on" << UMLListViewItem::toString(item->type());
    }
    else {
        DEBUG(DBG_SRC) << "QMouseEvent on empty space";
    }

    const Qt::MouseButton button = me->button();

    if (!item || (button != Qt::RightButton && button != Qt::LeftButton)) {
        UMLApp::app()->docWindow()->updateDocumentation(true);
        return;
    }

    if (button == Qt::LeftButton) {
        UMLObject *o = item->umlObject();
        if (o)
            UMLApp::app()->docWindow()->showDocumentation(o, false);
        else
            UMLApp::app()->docWindow()->updateDocumentation(true);

        m_dragStartPosition = me->pos();
    }

    QTreeWidget::mousePressEvent(me);
}

/**
 * Handler for mouse move events.
 * @param me   the mouse event
 */
void UMLListView::mouseMoveEvent(QMouseEvent* me)
{
    if (!(me->buttons() & Qt::LeftButton)) {
        DEBUG(DBG_SRC) << "not LeftButton (no action)";
        return;
    }
    if ((me->pos() - m_dragStartPosition).manhattanLength()
            < QApplication::startDragDistance()) {
        DEBUG(DBG_SRC) << "pos change since dragStart is below startDragDistance threshold (no action)";
        return;
    }

    DEBUG(DBG_SRC) << "initiating drag";

    // Store a copy of selected list items in case the user
    // will ctrl-drag (basically just copy/paste) an item
    //
    // The QDrag mime data is used for moving items onto the diagram
    // or internally in the tree view
    UMLClipboard clipboard;
    if ((m_dragCopyData = clipboard.copy(false)) == 0) {
        // This should never happen, this is just like using ctrl+c on the list view item
        uError() << "Unable to obtain mime data for copy-drag operation";
    }

    QDrag* drag = new QDrag(this);
    drag->setMimeData(getDragData());
    drag->exec(Qt::MoveAction | Qt::CopyAction, Qt::MoveAction);
}

/**
 * Handler for mouse release event.
 * @param me   the mouse event
 */
void UMLListView::mouseReleaseEvent(QMouseEvent *me)
{
    if (me->button() != Qt::LeftButton) {
        QTreeWidget::mouseReleaseEvent(me);
        return;
    }
    UMLListViewItem *item = static_cast<UMLListViewItem*>(itemAt(me->pos()));
    if (item == 0 || !Model_Utils::typeIsDiagram(item->type())) {
        QTreeWidget::mouseReleaseEvent(me);
        return;
    }
    // Switch to diagram on mouse release - not on mouse press
    // because the user might intend a drag-to-note.
    m_doc->changeCurrentView(item->ID());
    UMLView *view = m_doc->findView(item->ID());
    if (view && view->umlScene())
        UMLApp::app()->docWindow()->showDocumentation(view->umlScene(), false);
    QTreeWidget::mouseReleaseEvent(me);
}

/**
 * Handler for key press events.
 * @param ke   the key event
 */
void UMLListView::keyPressEvent(QKeyEvent *ke)
{
    QTreeWidget::keyPressEvent(ke); // let parent handle it
    const int k = ke->key();
    if (k == Qt::Key_Delete || k == Qt::Key_Backspace) {
        slotDeleteSelectedItems();
    } else if (k == Qt::Key_F3) {
        // prelimary support for layout generator
        LayoutGenerator r;
        if (!r.generate(UMLApp::app()->currentView()->umlScene()))
            return;
        r.apply(UMLApp::app()->currentView()->umlScene());
    }
}

/**
 * Called when a right mouse button menu has an item selected.
 * @param action   the selected action
 * @param position the position of the menu on the diagram (only used for multi selection "Show")
 */
void UMLListView::slotMenuSelection(QAction* action, const QPoint &position)
{
    UMLListViewItem * currItem = static_cast<UMLListViewItem*>(currentItem());
    if (!currItem) {
        DEBUG(DBG_SRC) << "Invoked without currently selectedItem!";
        return;
    }
    UMLListViewItem::ListViewType lvt = currItem->type();
    ListPopupMenu::MenuType menuType = ListPopupMenu::typeFromAction(action);

    switch (menuType) {
    case ListPopupMenu::mt_Activity_Diagram:
        addNewItem(currItem, UMLListViewItem::lvt_Activity_Diagram);
        break;

    case ListPopupMenu::mt_Class_Diagram:
        addNewItem(currItem, UMLListViewItem::lvt_Class_Diagram);
        break;

    case ListPopupMenu::mt_Collaboration_Diagram:
        addNewItem(currItem, UMLListViewItem::lvt_Collaboration_Diagram);
        break;

    case ListPopupMenu::mt_Component_Diagram:
        addNewItem(currItem, UMLListViewItem::lvt_Component_Diagram);
        break;

    case ListPopupMenu::mt_Deployment_Diagram:
        addNewItem(currItem, UMLListViewItem::lvt_Deployment_Diagram);
        break;

    case ListPopupMenu::mt_EntityRelationship_Diagram:
        addNewItem(currItem, UMLListViewItem::lvt_EntityRelationship_Diagram);
        break;

    case ListPopupMenu::mt_Sequence_Diagram:
        addNewItem(currItem, UMLListViewItem::lvt_Sequence_Diagram);
        break;

    case ListPopupMenu::mt_State_Diagram:
        addNewItem(currItem, UMLListViewItem::lvt_State_Diagram);
        break;

    case ListPopupMenu::mt_UseCase_Diagram:
        addNewItem(currItem, UMLListViewItem::lvt_UseCase_Diagram);
        break;

    case ListPopupMenu::mt_Class:
        addNewItem(currItem, UMLListViewItem::lvt_Class);
        break;

    case ListPopupMenu::mt_Package:
        addNewItem(currItem, UMLListViewItem::lvt_Package);
        break;

    case ListPopupMenu::mt_Subsystem:
        addNewItem(currItem, UMLListViewItem::lvt_Subsystem);
        break;

    case ListPopupMenu::mt_Component:
        addNewItem(currItem, UMLListViewItem::lvt_Component);
        break;

    case ListPopupMenu::mt_Port:
        if (Settings::optionState().generalState.uml2)
            addNewItem(currItem, UMLListViewItem::lvt_Port);
        break;

    case ListPopupMenu::mt_Node:
        addNewItem(currItem, UMLListViewItem::lvt_Node);
        break;

    case ListPopupMenu::mt_Artifact:
        addNewItem(currItem, UMLListViewItem::lvt_Artifact);
        break;

    case ListPopupMenu::mt_Interface:
        addNewItem(currItem, UMLListViewItem::lvt_Interface);
        break;

    case ListPopupMenu::mt_Enum:
        addNewItem(currItem, UMLListViewItem::lvt_Enum);
        break;

    case ListPopupMenu::mt_EnumLiteral:
        addNewItem(currItem, UMLListViewItem::lvt_EnumLiteral);
        break;

    case ListPopupMenu::mt_Template:
        addNewItem(currItem, UMLListViewItem::lvt_Template);
        break;

    case ListPopupMenu::mt_Entity:
        addNewItem(currItem, UMLListViewItem::lvt_Entity);
        break;

    case ListPopupMenu::mt_Category:
        addNewItem(currItem, UMLListViewItem::lvt_Category);
        break;

    case ListPopupMenu::mt_DisjointSpecialisation:
        {
            UMLCategory* catObj = currItem->umlObject()->asUMLCategory();
            catObj->setType(UMLCategory::ct_Disjoint_Specialisation);
        }
        break;

    case ListPopupMenu::mt_OverlappingSpecialisation:
        {
            UMLCategory* catObj = currItem->umlObject()->asUMLCategory();
            catObj->setType(UMLCategory::ct_Overlapping_Specialisation);
        }
        break;

    case ListPopupMenu::mt_Union:
        {
            UMLCategory* catObj = currItem->umlObject()->asUMLCategory();
            catObj->setType(UMLCategory::ct_Union);
        }
        break;

    case ListPopupMenu::mt_Datatype:
        addNewItem(currItem, UMLListViewItem::lvt_Datatype);
        break;

    case ListPopupMenu::mt_Actor:
        addNewItem(currItem, UMLListViewItem::lvt_Actor);
        break;

    case ListPopupMenu::mt_UseCase:
        addNewItem(currItem, UMLListViewItem::lvt_UseCase);
        break;

    case ListPopupMenu::mt_Attribute:
        addNewItem(currItem, UMLListViewItem::lvt_Attribute);
        break;

    case ListPopupMenu::mt_EntityAttribute:
        addNewItem(currItem, UMLListViewItem::lvt_EntityAttribute);
        break;
    case ListPopupMenu::mt_InstanceAttribute:
        addNewItem(currItem, UMLListViewItem::lvt_InstanteAttribute);
        break;
    case ListPopupMenu::mt_Operation:
        addNewItem(currItem, UMLListViewItem::lvt_Operation);
        break;

    case ListPopupMenu::mt_UniqueConstraint:
        addNewItem(currItem, UMLListViewItem::lvt_UniqueConstraint);
        break;

    case ListPopupMenu::mt_PrimaryKeyConstraint:
        addNewItem(currItem, UMLListViewItem::lvt_PrimaryKeyConstraint);
        break;

    case ListPopupMenu::mt_ForeignKeyConstraint:
        addNewItem(currItem, UMLListViewItem::lvt_ForeignKeyConstraint);
        break;

    case ListPopupMenu::mt_CheckConstraint:
        addNewItem(currItem, UMLListViewItem::lvt_CheckConstraint);
        break;

    case ListPopupMenu::mt_Import_Class:
        UMLApp::app()->slotImportClass();
        break;

    case ListPopupMenu::mt_Import_Project:
        UMLApp::app()->slotImportProject();
        break;

    case ListPopupMenu::mt_Expand_All:
        expandAll(currItem);
        break;

    case ListPopupMenu::mt_Collapse_All:
        collapseAll(currItem);
        break;

    case ListPopupMenu::mt_Export_Image:
        {
            const Uml::ID::Type id = currItem->ID();
            UMLView *view = m_doc->findView(id);
            if (view) {
                if (view->umlScene())
                    view->umlScene()->getImageExporter()->exportView();
                else
                    uError() << "ListPopupMenu::mt_Export_Image: view " << Uml::ID::toString(id)
                             << " umlScene() is NULL";
            } else {
                uError() << "ListPopupMenu::mt_Export_Image: m_doc->findView("
                         << Uml::ID::toString(id) << " returns NULL";
            }
        }
        break;

    case ListPopupMenu::mt_Externalize_Folder:
        {
            UMLListViewItem *current = static_cast<UMLListViewItem*>(currentItem());
            UMLFolder *modelFolder = current->umlObject()->asUMLFolder();
            if (modelFolder == 0) {
                uError() << "modelFolder is 0";
                return;
            }
            // configure & show the file dialog
            const QString rootDir(m_doc->url().adjusted(QUrl::RemoveFilename).path());
            QPointer<QFileDialog> fileDialog = new QFileDialog(this, i18n("Externalize Folder"), rootDir, QLatin1String("*.xml"));
            // set a sensible default filename
            QString defaultFilename = current->text(0).toLower();
            defaultFilename.replace(QRegExp(QLatin1String("\\W+")), QLatin1String("_"));
            defaultFilename.append(QLatin1String(".xml"));  // default extension
            fileDialog->selectFile(defaultFilename);
            QList<QUrl> selURL;
            if (fileDialog->exec() == QDialog::Accepted) {
                selURL = fileDialog->selectedUrls();
            }
            delete fileDialog;
            if (selURL.isEmpty())
                return;
            QString path = selURL[0].toLocalFile();
            QString fileName = path;
            if (fileName.startsWith(rootDir)) {
                fileName.remove(rootDir);
            } else {
                KMessageBox::error(
                    0,
                    i18n("Folder %1 must be relative to the main model directory, %2.", path, rootDir),
                    i18n("Path Error"));
                return;
            }
            QFile file(path);
            // Warn if file exists.
            if (file.exists()) {
                KMessageBox::error(
                    0,
                    i18n("File %1 already exists!\nThe existing file will be overwritten.", fileName),
                    i18n("File Exist"));
            }
            // Test if file is writable.
            if (file.open(QIODevice::WriteOnly)) {
                file.close();
            } else {
                KMessageBox::error(
                    0,
                    i18n("There was a problem saving file: %1", fileName),
                    i18n("Save Error"));
                return;
            }
            modelFolder->setFolderFile(fileName);
            // Recompute text of the folder
            QString folderText = current->text(0);
            folderText.remove(QRegExp(QLatin1String("\\s*\\(.*$")));
            folderText.append(QLatin1String(" (") + fileName + QLatin1Char(')'));
            current->setText(folderText);
            break;
        }

    case ListPopupMenu::mt_Internalize_Folder:
        {
            UMLListViewItem *current = static_cast<UMLListViewItem*>(currentItem());
            UMLFolder *modelFolder = current->umlObject()->asUMLFolder();
            if (modelFolder == 0) {
                uError() << "modelFolder is 0";
                return;
            }
            modelFolder->setFolderFile(QString());
            // Recompute text of the folder
            QString folderText = current->text(0);
            folderText.remove(QRegExp(QLatin1String("\\s*\\(.*$")));
            current->setText(folderText);
            break;
        }

    case ListPopupMenu::mt_Model:
        {
            bool ok = false;
            QString name = QInputDialog::getText(UMLApp::app(),
                                                 i18n("Enter Model Name"),
                                                 i18n("Enter the new name of the model:"),
                                                 QLineEdit::Normal,
                                                 m_doc->name(), &ok);
            if (ok) {
                setTitle(0, name);
                m_doc->setName(name);
            }
            break;
        }

    case ListPopupMenu::mt_Rename:
        edit(currentIndex());
        break;

    case ListPopupMenu::mt_Delete:
        deleteItem(currItem);
        break;

    case ListPopupMenu::mt_Show:
        // first check if we are on a diagram
        if (!Model_Utils::typeIsDiagram(lvt)) {
            UMLObject * object = currItem->umlObject();
            if (!object) {
                uError() << "UMLObjet of ... is null! Doing nothing.";
                return;
            }
            QList<UMLWidget*> findResults;

            if (Model_Utils::typeIsCanvasWidget(lvt)) {
                UMLViewList views = m_doc->viewIterator();
                foreach (UMLView *view, views) {
                    foreach(UMLWidget *widget, view->umlScene()->widgetList()) {
                        if (object == widget->umlObject()) {
                            findResults.append(widget);
                        }
                    }
                }
            }

            if (findResults.size() == 0)  {
                break;
            }

            UMLWidget *selectedResult = 0;

            if (findResults.size() > 1) {
                QMenu menu(this);
                int i = 0;
                foreach(UMLWidget *w, findResults) {
                    QAction *action = menu.addAction(w->umlScene()->name() + QLatin1Char(':') + w->name());
                    action->setData(i++);
                }
                QAction *action = menu.exec(position);
                if (action) {
                    selectedResult = findResults.at(action->data().toInt());
                }
            } else {
                selectedResult = findResults.first();
            }

            if (!selectedResult) {
                break;
            }

            UMLView *view = selectedResult->umlScene()->activeView();
            selectedResult->umlScene()->setIsOpen(true);
            view->setZoom(100);
            if (UMLApp::app()->currentView() != view) {
                UMLApp::app()->setCurrentView(view, false);
            }
            view->centerOn(selectedResult->pos());
            selectedResult->setSelected(true);
        }
        break;

    case ListPopupMenu::mt_Properties:
        if (Model_Utils::typeIsProperties(lvt)) {
            UMLApp::app()->slotPrefs(Model_Utils::convert_LVT_PT(lvt));
            return;
        }
        else if (Model_Utils::typeIsDiagram(lvt)) {
            UMLView * pView = m_doc->findView(currItem->ID());
            if (pView) {
                UMLApp::app()->docWindow()->updateDocumentation(false);
                pView->showPropertiesDialog();
                UMLApp::app()->docWindow()->showDocumentation(pView->umlScene(), true);
            }
            return;
        }

        { // ok, we are on another object, so find out on which one
            UMLObject * object = currItem->umlObject();
            if (!object) {
                uError() << "UMLObject of ... is null! Doing nothing.";
                return;
            }
            object->showPropertiesDialog();
        }
        break;

    case ListPopupMenu::mt_Logical_Folder:
        addNewItem(currItem, UMLListViewItem::lvt_Logical_Folder);
        break;

    case ListPopupMenu::mt_UseCase_Folder:
        addNewItem(currItem, UMLListViewItem::lvt_UseCase_Folder);
        break;

    case ListPopupMenu::mt_Component_Folder:
        addNewItem(currItem, UMLListViewItem::lvt_Component_Folder);
        break;

    case ListPopupMenu::mt_Deployment_Folder:
        addNewItem(currItem, UMLListViewItem::lvt_Deployment_Folder);
        break;

    case ListPopupMenu::mt_EntityRelationship_Folder:
        addNewItem(currItem, UMLListViewItem::lvt_EntityRelationship_Folder);
        break;

    case ListPopupMenu::mt_Cut:
        m_bStartedCut = true;
        m_bStartedCopy = false;
        UMLApp::app()->slotEditCut();
        break;

    case ListPopupMenu::mt_Copy:
        m_bStartedCut = false;
        m_bStartedCopy = true;
        UMLApp::app()->slotEditCopy();
        break;

    case ListPopupMenu::mt_Paste:
        UMLApp::app()->slotEditPaste();
        break;

    case ListPopupMenu::mt_Clone:
        UMLApp::app()->slotEditCopy();
        UMLApp::app()->slotEditPaste();
        break;

    case ListPopupMenu::mt_ChangeToClass:
        {
            UMLClassifier* o = currItem->umlObject()->asUMLClassifier();
            o->setStereotypeCmd(QString());
            currItem->updateObject();
        }
        break;
    case ListPopupMenu::mt_ChangeToPackage:
        {
            UMLClassifier* o = currItem->umlObject()->asUMLClassifier();
            o->setStereotypeCmd(QString());
            o->setBaseType(UMLObject::ot_Package);
            currItem->updateObject();
        }
        break;

    case ListPopupMenu::mt_Undefined:
        // We got signalled for a menu action, but that menu action was not
        // defined in ListPopupMenu. This is the case for "create diagram"
        // actions which are defined and handled in UMLApp. This is fine,
        // ignore them without warning.
        break;

    default:
        uError() << "unknown type" << menuType;

        break;

    }//end switch
}

/**
 * Find the parent folder for a diagram.
 * If the currently selected item in the list view is a folder
 * then that folder is returned as the parent.
 *
 * @param dt   The Diagram_Type of the diagram.
 *             The type will only be used if there is no currently
 *             selected item, or if the current item is not a folder.
 *             In that case the root folder which is suitable for the
 *             Diagram_Type is returned.
 * @return  Pointer to the parent UMLListViewItem for the diagram.
 */
UMLListViewItem *UMLListView::findFolderForDiagram(Uml::DiagramType::Enum dt)
{
    UMLListViewItem *p = static_cast<UMLListViewItem*>(currentItem());
    if (p && Model_Utils::typeIsFolder(p->type())
            && !Model_Utils::typeIsRootView(p->type())) {
        return p;
    }
    switch (dt) {
    case Uml::DiagramType::UseCase:
        p = m_lv[Uml::ModelType::UseCase];
        break;
    case Uml::DiagramType::Component:
        p = m_lv[Uml::ModelType::Component];
        break;
    case Uml::DiagramType::Deployment:
        p = m_lv[Uml::ModelType::Deployment];
        break;
    case Uml::DiagramType::EntityRelationship:
        p = m_lv[Uml::ModelType::EntityRelationship];
        break;
    default:
        p = m_lv[Uml::ModelType::Logical];
        break;
    }
    return p;
}

/**
 * Creates a new item to represent a new diagram.
 * @param id the id of the new diagram
 */
void UMLListView::slotDiagramCreated(Uml::ID::Type id)
{
    if (findItem(id)) {
        uDebug() << "list view item " << Uml::ID::toString(id) << " already exists";
        return;
    }
    UMLView *v = m_doc->findView(id);
    if (v) {
        UMLScene *scene = v->umlScene();
        if (scene) {
            const Uml::DiagramType::Enum dt = scene->type();
            UMLListViewItem* p = findUMLObject(scene->folder());
            UMLListViewItem* item = new UMLListViewItem(p, scene->name(), Model_Utils::convert_DT_LVT(dt), id);
            item->setSelected(true);
            UMLApp::app()->docWindow()->showDocumentation(scene, false);
        }
    } else {
        uError() << "UmlDoc::findView(" << Uml::ID::toString(id) << ") returns NULL";
    }
}

/**
 * Determine the parent ListViewItem given an UMLObject.
 *
 * @param object   Pointer to the UMLObject for which to look up the parent.
 * @return    Pointer to the parent UMLListViewItem chosen.
 *            Returns NULL on error (no parent could be determined.)
 */
UMLListViewItem* UMLListView::determineParentItem(UMLObject* object) const
{
    UMLListViewItem* parentItem = 0;
    UMLPackage*      pkg = 0;
    UMLListViewItem* current = (UMLListViewItem*) currentItem();
    UMLListViewItem::ListViewType lvt = UMLListViewItem::lvt_Unknown;
    if (current)
        lvt = current->type();
    UMLObject::ObjectType t = object->baseType();

    switch (t) {
    case UMLObject::ot_Attribute:
    case UMLObject::ot_Operation:
    case UMLObject::ot_Template:
    case UMLObject::ot_EnumLiteral:
    case UMLObject::ot_EntityAttribute:
    case UMLObject::ot_InstanceAttribute:
    case UMLObject::ot_UniqueConstraint:
    case UMLObject::ot_ForeignKeyConstraint:
    case UMLObject::ot_CheckConstraint:
        //this will be handled by childObjectAdded
        return 0;
        break;
    case UMLObject::ot_Association:
    case UMLObject::ot_Role:
    case UMLObject::ot_Stereotype:
        return 0;  // currently no representation in list view
        break;
    default:
        pkg = object->umlPackage();
        if (pkg) {
            UMLListViewItem* pkgItem = findUMLObject(pkg);
            if (pkgItem == 0)
                uError() << "could not find parent package " << pkg->name();
            else
                parentItem = pkgItem;
        } else if ((lvt == UMLListViewItem::lvt_UseCase_Folder &&
                    (t == UMLObject::ot_Actor || t == UMLObject::ot_UseCase))
                   || (lvt == UMLListViewItem::lvt_Component_Folder && t == UMLObject::ot_Component)
                   || (lvt == UMLListViewItem::lvt_Deployment_Folder && t == UMLObject::ot_Node)
                   || (lvt == UMLListViewItem::lvt_EntityRelationship_Folder && t == UMLObject::ot_Entity)) {
            parentItem = current;
        } else if (t == UMLObject::ot_Datatype) {
            parentItem = m_datatypeFolder;
        } else {
            Uml::ModelType::Enum guess = Model_Utils::guessContainer(object);
            parentItem = m_lv[guess];
        }
        break;
    }
    return parentItem;
}

/**
 * Return true if the given ObjectType permits child items.
 * A "child item" is anything that qualifies as a UMLClassifierListItem,
 * e.g. operations and attributes of classifiers.
 */
bool UMLListView::mayHaveChildItems(UMLObject::ObjectType type)
{
    bool retval = false;
    switch (type) {
    case UMLObject::ot_Class:
    case UMLObject::ot_Interface:
    case UMLObject::ot_Instance:
    case UMLObject::ot_Enum:
    case UMLObject::ot_Entity:  // CHECK: more?
        retval = true;
        break;
    default:
        break;
    }
    return retval;
}

/**
 * Creates a new list view item and connects the appropriate signals/slots.
 * @param object the newly created object
 */
void UMLListView::slotObjectCreated(UMLObject* object)
{
    if (m_bCreatingChildObject) {
        // @todo eliminate futile signal traffic
        // e.g. we get here thru various indirections from
        // ClassifierListPage::slot{Up, Down}Clicked()
        return;
    }

    if (object->baseType() == UMLObject::ot_Association)
        return;

    UMLListViewItem* newItem = findUMLObject(object);

    if (newItem) {
        DEBUG(DBG_SRC) << object->name() << ", type=" << newItem->type()
                       << ", id=" << Uml::ID::toString(object->id())
                       << ": item already exists.";
        Icon_Utils::IconType icon = Model_Utils::convert_LVT_IT(newItem->type());
        newItem->setIcon(icon);
        return;
    }
    UMLListViewItem* parentItem = 0;
    UMLPackage *p = object->umlPackage();
    if (p) {
        parentItem = findUMLObject(p);
        if (parentItem == 0)
            parentItem = determineParentItem(object);
    } else {
        uWarning() << object->name() << " : umlPackage not set on object";
        parentItem = determineParentItem(object);
    }
    if (parentItem == 0)
        return;
    UMLObject::ObjectType type = object->baseType();

    connectNewObjectsSlots(object);
    const UMLListViewItem::ListViewType lvt = Model_Utils::convert_OT_LVT(object);
    QString name = object->name();
    if (type == UMLObject::ot_Folder) {
        UMLFolder *f = object->asUMLFolder();
        QString folderFile = f->folderFile();
        if (!folderFile.isEmpty())
            name.append(QLatin1String(" (") + folderFile + QLatin1Char(')'));
    }
    newItem = new UMLListViewItem(parentItem, name, lvt, object);
    if (mayHaveChildItems(type)) {
        UMLClassifier *c = object->asUMLClassifier();
        UMLClassifierListItemList cListItems = c->getFilteredList(UMLObject::ot_UMLObject);
        foreach(UMLClassifierListItem *cli, cListItems)
            addChildObject(cli, c);
    }
    if (m_doc->loading())
        return;
    scrollToItem(newItem);
    newItem->setOpen(true);
    clearSelection();
    newItem->setSelected(true);
    UMLApp::app()->docWindow()->showDocumentation(object, false);
}

/**
 * Connect some signals into slots in the list view for newly created UMLObjects.
 */
void UMLListView::connectNewObjectsSlots(UMLObject* object)
{
    UMLObject::ObjectType type = object->baseType();
    switch (type) {
    case UMLObject::ot_Class:
    case UMLObject::ot_Interface: {
<<<<<<< HEAD
        UMLClassifier *c = static_cast<UMLClassifier*>(object);
        connect(c, &UMLClassifier::attributeAdded, this, &UMLListView::childObjectAdded);
        connect(c, &UMLClassifier::attributeRemoved, this, &UMLListView::childObjectRemoved);
        connect(c, &UMLClassifier::operationAdded, this, &UMLListView::childObjectAdded);
        connect(c, &UMLClassifier::operationRemoved, this, &UMLListView::childObjectRemoved);
        connect(c, &UMLClassifier::templateAdded, this, &UMLListView::childObjectAdded);
        connect(c, &UMLClassifier::templateRemoved, this, &UMLListView::childObjectRemoved);
        connect(object, &UMLObject::modified, this, &UMLListView::slotObjectChanged);
=======
        UMLClassifier *c = object->asUMLClassifier();
        connect(c, SIGNAL(attributeAdded(UMLClassifierListItem*)),
                this, SLOT(childObjectAdded(UMLClassifierListItem*)));
        connect(c, SIGNAL(attributeRemoved(UMLClassifierListItem*)),
                this, SLOT(childObjectRemoved(UMLClassifierListItem*)));
        connect(c, SIGNAL(operationAdded(UMLClassifierListItem*)),
                this, SLOT(childObjectAdded(UMLClassifierListItem*)));
        connect(c, SIGNAL(operationRemoved(UMLClassifierListItem*)),
                this, SLOT(childObjectRemoved(UMLClassifierListItem*)));
        connect(c, SIGNAL(templateAdded(UMLClassifierListItem*)),
                this, SLOT(childObjectAdded(UMLClassifierListItem*)));
        connect(c, SIGNAL(templateRemoved(UMLClassifierListItem*)),
                this, SLOT(childObjectRemoved(UMLClassifierListItem*)));
        connect(object, SIGNAL(modified()), this, SLOT(slotObjectChanged()));
>>>>>>> e67d069d
    }
    break;
    case UMLObject::ot_Instance:{
        UMLInstance *c = static_cast<UMLInstance*>(object);
        connect(c, &UMLInstance::attributeAdded, this, &UMLListView::childObjectAdded);
        connect(c, &UMLInstance::attributeRemoved, this, &UMLListView::childObjectRemoved);
        connect(object, &UMLObject::modified, this, &UMLListView::slotObjectChanged);
    }
    case UMLObject::ot_Enum: {
<<<<<<< HEAD
        UMLEnum *e = static_cast<UMLEnum*>(object);
        connect(e, &UMLEnum::enumLiteralAdded, this, &UMLListView::childObjectAdded);
        connect(e, &UMLEnum::enumLiteralRemoved, this, &UMLListView::childObjectRemoved);
=======
        UMLEnum *e = object->asUMLEnum();
        connect(e, SIGNAL(enumLiteralAdded(UMLClassifierListItem*)),
                this, SLOT(childObjectAdded(UMLClassifierListItem*)));
        connect(e, SIGNAL(enumLiteralRemoved(UMLClassifierListItem*)),
                this, SLOT(childObjectRemoved(UMLClassifierListItem*)));
>>>>>>> e67d069d
    }
    connect(object, &UMLObject::modified, this, &UMLListView::slotObjectChanged);
    break;
    case UMLObject::ot_Entity: {
<<<<<<< HEAD
        UMLEntity *ent = static_cast<UMLEntity*>(object);
        connect(ent, &UMLEntity::entityAttributeAdded, this, &UMLListView::childObjectAdded);
        connect(ent, &UMLEntity::entityAttributeRemoved, this, &UMLListView::childObjectRemoved);
        connect(ent, &UMLEntity::entityConstraintAdded, this, &UMLListView::childObjectAdded);
        connect(ent, &UMLEntity::entityConstraintRemoved, this, &UMLListView::childObjectRemoved);
    }
    connect(object, &UMLObject::modified, this, &UMLListView::slotObjectChanged);
=======
        UMLEntity *ent = object->asUMLEntity();
        connect(ent, SIGNAL(entityAttributeAdded(UMLClassifierListItem*)),
                this, SLOT(childObjectAdded(UMLClassifierListItem*)));
        connect(ent, SIGNAL(entityAttributeRemoved(UMLClassifierListItem*)),
                this, SLOT(childObjectRemoved(UMLClassifierListItem*)));
        connect(ent, SIGNAL(entityConstraintAdded(UMLClassifierListItem*)),
                this, SLOT(childObjectAdded(UMLClassifierListItem*)));
        connect(ent, SIGNAL(entityConstraintRemoved(UMLClassifierListItem*)),
                this, SLOT(childObjectRemoved(UMLClassifierListItem*)));
    }
    connect(object, SIGNAL(modified()), this, SLOT(slotObjectChanged()));
>>>>>>> e67d069d
    break;
    case UMLObject::ot_Datatype:
    case UMLObject::ot_Attribute:
    case UMLObject::ot_Operation:
    case UMLObject::ot_Template:
    case UMLObject::ot_EnumLiteral:
    case UMLObject::ot_EntityAttribute:
    case UMLObject::ot_InstanceAttribute:
    case UMLObject::ot_UniqueConstraint:
    case UMLObject::ot_ForeignKeyConstraint:
    case UMLObject::ot_CheckConstraint:
    case UMLObject::ot_Package:
    case UMLObject::ot_Actor:
    case UMLObject::ot_UseCase:
    case UMLObject::ot_Component:
    case UMLObject::ot_Port:
    case UMLObject::ot_Artifact:
    case UMLObject::ot_Node:
    case UMLObject::ot_Folder:
    case UMLObject::ot_Category:
        connect(object, &UMLObject::modified, this, &UMLListView::slotObjectChanged);
        break;
    case UMLObject::ot_UMLObject:
    case UMLObject::ot_Association:
    case UMLObject::ot_Stereotype:
        break;
    default:
        uWarning() << "unknown type in connectNewObjectsSlots";
        break;
    }
}

/**
 * Calls updateObject() on the item representing the sending object
 * no parameters, uses sender() to work out which object called the slot.
 */
void UMLListView::slotObjectChanged()
{
    if (m_doc->loading()) { //needed for class wizard
        return;
    }
    UMLObject* obj = const_cast<UMLObject*>(dynamic_cast<const UMLObject*>(sender()));
    UMLListViewItem* item = findUMLObject(obj);
    if (item) {
        item->updateObject();
    }
}

/**
 * Adds a new operation, attribute or template item to a classifier.
 * @param obj the child object
 */
void UMLListView::childObjectAdded(UMLClassifierListItem* obj)
{
    UMLClassifier *parent = const_cast<UMLClassifier*>(dynamic_cast<const UMLClassifier*>(sender()));
    addChildObject(obj, parent);
}

/**
 * Adds a new operation, attribute or template item to a classifier, identical to
 * childObjectAdded(obj) but with an explicit parent.
 * @param child the child object
 * @param parent the parent object
 */
void UMLListView::addChildObject(UMLClassifierListItem* child, UMLClassifier* parent)
{
    if (m_bCreatingChildObject)
        return;
    const QString text = child->toString(Uml::SignatureType::SigNoVis);
    UMLListViewItem *childItem = 0;
    UMLListViewItem *parentItem = findUMLObject(parent);
    if (parentItem == 0) {
        DEBUG(DBG_SRC) << child->name() << ": parent " << parent->name()
                       << " does not yet exist, creating it now.";
        const UMLListViewItem::ListViewType lvt = Model_Utils::convert_OT_LVT(parent);
        parentItem = new UMLListViewItem(m_lv[Uml::ModelType::Logical], parent->name(), lvt, parent);
    } else {
        childItem = parentItem->findChildObject(child);
    }
    if (childItem) {
        childItem->setText(text);
    } else {
        const UMLListViewItem::ListViewType lvt = Model_Utils::convert_OT_LVT(child);
        childItem = new UMLListViewItem(parentItem, text, lvt, child);
        if (! m_doc->loading()) {
            scrollToItem(childItem);
            clearSelection();
            childItem->setSelected(true);
        }
        connectNewObjectsSlots(child);
    }
}

/**
 * Deletes the list view item.
 * @param obj the object to remove
 */
void UMLListView::childObjectRemoved(UMLClassifierListItem* obj)
{
    UMLClassifier *parent = const_cast<UMLClassifier*>(dynamic_cast<const UMLClassifier*>(sender()));
    UMLListViewItem *parentItem = findUMLObject(parent);
    if (parentItem == 0) {
        uError() << obj->name() << ": cannot find parent UMLListViewItem";
        return;
    }
    parentItem->deleteChildItem(obj);
}

/**
 * Renames a diagram in the list view
 * @param id    the id of the renamed diagram
 */
void UMLListView::slotDiagramRenamed(Uml::ID::Type id)
{
    UMLListViewItem* item;
    UMLView* v = m_doc->findView(id);
    if ((item = findView(v)) == 0) {
        uError() << "UMLDoc::findView(" << Uml::ID::toString(id) << ") returns 0";
        return;
    }
    item->setText(v->umlScene()->name());
}

/**
 * Sets the document this is associated with.  This is important as
 * this is required as to set up the callbacks.
 *
 * @param doc   The document to associate with this class.
 */
void UMLListView::setDocument(UMLDoc *doc)
{
    if (m_doc && m_doc != doc) {
        //disconnect signals from old doc and reset view
    }
    m_doc = doc;

    connect(m_doc, &UMLDoc::sigDiagramCreated, this, &UMLListView::slotDiagramCreated);
    connect(m_doc, &UMLDoc::sigDiagramRemoved, this, &UMLListView::slotDiagramRemoved);
    connect(m_doc, &UMLDoc::sigDiagramRenamed, this, &UMLListView::slotDiagramRenamed);
    connect(m_doc, &UMLDoc::sigObjectCreated, this, &UMLListView::slotObjectCreated);
    connect(m_doc, &UMLDoc::sigObjectRemoved, this, &UMLListView::slotObjectRemoved);
}

/**
 * Disconnects signals and removes the list view item.
 * @param object the object about to be removed
 */
void UMLListView::slotObjectRemoved(UMLObject* object)
{
    if (m_doc->loading()) { //needed for class wizard
        return;
    }
    disconnect(object, &UMLObject::modified, this, &UMLListView::slotObjectChanged);
    UMLListViewItem* item = findItem(object->id());
    delete item;
    UMLApp::app()->docWindow()->updateDocumentation(true);
}

/**
 * Removes the item representing a diagram.
 * @param id the id of the diagram
 */
void UMLListView::slotDiagramRemoved(Uml::ID::Type id)
{
    UMLListViewItem* item = findItem(id);
    delete item;
    UMLApp::app()->docWindow()->updateDocumentation(true);
}

/**
 *
 */
UMLDragData* UMLListView::getDragData()
{
    UMLListViewItemList itemsSelected = selectedItems();

    UMLListViewItemList  list;
    foreach(UMLListViewItem* item, itemsSelected) {
        UMLListViewItem::ListViewType type = item->type();
        if (!Model_Utils::typeIsCanvasWidget(type) && !Model_Utils::typeIsDiagram(type)
                && !Model_Utils::typeIsClassifierList(type)) {
            return 0;
        }
        list.append(item);
    }

    UMLDragData *t = new UMLDragData(list, this);

    return t;
}

/**
 * This methods looks for a object in a folder an its subfolders recursive.
 * @param folder   The folder entry of the list view.
 * @param obj      The object to be found in the folder.
 * @return The object if found else a NULL pointer.
 */
UMLListViewItem * UMLListView::findUMLObjectInFolder(UMLListViewItem* folder, UMLObject* obj)
{
    for (int i=0; i < folder->childCount(); ++i) {
        UMLListViewItem *item = folder->childItem(i);
        switch (item->type()) {
        case UMLListViewItem::lvt_Actor :
        case UMLListViewItem::lvt_UseCase :
        case UMLListViewItem::lvt_Class :
        case UMLListViewItem::lvt_Package :
        case UMLListViewItem::lvt_Subsystem :
        case UMLListViewItem::lvt_Component :
        case UMLListViewItem::lvt_Port :
        case UMLListViewItem::lvt_Node :
        case UMLListViewItem::lvt_Artifact :
        case UMLListViewItem::lvt_Interface :
        case UMLListViewItem::lvt_Datatype :
        case UMLListViewItem::lvt_Enum :
        case UMLListViewItem::lvt_Entity :
        case UMLListViewItem::lvt_Category:
            if (item->umlObject() == obj)
                return item;
            break;
        case UMLListViewItem::lvt_Logical_Folder :
        case UMLListViewItem::lvt_UseCase_Folder :
        case UMLListViewItem::lvt_Component_Folder :
        case UMLListViewItem::lvt_Deployment_Folder :
        case UMLListViewItem::lvt_EntityRelationship_Folder :
        case UMLListViewItem::lvt_Datatype_Folder : {
            UMLListViewItem *temp = findUMLObjectInFolder(item, obj);
            if (temp)
                return temp;
        }
        default:
            break;
        }
    }
    return 0;
}

/**
 * Find an UMLObject in the listview.
 *
 * @param p   Pointer to the object to find in the list view.
 * @return    Pointer to the UMLObject found or NULL if not found.
 */
UMLListViewItem * UMLListView::findUMLObject(const UMLObject *p) const
{
    UMLListViewItem *item = m_rv;
    UMLListViewItem *testItem = item->findUMLObject(p);
    if (testItem)
        return testItem;
    return 0;
}

/**
 * Changes the icon for the given UMLObject to the given icon.
 */
void UMLListView::changeIconOf(UMLObject *o, Icon_Utils::IconType to)
{
    UMLListViewItem *item = findUMLObject(o);
    if (item)
        item->setIcon(to);
}

/**
 * Searches through the tree for the item which represents the diagram given.
 * @param v  the diagram to search for
 * @return the item which represents the diagram
 */
UMLListViewItem* UMLListView::findView(UMLView* v)
{
    if (!v) {
        uWarning() << "returning 0 - param is 0.";
        return 0;
    }
    UMLListViewItem* item;
    Uml::DiagramType::Enum dType = v->umlScene()->type();
    UMLListViewItem::ListViewType type = Model_Utils::convert_DT_LVT(dType);
    Uml::ID::Type id = v->umlScene()->ID();
    if (dType == Uml::DiagramType::UseCase) {
        item = m_lv[Uml::ModelType::UseCase];
    } else if (dType == Uml::DiagramType::Component) {
        item = m_lv[Uml::ModelType::Component];
    } else if (dType == Uml::DiagramType::Deployment) {
        item = m_lv[Uml::ModelType::Deployment];
    } else if (dType == Uml::DiagramType::EntityRelationship) {
        item = m_lv[Uml::ModelType::EntityRelationship];
    } else {
        item = m_lv[Uml::ModelType::Logical];
    }
    for (int i=0; i < item->childCount(); i++) {
        UMLListViewItem* foundItem = recursiveSearchForView(item->childItem(i), type, id);
        if (foundItem) {
            return foundItem;
        }
    }
    if (m_doc->loading()) {
        DEBUG(DBG_SRC) << "could not find " << v->umlScene()->name() << " in " << *item;
    } else {
        uWarning() << "could not find " << v->umlScene()->name() << " in " << *item;
    }
    return 0;
}

/**
 * Searches the tree for a diagram (view).
 * Warning: these method may return in some cases the wrong diagram
 * Used by findView().
 */
UMLListViewItem* UMLListView::recursiveSearchForView(UMLListViewItem* listViewItem,
        UMLListViewItem::ListViewType type, Uml::ID::Type id)
{
    if (!listViewItem)
        return 0;

    if (Model_Utils::typeIsFolder(listViewItem->type())) {
        for (int i=0; i < listViewItem->childCount(); i++) {
            UMLListViewItem* child = listViewItem->childItem(i);
            UMLListViewItem* resultListViewItem = recursiveSearchForView(child, type, id);
            if (resultListViewItem)
                return resultListViewItem;
        }
    } else {
        if (listViewItem->type() == type && listViewItem->ID() == id)
            return listViewItem;
    }
    return 0;
}

/**
 * Searches through the tree for the item with the given ID.
 *
 * @param id   The ID to search for.
 * @return     The item with the given ID or 0 if not found.
 */
UMLListViewItem* UMLListView::findItem(Uml::ID::Type id)
{
    UMLListViewItem *topLevel = m_rv;
    UMLListViewItem *item = topLevel->findItem(id);
    if (item)
        return item;
    return 0;
}

/**
 * Carries out initalisation of attributes in class.
 * This method is called more than once during an instance's lifetime (by UMLDoc)!
 * So we must not allocate any memory before freeing the previously allocated one
 * or do connect()s.
 */
void UMLListView::init()
{
    if (m_rv == 0) {
        m_rv =  new UMLListViewItem(this, i18n("Views"), UMLListViewItem::lvt_View);
        m_rv->setID("Views");
        //m_rv->setChildIndicatorPolicy(QTreeWidgetItem::DontShowIndicator);

        for (int i = 0; i < Uml::ModelType::N_MODELTYPES; ++i) {
            Uml::ModelType::Enum mt = Uml::ModelType::fromInt(i);
            UMLFolder *sysFolder = m_doc->rootFolder(mt);
            UMLListViewItem::ListViewType lvt = Model_Utils::convert_MT_LVT(mt);
            m_lv[i] = new UMLListViewItem(m_rv, sysFolder->localName(), lvt, sysFolder);
        }
    } else {
        clean();
    }
    UMLFolder *datatypeFolder = m_doc->datatypeFolder();
    if (!m_datatypeFolder) {
        m_datatypeFolder = new UMLListViewItem(m_lv[Uml::ModelType::Logical], datatypeFolder->localName(),
                                           UMLListViewItem::lvt_Datatype_Folder, datatypeFolder);
    }
    if (m_settingsFolder == 0) {
        m_settingsFolder =  new UMLListViewItem(this, i18n("Settings"), UMLListViewItem::lvt_Properties);
        Icon_Utils::IconType icon = Model_Utils::convert_LVT_IT(m_settingsFolder->type());
        m_settingsFolder->setIcon(icon);
        m_settingsFolder->setID("Settings");
        new UMLListViewItem(m_settingsFolder, i18n("Auto Layout"), UMLListViewItem::lvt_Properties_AutoLayout);
        new UMLListViewItem(m_settingsFolder, i18n("Class"), UMLListViewItem::lvt_Properties_Class);
        new UMLListViewItem(m_settingsFolder, i18n("Code Importer"), UMLListViewItem::lvt_Properties_CodeImport);
        new UMLListViewItem(m_settingsFolder, i18n("Code Generation"), UMLListViewItem::lvt_Properties_CodeGeneration);
        new UMLListViewItem(m_settingsFolder, i18n("Code Viewer"), UMLListViewItem::lvt_Properties_CodeViewer);
        new UMLListViewItem(m_settingsFolder, i18n("Font"), UMLListViewItem::lvt_Properties_Font);
        new UMLListViewItem(m_settingsFolder, i18n("General"), UMLListViewItem::lvt_Properties_General);
        new UMLListViewItem(m_settingsFolder, i18n("User Interface"), UMLListViewItem::lvt_Properties_UserInterface);
    }

    m_rv->setOpen(true);
    for (int i = 0; i < Uml::ModelType::N_MODELTYPES; ++i) {
        m_lv[i]->setOpen(true);
    }
    m_datatypeFolder->setOpen(false);

    //setup misc.
    m_bStartedCut = m_bStartedCopy = false;
    m_bCreatingChildObject = false;
    headerItem()->setHidden(true);
}

/**
 * Remove all items and subfolders of the main folders.
 * Special case: The datatype folder, child of the logical view, is not deleted.
 */
void UMLListView::clean()
{
    for (int i = 0; i < Uml::ModelType::N_MODELTYPES; ++i) {
        deleteChildrenOf(m_lv[i]);
    }
    //deleteChildrenOf(m_datatypeFolder);
}

/**
 * Set the current view to the given view.
 *
 * @param view   The current view.
 */
void UMLListView::setView(UMLView * view)
{
    if (!view)
        return;
    UMLListViewItem * temp = findView(view);
    if (temp)
        temp->setSelected(true);
}

/**
 * Event handler for mouse double click.
 */
void UMLListView::mouseDoubleClickEvent(QMouseEvent * me)
{
    UMLListViewItem * item = static_cast<UMLListViewItem *>(currentItem());
    if (!item || me->button() != Qt::LeftButton)
        return;

    UMLListViewItem::ListViewType lvType = item->type();
    if (Model_Utils::typeIsProperties(lvType)) {
        UMLApp::app()->docWindow()->updateDocumentation(false);
        UMLApp::app()->slotPrefs(Model_Utils::convert_LVT_PT(lvType));
        return;
    }
    else if (Model_Utils::typeIsDiagram(lvType)) {
        UMLView * pView = m_doc->findView(item->ID());
        if (pView) {
            UMLApp::app()->docWindow()->updateDocumentation(false);
            pView->showPropertiesDialog();
            UMLApp::app()->docWindow()->showDocumentation(pView->umlScene(), true);
        }
        return;
    }
    //else see if an object
    UMLObject * object = item->umlObject();
    //continue only if we are on a UMLObject
    if (!object) {
        return;
    }

    object->showPropertiesDialog(this);
}

/**
 * Event handler for accepting drag request.
 * @param event   the drop event
 * @return success state
 */
bool UMLListView::acceptDrag(QDropEvent* event) const
{
    UMLListViewItem* target = (UMLListViewItem*)itemAt(event->pos());
    if (!target) {
        DEBUG(DBG_SRC) << "itemAt(mouse position) returns 0";
        return false;
    }

    bool accept = false;
    UMLListViewItem::ListViewType srcType = UMLListViewItem::lvt_Unknown;
    UMLListViewItem::ListViewType dstType = UMLListViewItem::lvt_Unknown;

    // Handle different drop actions
    switch (event->proposedAction()) {
        case Qt::CopyAction: {
            // Instead of relying on the current item being the drag source,
            // we should use the mime data to obtain the dragged type (or types
            // if we implement multiple item selections in tree view)
            srcType = static_cast<UMLListViewItem*>(currentItem())->type();
            dstType = target->type();

            // Copy of diagrams is not supported
            if (Model_Utils::typeIsDiagram(srcType)) {
                accept = false;
            } else {
                accept = Model_Utils::typeIsAllowedInType(srcType, dstType);
            }
            break;
        }
        case Qt::MoveAction: {
            UMLDragData::LvTypeAndID_List list;
            if (!UMLDragData::getClip3TypeAndID(event->mimeData(), list)) {
                uError() << "UMLDragData::getClip3TypeAndID returns false";
                return false;
            }

            UMLDragData::LvTypeAndID_It it(list);
            UMLDragData::LvTypeAndID * data = 0;
            dstType = target->type();
            while (it.hasNext()) {
                data = it.next();
                srcType = data->type;
                accept = Model_Utils::typeIsAllowedInType(srcType, dstType);

                // disallow drop if any child element is not allowed
                if (!accept)
                    break;
            }
            break;
        }
        default: {
            uError() << "Unsupported drop-action in acceptDrag()";
            return false;
        }
    }

    if (!accept) {
        uDebug() << "Disallowing drop because source type" << UMLListViewItem::toString(srcType)
                 << "is not allowed in target type" << UMLListViewItem::toString(dstType);
    }

    return accept;
}

/**
 * Auxiliary method for moveObject(): Adds the model object at the proper
 * new container (package if nested, UMLDoc if at global level), and
 * updates the containment relationships in the model.
 */
void UMLListView::addAtContainer(UMLListViewItem *item, UMLListViewItem *parent)
{
    UMLCanvasObject *o = item->umlObject()->asUMLCanvasObject();
    if (o == 0) {
        DEBUG(DBG_SRC) << item->text(0) << ": item's UMLObject is 0";
    } else if (Model_Utils::typeIsContainer(parent->type())) {
        /**** TBC: Do this here?
                   If yes then remove that logic at the callers
                   and rename this method to moveAtContainer()
        UMLPackage *oldPkg = o->getUMLPackage();
        if (oldPkg)
            oldPkg->removeObject(o);
         *********/
        UMLPackage *pkg = parent->umlObject()->asUMLPackage();
        o->setUMLPackage(pkg);
        pkg->addObject(o);
    } else {
        uError() << item->text(0) << ": parent type is " << parent->type();
    }
    UMLView *currentView = UMLApp::app()->currentView();
    if (currentView)
        currentView->umlScene()->updateContainment(o);
}

/**
 * Moves an object given is unique ID and listview type to an
 * other listview parent item.
 * Also takes care of the corresponding move in the model.
 */
UMLListViewItem * UMLListView::moveObject(Uml::ID::Type srcId, UMLListViewItem::ListViewType srcType,
        UMLListViewItem *newParent)
{
    if (newParent == 0)
        return 0;
    UMLListViewItem * move = findItem(srcId);
    if (move == 0)
        return 0;

    UMLObject *newParentObj = 0;
    // Remove the source object at the old parent package.
    UMLObject *srcObj = m_doc->findObjectById(srcId);
    if (srcObj) {
        newParentObj = newParent->umlObject();
        if (srcObj == newParentObj) {
            uError() << srcObj->name() << ": Cannot move onto self";
            return 0;
        }
        UMLPackage *srcPkg = srcObj->umlPackage();
        if (srcPkg) {
            if (srcPkg == newParentObj) {
                uError() << srcObj->name() << ": Object is already in target package";
                return 0;
            }
            srcPkg->removeObject(srcObj);
        }
    }
    else if (Model_Utils::typeIsDiagram(srcType)) {
        UMLView *v = m_doc->findView(srcId);
        UMLFolder *newParentObj = newParent->umlObject()->asUMLFolder();
        if (v) {
            UMLFolder *srcPkg = v->umlScene()->folder();
            if (srcPkg) {
                if (srcPkg == newParentObj) {
                    uError() << v->umlScene()->name() << ": Object is already in target package";
                    return 0;
                }
                srcPkg->removeView(v);
                newParentObj->addView(v);
                v->umlScene()->setFolder(newParentObj);
                UMLApp::app()->document()->diagramsModel()->emitDataChanged(v);
            }
        }
    }

    UMLListViewItem::ListViewType newParentType = newParent->type();
    DEBUG(DBG_SRC) << "newParentType is " << UMLListViewItem::toString(newParentType);
    UMLListViewItem *newItem = 0;

    //make sure trying to place in correct location
    switch (srcType) {
    case UMLListViewItem::lvt_UseCase_Folder:
    case UMLListViewItem::lvt_Actor:
    case UMLListViewItem::lvt_UseCase:
    case UMLListViewItem::lvt_UseCase_Diagram:
        if (newParentType == UMLListViewItem::lvt_UseCase_Folder ||
                newParentType == UMLListViewItem::lvt_UseCase_View) {
            newItem = move->deepCopy(newParent);
            if (m_doc->loading())         // deletion is not safe while loading
                move->setVisible(false);  // (the <listview> XMI may be corrupted)
            else
                delete move;
            addAtContainer(newItem, newParent);
        }
        break;
    case UMLListViewItem::lvt_Component_Folder:
    case UMLListViewItem::lvt_Artifact:
    case UMLListViewItem::lvt_Component_Diagram:
        if (newParentType == UMLListViewItem::lvt_Component_Folder ||
                newParentType == UMLListViewItem::lvt_Component_View) {
            newItem = move->deepCopy(newParent);
            if (m_doc->loading())         // deletion is not safe while loading
                move->setVisible(false);  // (the <listview> XMI may be corrupted)
            else
                delete move;
            addAtContainer(newItem, newParent);
        }
        break;
    case UMLListViewItem::lvt_Subsystem:
        if (newParentType == UMLListViewItem::lvt_Component_Folder ||
                newParentType == UMLListViewItem::lvt_Component_View ||
                newParentType == UMLListViewItem::lvt_Subsystem) {
            newItem = move->deepCopy(newParent);
            if (m_doc->loading())         // deletion is not safe while loading
                move->setVisible(false);  // (the <listview> XMI may be corrupted)
            else
                delete move;
            addAtContainer(newItem, newParent);
        }
        break;
    case UMLListViewItem::lvt_Component:
        if (newParentType == UMLListViewItem::lvt_Component_Folder ||
                newParentType == UMLListViewItem::lvt_Component_View ||
                newParentType == UMLListViewItem::lvt_Component ||
                newParentType == UMLListViewItem::lvt_Subsystem) {
            newItem = move->deepCopy(newParent);
            if (m_doc->loading())         // deletion is not safe while loading
                move->setVisible(false);  // (the <listview> XMI may be corrupted)
            else
                delete move;
            addAtContainer(newItem, newParent);
        }
        break;
    case UMLListViewItem::lvt_Port:
        if (newParentType == UMLListViewItem::lvt_Component) {
            newItem = move->deepCopy(newParent);
            if (m_doc->loading())         // deletion is not safe while loading
                move->setVisible(false);  // (the <listview> XMI may be corrupted)
            else
                delete move;
            addAtContainer(newItem, newParent);
        }
        break;
    case UMLListViewItem::lvt_Deployment_Folder:
    case UMLListViewItem::lvt_Node:
    case UMLListViewItem::lvt_Deployment_Diagram:
        if (newParentType == UMLListViewItem::lvt_Deployment_Folder ||
                newParentType == UMLListViewItem::lvt_Deployment_View) {
            newItem = move->deepCopy(newParent);
            if (m_doc->loading())         // deletion is not safe while loading
                move->setVisible(false);  // (the <listview> XMI may be corrupted)
            else
                delete move;
            addAtContainer(newItem, newParent);
        }
        break;
    case UMLListViewItem::lvt_EntityRelationship_Folder:
    case UMLListViewItem::lvt_Entity:
    case UMLListViewItem::lvt_Category:
    case UMLListViewItem::lvt_EntityRelationship_Diagram:
        if (newParentType == UMLListViewItem::lvt_EntityRelationship_Folder ||
                newParentType == UMLListViewItem::lvt_EntityRelationship_Model) {
            newItem = move->deepCopy(newParent);
            if (m_doc->loading())         // deletion is not safe while loading
                move->setVisible(false);  // (the <listview> XMI may be corrupted)
            else
                delete move;
            addAtContainer(newItem, newParent);
        }
        break;
    case UMLListViewItem::lvt_Collaboration_Diagram:
    case UMLListViewItem::lvt_Class_Diagram:
    case UMLListViewItem::lvt_State_Diagram:
    case UMLListViewItem::lvt_Activity_Diagram:
    case UMLListViewItem::lvt_Sequence_Diagram:
    case UMLListViewItem::lvt_Logical_Folder:
    case UMLListViewItem::lvt_Object_Diagram:
        if (newParentType == UMLListViewItem::lvt_Logical_Folder ||
                newParentType == UMLListViewItem::lvt_Logical_View) {
            newItem = move->deepCopy(newParent);
            if (m_doc->loading())         // deletion is not safe while loading
                move->setVisible(false);  // (the <listview> XMI may be corrupted)
            else
                delete move;
            addAtContainer(newItem, newParent);
        }
        break;
    case UMLListViewItem::lvt_Class:
    case UMLListViewItem::lvt_Package:
    case UMLListViewItem::lvt_Interface:
    case UMLListViewItem::lvt_Enum:
    case UMLListViewItem::lvt_Datatype:
        if (newParentType == UMLListViewItem::lvt_Logical_Folder ||
                newParentType == UMLListViewItem::lvt_Datatype_Folder ||
                newParentType == UMLListViewItem::lvt_Logical_View ||
                newParentType == UMLListViewItem::lvt_Class ||
                newParentType == UMLListViewItem::lvt_Interface ||
                newParentType == UMLListViewItem::lvt_Package) {
            newItem = move->deepCopy(newParent);
            if (m_doc->loading())         // deletion is not safe while loading
                move->setVisible(false);  // (the <listview> XMI may be corrupted)
            else
                delete move;
            UMLCanvasObject *o = newItem->umlObject()->asUMLCanvasObject();
            if (o == 0) {
                DEBUG(DBG_SRC) << "moveObject: newItem's UMLObject is 0";
            } else if (newParentObj == 0) {
                uError() << o->name() << ": newParentObj is 0";
            } else {
                UMLPackage *pkg = newParentObj->asUMLPackage();
                o->setUMLPackage(pkg);
                pkg->addObject(o);
            }
            UMLView *currentView = UMLApp::app()->currentView();
            if (currentView)
                currentView->umlScene()->updateContainment(o);
        }
        break;
    case UMLListViewItem::lvt_Attribute:
    case UMLListViewItem::lvt_Operation:
        if (newParentType == UMLListViewItem::lvt_Class ||
                newParentType == UMLListViewItem::lvt_Interface) {
            // update list view

            newItem = move->deepCopy(newParent);
            // we don't delete move right away, it will be deleted in slots,
            // called by subsequent steps
            //delete move;

            // update model objects
            m_bCreatingChildObject = true;

			if (!srcObj) {
			    uError() << "srcObj is NULL";
			    break;
			}

            UMLClassifier *oldParentClassifier = srcObj->umlParent()->asUMLClassifier();
            UMLClassifier *newParentClassifier = newParentObj->asUMLClassifier();
            if (srcType == UMLListViewItem::lvt_Attribute) {
                UMLAttribute *att = srcObj->asUMLAttribute();
                // We can't use the existing 'att' directly
                // because its parent is fixed to the old classifier
                // and we have no way of changing that:
                // QObject does not permit changing the parent().
                if (att == 0) {
                    uError() << "moveObject internal error: srcObj "
                        << srcObj->name() << " is not a UMLAttribute";
                } else if (oldParentClassifier->takeItem(att) == -1) {
                    uError() << "moveObject: oldParentClassifier->takeItem(att "
                        << att->name() << ") returns 0";
                } else {
                    const QString& nm = att->name();
                    UMLAttribute *newAtt = newParentClassifier->createAttribute(nm,
                                           att->getType(),
                                           att->visibility(),
                                           att->getInitialValue());
                    newItem->setUMLObject(newAtt);
                    newParent->addClassifierListItem(newAtt, newItem);

                    connectNewObjectsSlots(newAtt);
                    // Let's not forget to update the DocWindow::m_pObject
                    // because the old one is about to be physically deleted !
                    UMLApp::app()->docWindow()->showDocumentation(newAtt, true);
                    delete att;
                }
            } else {
                UMLOperation *op = srcObj->asUMLOperation();
                // We can't use the existing 'op' directly
                // because its parent is fixed to the old classifier
                // and we have no way of changing that:
                // QObject does not permit changing the parent().
                if (op && oldParentClassifier->takeItem(op) != -1) {
                    bool isExistingOp;
                    Model_Utils::NameAndType_List ntDummyList;
                    // We need to provide a dummy NameAndType_List
                    // else UMLClassifier::createOperation will
                    // bring up an operation dialog.
                    UMLOperation *newOp = newParentClassifier->createOperation(
                                              op->name(), &isExistingOp, &ntDummyList);
                    newOp->setType(op->getType());
                    newOp->setVisibility(op->visibility());
                    UMLAttributeList parmList = op->getParmList();
                    foreach(UMLAttribute* parm, parmList) {
                        UMLAttribute *newParm = new UMLAttribute(newParentClassifier,
                                parm->name(),
                                Uml::ID::None,
                                parm->visibility(),
                                parm->getType(),
                                parm->getInitialValue());
                        newParm->setParmKind(parm->getParmKind());
                        newOp->addParm(newParm);
                    }
                    newItem->setUMLObject(newOp);
                    newParent->addClassifierListItem(newOp, newItem);

                    connectNewObjectsSlots(newOp);

                    // Let's not forget to update the DocWindow::m_pObject
                    // because the old one is about to be physically deleted !
                    UMLApp::app()->docWindow()->showDocumentation(newOp, true);
                    delete op;
                } else {
                    uError() << "moveObject: oldParentClassifier->takeItem(op) returns 0";
                }
            }
            m_bCreatingChildObject = false;
        }
        break;
    default:
        break;
    }
    return newItem;
}

/**
 * Something has been dragged and dropped onto the list view.
 */
void UMLListView::slotDropped(QDropEvent* de, UMLListViewItem* target)
{
    DEBUG(DBG_SRC) << "Dropping on target " << target->text(0);

    // Copy or move tree items
    if (de->dropAction() == Qt::CopyAction) {
        UMLClipboard clipboard;

        // Todo: refactor UMLClipboard to support pasting to a non-current item
        setCurrentItem(target);

        // Paste the data (not always clip3)
        if (!clipboard.paste(m_dragCopyData)) {
            uError() << "Unable to copy selected item into the target item";
        }
    } else {
        UMLDragData::LvTypeAndID_List srcList;
        if (! UMLDragData::getClip3TypeAndID(de->mimeData(), srcList)) {
            uError() << "Unexpected mime data in drop event";
            return;
        }
        UMLDragData::LvTypeAndID_It it(srcList);
        UMLDragData::LvTypeAndID * src = 0;
        while (it.hasNext()) {
            src = it.next();
            moveObject(src->id, src->type, target);
        }
    }
}

/**
 * Get selected items.
 * @return   the list of selected items
 */
UMLListViewItemList UMLListView::selectedItems()
{
    UMLListViewItemList itemList;
    UMLListViewItemIterator it(this);
    // iterate through all items of the list view
    for (; *it; ++it) {
        if ((*it)->isSelected()) {
            UMLListViewItem *item = (UMLListViewItem*)*it;
            itemList.append(item);
        }
    }
    // DEBUG(DBG_SRC) << "selected items = " << itemList.count();

    return itemList;
}

/**
 * Get selected items, but only root elements selected (without children).
 * @return   the list of selected root items
 */
UMLListViewItemList UMLListView::selectedItemsRoot()
{
    UMLListViewItemList itemList;
    QTreeWidgetItemIterator it(this);

    // iterate through all items of the list view
    for (; *it; ++it) {
        if ((*it)->isSelected()) {
            UMLListViewItem *item = (UMLListViewItem*)*it;
            // this is the trick, we select only the item with a parent unselected
            // since we can't select a child and its grandfather without its parent
            // we would be able to delete each item individually, without an invalid iterator
            if (item && item->parent() && item->parent()->isSelected() == false) {
                itemList.append(item);
            }
        }
    }

    return itemList;
}

/**
 * Create a listview item for an existing diagram.
 *
 * @param view   The existing diagram.
 */
UMLListViewItem* UMLListView::createDiagramItem(UMLView *view)
{
    if (!view) {
        return 0;
    }
    UMLListViewItem::ListViewType lvt = Model_Utils::convert_DT_LVT(view->umlScene()->type());
    UMLListViewItem *parent = 0;
    UMLFolder *f = view->umlScene()->folder();
    if (f) {
        parent = findUMLObject(f);
        if (parent == 0)
            uError() << view->umlScene()->name() << ": findUMLObject(" << f->name() << ") returns 0";
    } else {
        DEBUG(DBG_SRC) << view->umlScene()->name() << ": no parent folder set, using predefined folder";
    }
    if (parent == 0) {
        parent = determineParentItem(lvt);
        lvt = Model_Utils::convert_DT_LVT(view->umlScene()->type());
    }
    UMLListViewItem *item = new UMLListViewItem(parent, view->umlScene()->name(), lvt, view->umlScene()->ID());
    return item;
}

/**
 * Determine the parent ListViewItem given a ListViewType.
 * This parent is used for creating new UMLListViewItems.
 *
 * @param lvt   The ListViewType for which to lookup the parent.
 * @return  Pointer to the parent UMLListViewItem chosen.
 */
UMLListViewItem* UMLListView::determineParentItem(UMLListViewItem::ListViewType lvt) const
{
    UMLListViewItem* parent = 0;
    switch (lvt) {
    case UMLListViewItem::lvt_Datatype:
        parent = m_datatypeFolder;
        break;
    case UMLListViewItem::lvt_Actor:
    case UMLListViewItem::lvt_UseCase:
    case UMLListViewItem::lvt_UseCase_Folder:
    case UMLListViewItem::lvt_UseCase_Diagram:
        parent = m_lv[Uml::ModelType::UseCase];
        break;
    case UMLListViewItem::lvt_Component_Diagram:
    case UMLListViewItem::lvt_Component:
    case UMLListViewItem::lvt_Port:
    case UMLListViewItem::lvt_Artifact:
        parent = m_lv[Uml::ModelType::Component];
        break;
    case UMLListViewItem::lvt_Deployment_Diagram:
    case UMLListViewItem::lvt_Node:
        parent = m_lv[Uml::ModelType::Deployment];
        break;
    case UMLListViewItem::lvt_EntityRelationship_Diagram:
    case UMLListViewItem::lvt_Entity:
    case UMLListViewItem::lvt_Category:
        parent = m_lv[Uml::ModelType::EntityRelationship];
        break;
    default:
        if (Model_Utils::typeIsDiagram(lvt) || !Model_Utils::typeIsClassifierList(lvt))
            parent = m_lv[Uml::ModelType::Logical];
        break;
    }
    return parent;
}

/**
 *  Return the amount of items selected.
 */
int UMLListView::selectedItemsCount()
{
    UMLListViewItemList items = selectedItems();
    return items.count();
}

/**
 * Returns the document pointer. Called by the UMLListViewItem class.
 */
UMLDoc * UMLListView::document() const
{
    return m_doc;
}

/**
 * Event handler for lost focus.
 * @param fe   the focus event
 */
void UMLListView::focusOutEvent(QFocusEvent * fe)
{
    Qt::FocusReason reason = fe->reason();
    if (reason != Qt::PopupFocusReason && reason != Qt::MouseFocusReason) {
        clearSelection();
        //triggerUpdate();
    }
    //repaint();

    QTreeWidget::focusOutEvent(fe);
}

void UMLListView::contextMenuEvent(QContextMenuEvent *event)
{
    // Get the UMLListViewItem at the point where the mouse pointer was pressed
    UMLListViewItem * item = static_cast<UMLListViewItem*>(itemAt(event->pos()));
    if (item) {
        const UMLListViewItem::ListViewType type = item->type();
        ListPopupMenu popup(this, type, item->umlObject());
        QAction *triggered = popup.exec(event->globalPos());
        slotMenuSelection(triggered, event->globalPos());
        event->accept();
    }

    QTreeWidget::contextMenuEvent(event);
}

/**
 * Determines the root listview type of the given UMLListViewItem.
 * Starts at the given item, compares it against each of the
 * predefined root views (Root, Logical, UseCase, Component,
 * Deployment, EntityRelationship.) Returns the ListViewType
 * of the matching root view; if no match then continues the
 * search using the item's parent, then grandparent, and so forth.
 * Returns UMLListViewItem::lvt_Unknown if no match at all is found.
 */
UMLListViewItem::ListViewType UMLListView::rootViewType(UMLListViewItem *item)
{
    if (item == m_rv)
        return UMLListViewItem::lvt_View;
    if (item == m_lv[Uml::ModelType::Logical])
        return UMLListViewItem::lvt_Logical_View;
    if (item == m_lv[Uml::ModelType::UseCase])
        return UMLListViewItem::lvt_UseCase_View;
    if (item == m_lv[Uml::ModelType::Component])
        return UMLListViewItem::lvt_Component_View;
    if (item == m_lv[Uml::ModelType::Deployment])
        return UMLListViewItem::lvt_Deployment_View;
    if (item == m_lv[Uml::ModelType::EntityRelationship])
        return UMLListViewItem::lvt_EntityRelationship_Model;
    UMLListViewItem *parent = dynamic_cast<UMLListViewItem*>(item->parent());
    if (parent)
        return rootViewType(parent);
    return UMLListViewItem::lvt_Unknown;
}

/**
 * Return true if the given list view type can be expanded/collapsed.
 */
bool UMLListView::isExpandable(UMLListViewItem::ListViewType lvt)
{
    if (Model_Utils::typeIsRootView(lvt) || Model_Utils::typeIsFolder(lvt))
        return true;
    switch (lvt) {
    case UMLListViewItem::lvt_Package:
    case UMLListViewItem::lvt_Component:
    case UMLListViewItem::lvt_Subsystem:
        return true;
        break;
    default:
        break;
    }
    return false;
}

/**
 * Calls updateFolder() on the item to update the icon to open.
 */
void UMLListView::slotExpanded(QTreeWidgetItem * item)
{
    UMLListViewItem * myItem = dynamic_cast<UMLListViewItem*>(item);
    if (!myItem)
        return;
    if (isExpandable(myItem->type())) {
        myItem->updateFolder();
    }
}

/**
 * Calls updateFolder() on the item to update the icon to closed.
 */
void UMLListView::slotCollapsed(QTreeWidgetItem * item)
{
    UMLListViewItem * myItem = dynamic_cast<UMLListViewItem*>(item);
    if (!myItem)
        return;
    if (isExpandable(myItem->type())) {
        myItem->updateFolder();
    }
}

/**
 *  Connects to the signal that @ref UMLApp emits when a
 *  cut operation is successful.
 */
void UMLListView::slotCutSuccessful()
{
    if (m_bStartedCut) {
        UMLListViewItem* item = static_cast<UMLListViewItem*>(currentItem());
        deleteItem(item);

        m_bStartedCut = false;
    }
}

/**
 * Delete every selected item
 */
void UMLListView::slotDeleteSelectedItems()
{
    UMLListViewItemList itemsSelected = selectedItemsRoot();
    foreach(UMLListViewItem *item, itemsSelected) {
        deleteItem(item);
    }
}

/**
 * Adds a new item to the tree of the given type under the given parent.
 * Method will take care of signalling anyone needed on creation of new item.
 * e.g. UMLDoc if an UMLObject is created.
 */
void UMLListView::addNewItem(UMLListViewItem *parentItem, UMLListViewItem::ListViewType type)
{
    if (type == UMLListViewItem::lvt_Datatype) {
        parentItem = m_datatypeFolder;
    }

    parentItem->setOpen(true);

    // Determine the UMLObject belonging to the listview item we're using as parent
    UMLObject* parent = parentItem->umlObject();
    if (parent == 0) {
        uError() << "UMLListView::addNewItem - "
                 << UMLListViewItem::toString(type) << ": parentPkg is 0";
        return;
    }

    if (Model_Utils::typeIsDiagram(type)) {
        Uml::DiagramType::Enum diagramType = Model_Utils::convert_LVT_DT(type);
        QString diagramName = m_doc->createDiagramName(diagramType);
        if (diagramName.isEmpty()) {
            // creation was cancelled by the user
            return;
        }
        UMLFolder* parent = parentItem->umlObject()->asUMLFolder();
        UMLApp::app()->executeCommand(new Uml::CmdCreateDiagram(m_doc, diagramType, diagramName, parent));
        return;
    }

    // Determine the ObjectType of the new object
    UMLObject::ObjectType objectType = Model_Utils::convert_LVT_OT(type);
    if (objectType == UMLObject::ot_UMLObject) {
        uError() << "no UMLObject for type " << UMLListViewItem::toString(type);
        return;
    }

    if (Model_Utils::typeIsClassifierList(type)) {
        UMLClassifier* classifier = parent->asUMLClassifier();
        QString name = classifier->uniqChildName(objectType);
        UMLObject* object = Object_Factory::createChildObject(classifier, objectType, name);

        if (object == 0) {
            // creation was cancelled by the user
            return;
        }

        // Handle primary key constraints (mark the unique constraint as PK on
        // the parent entity)
        if (type == UMLListViewItem::lvt_PrimaryKeyConstraint) {
            UMLUniqueConstraint* uuc = object->asUMLUniqueConstraint();
            UMLEntity* ent = uuc->umlParent()->asUMLEntity();
            if (ent) {
                ent->setAsPrimaryKey(uuc);
            }
        }
    } else {
        UMLPackage* package = parent->asUMLPackage();
        QString name = Model_Utils::uniqObjectName(objectType, package);
        UMLObject* object = Object_Factory::createUMLObject(objectType, name, package);

        if (object == 0) {
            // creation was cancelled by the user
            return;
        }

        if (type == UMLListViewItem::lvt_Subsystem) {
            object->setStereotypeCmd(QLatin1String("subsystem"));
        } else if (Model_Utils::typeIsFolder(type)) {
            object->setStereotypeCmd(QLatin1String("folder"));
        }
    }
}

/**
 * Returns if the given name is unique for the given items type.
 */
bool UMLListView::isUnique(UMLListViewItem * item, const QString &name)
{
    UMLListViewItem * parentItem = static_cast<UMLListViewItem *>(item->parent());
    UMLListViewItem::ListViewType type = item->type();
    switch (type) {
    case UMLListViewItem::lvt_Class_Diagram:
        return !m_doc->findView(Uml::DiagramType::Class, name);
        break;

    case UMLListViewItem::lvt_Sequence_Diagram:
        return !m_doc->findView(Uml::DiagramType::Sequence, name);
        break;

    case UMLListViewItem::lvt_UseCase_Diagram:
        return !m_doc->findView(Uml::DiagramType::UseCase, name);
        break;

    case UMLListViewItem::lvt_Collaboration_Diagram:
        return !m_doc->findView(Uml::DiagramType::Collaboration, name);
        break;

    case UMLListViewItem::lvt_State_Diagram:
        return !m_doc->findView(Uml::DiagramType::State, name);
        break;

    case UMLListViewItem::lvt_Activity_Diagram:
        return !m_doc->findView(Uml::DiagramType::Activity, name);
        break;

    case UMLListViewItem::lvt_Component_Diagram:
        return !m_doc->findView(Uml::DiagramType::Component, name);
        break;

    case UMLListViewItem::lvt_Deployment_Diagram:
        return !m_doc->findView(Uml::DiagramType::Deployment, name);
        break;

    case UMLListViewItem::lvt_EntityRelationship_Diagram:
        return !m_doc->findView(Uml::DiagramType::EntityRelationship, name);
        break;
    case UMLListViewItem::lvt_Object_Diagram:
        return !m_doc->findView(Uml::DiagramType::Object, name);
    break;

    case UMLListViewItem::lvt_Actor:
    case UMLListViewItem::lvt_UseCase:
    case UMLListViewItem::lvt_Node:
    case UMLListViewItem::lvt_Artifact:
    case UMLListViewItem::lvt_Category:
        return !m_doc->findUMLObject(name, Model_Utils::convert_LVT_OT(type));
        break;

    case UMLListViewItem::lvt_Class:
    case UMLListViewItem::lvt_Package:
    case UMLListViewItem::lvt_Interface:
    case UMLListViewItem::lvt_Datatype:
    case UMLListViewItem::lvt_Enum:
    case UMLListViewItem::lvt_Entity:
    case UMLListViewItem::lvt_Component:
    case UMLListViewItem::lvt_Port:
    case UMLListViewItem::lvt_Subsystem:
    case UMLListViewItem::lvt_Logical_Folder:
    case UMLListViewItem::lvt_UseCase_Folder:
    case UMLListViewItem::lvt_Component_Folder:
    case UMLListViewItem::lvt_Deployment_Folder:
    case UMLListViewItem::lvt_EntityRelationship_Folder: {
        UMLListViewItem::ListViewType lvt = parentItem->type();
        if (!Model_Utils::typeIsContainer(lvt))
            return (m_doc->findUMLObject(name) == 0);
        UMLPackage *pkg = parentItem->umlObject()->asUMLPackage();
        if (pkg == 0) {
            uError() << "internal error - "
                     << "parent listviewitem is package but has no UMLObject";
            return true;
        }
        return (pkg->findObject(name) == 0);
        break;
    }

    case UMLListViewItem::lvt_Template:
    case UMLListViewItem::lvt_Attribute:
    case UMLListViewItem::lvt_EntityAttribute:
    case UMLListViewItem::lvt_InstanteAttribute:
    case UMLListViewItem::lvt_Operation:
    case UMLListViewItem::lvt_EnumLiteral:
    case UMLListViewItem::lvt_UniqueConstraint:
    case UMLListViewItem::lvt_PrimaryKeyConstraint:
    case UMLListViewItem::lvt_ForeignKeyConstraint:
    case UMLListViewItem::lvt_CheckConstraint: {
        UMLClassifier *parent = parentItem->umlObject()->asUMLClassifier();
        if (parent == 0) {
            uError() << "internal error - "
                     << "parent listviewitem is package but has no UMLObject";
            return true;
        }
        return (parent->findChildObject(name) == 0);
        break;
    }

    default:
        break;
    }
    return false;
}

/**
 *
 */
void UMLListView::saveToXMI(QDomDocument & qDoc, QDomElement & qElement)
{
    QDomElement listElement = qDoc.createElement(QLatin1String("listview"));
    m_rv->saveToXMI(qDoc, listElement);
    qElement.appendChild(listElement);
}

/**
 *
 */
bool UMLListView::loadFromXMI(QDomElement & element)
{
    QDomNode node = element.firstChild();
    QDomElement domElement = node.toElement();
    m_doc->writeToStatusBar(i18n("Loading listview..."));
    while (!domElement.isNull()) {
        if (domElement.tagName() == QLatin1String("listitem")) {
            QString type = domElement.attribute(QLatin1String("type"), QLatin1String("-1"));
            if (type == QLatin1String("-1"))
                return false;
            UMLListViewItem::ListViewType lvType = (UMLListViewItem::ListViewType)type.toInt();
            if (lvType == UMLListViewItem::lvt_View) {
                if (!loadChildrenFromXMI(m_rv, domElement))
                    return false;
            } else
                return false;
        }
        node = node.nextSibling();
        domElement = node.toElement();

    }//end while
    return true;
}

/**
 *
 */
bool UMLListView::loadChildrenFromXMI(UMLListViewItem * parent, QDomElement & element)
{
    QDomNode node = element.firstChild();
    QDomElement domElement = node.toElement();
    while (!domElement.isNull()) {
        node = domElement.nextSibling();
        if (domElement.tagName() != QLatin1String("listitem")) {
            domElement = node.toElement();
            continue;
        }
        QString id = domElement.attribute(QLatin1String("id"), QLatin1String("-1"));
        QString type = domElement.attribute(QLatin1String("type"), QLatin1String("-1"));
        QString label = domElement.attribute(QLatin1String("label"));
        QString open = domElement.attribute(QLatin1String("open"), QLatin1String("1"));
        if (type == QLatin1String("-1"))
            return false;
        UMLListViewItem::ListViewType lvType = (UMLListViewItem::ListViewType)type.toInt();
        bool bOpen = (bool)open.toInt();
        Uml::ID::Type nID = Uml::ID::fromString(id);
        UMLObject * pObject = 0;
        UMLListViewItem * item = 0;
        if (nID != Uml::ID::None) {
            // The following is an ad hoc hack for the copy/paste code.
            // The clip still contains the old children although new
            // UMLCLassifierListItems have already been created.
            // If the IDChangeLog finds new IDs this means we are in
            // copy/paste and need to adjust the child listitems to the
            // new UMLCLassifierListItems.
            IDChangeLog *idchanges = m_doc->changeLog();
            if (idchanges) {
                Uml::ID::Type newID = idchanges->findNewID(nID);
                if (newID != Uml::ID::None) {
                    DEBUG(DBG_SRC) << " using id " << Uml::ID::toString(newID)
                                   << " instead of " << Uml::ID::toString(nID);
                    nID = newID;
                }
            }
            /************ End of hack for copy/paste code ************/

            pObject = m_doc->findObjectById(nID);
            if (pObject) {
                if (label.isEmpty())
                    label = pObject->name();
            } else if (Model_Utils::typeIsFolder(lvType)) {
                // Synthesize the UMLFolder here
                UMLObject *umlParent = parent->umlObject();
                UMLPackage *parentPkg = umlParent->asUMLPackage();
                if (parentPkg == 0) {
                    uError() << "umlParent(" << umlParent << ") is not a UMLPackage";
                    domElement = node.toElement();
                    continue;
                }
                UMLFolder *f = new UMLFolder(label, nID);
                f->setUMLPackage(parentPkg);
                parentPkg->addObject(f);
                pObject = f;
                item = new UMLListViewItem(parent, label, lvType, pObject);
                // Moving all relevant UMLObjects to the new UMLFolder is done below,
                // in the switch(lvType)
            }
        } else if (Model_Utils::typeIsRootView(lvType)) {
            // Predefined folders did not have their ID set.
            const Uml::ModelType::Enum mt = Model_Utils::convert_LVT_MT(lvType);
            nID = m_doc->rootFolder(mt)->id();
        } else if (Model_Utils::typeIsFolder(lvType)) {
            // Pre-1.2 format: Folders did not have their ID set.
            // Pull a new ID now.
            nID = m_doc->rootFolder(Uml::ModelType::Logical)->id();
        } else {
            uError() << "item of type " << type << " has no ID, skipping.";
            domElement = node.toElement();
            continue;
        }

        switch (lvType) {
        case UMLListViewItem::lvt_Actor:
        case UMLListViewItem::lvt_UseCase:
        case UMLListViewItem::lvt_Class:
        case UMLListViewItem::lvt_Instance:
        case UMLListViewItem::lvt_Interface:
        case UMLListViewItem::lvt_Datatype:
        case UMLListViewItem::lvt_Enum:
        case UMLListViewItem::lvt_Entity:
        case UMLListViewItem::lvt_Package:
        case UMLListViewItem::lvt_Subsystem:
        case UMLListViewItem::lvt_Component:
        case UMLListViewItem::lvt_Port:
        case UMLListViewItem::lvt_Node:
        case UMLListViewItem::lvt_Artifact:
        case UMLListViewItem::lvt_Logical_Folder:
        case UMLListViewItem::lvt_UseCase_Folder:
        case UMLListViewItem::lvt_Component_Folder:
        case UMLListViewItem::lvt_Deployment_Folder:
        case UMLListViewItem::lvt_EntityRelationship_Folder:
        case UMLListViewItem::lvt_Category:
            item = findItem(nID);
            if (item == 0) {
                uError() << "INTERNAL ERROR: "
                         << "findItem(id " << Uml::ID::toString(nID) << ") returns 0";
            } else if (parent != item->parent()) {
                // The existing item was created by the slot event triggered
                // by the loading of the corresponding model object from the
                // XMI file.
                // This early creation is done in order to support the loading
                // of foreign XMI files that do not have the umbrello specific
                // <listview> tag.
                // However, now that we encountered the real <listview> info,
                // we need to delete the existing item: Its parent is always
                // one of the default predefined folders, but the actual
                // listview item might be located in a user created folder.
                // Thanks to Achim Spangler for spotting the problem.
                UMLListViewItem *itmParent = dynamic_cast<UMLListViewItem*>(item->parent());
                DEBUG(DBG_SRC) << item->text(0) << " parent "
                               << parent->text(0) << " (" << parent << ") != "
                               << itmParent->text(0) << " (" << itmParent << ")";
                if (item == m_datatypeFolder && itmParent == m_lv[Uml::ModelType::Logical]) {
                    DEBUG(DBG_SRC) << "Reparenting the Datatypes folder is prohibited";
                } else {
                    UMLListViewItem *newItem = moveObject(nID, lvType, parent);
                    item = newItem;
                    if (item) {
                        DEBUG(DBG_SRC) << "Attempted reparenting of " << item->text(0)
                                       << "(current parent: " << (itmParent ? itmParent->text(0) : QLatin1String("0"))
                                       << ", new parent: " << parent->text(0) << ")";
                    }
                }
            }
            break;
        case UMLListViewItem::lvt_Attribute:
        case UMLListViewItem::lvt_EntityAttribute:
        case UMLListViewItem::lvt_InstanteAttribute:
        case UMLListViewItem::lvt_Template:
        case UMLListViewItem::lvt_Operation:
        case UMLListViewItem::lvt_EnumLiteral:
        case UMLListViewItem::lvt_UniqueConstraint:
        case UMLListViewItem::lvt_PrimaryKeyConstraint:
        case UMLListViewItem::lvt_ForeignKeyConstraint:
        case UMLListViewItem::lvt_CheckConstraint:
            item = findItem(nID);
            if (item == 0) {
                DEBUG(DBG_SRC) << "item " << Uml::ID::toString(nID) << " (of type "
                               << UMLListViewItem::toString(lvType) << ") does not yet exist...";
                UMLObject* umlObject = parent->umlObject();
                if (!umlObject) {
                    DEBUG(DBG_SRC) << "And also the parent->umlObject() does not exist";
                    return false;
                }
                if (nID == Uml::ID::None) {
                    uWarning() << "lvtype " << UMLListViewItem::toString(lvType) << " has id -1";
                } else {
                    UMLClassifier *classifier = umlObject->asUMLClassifier();
                    if (classifier) {
                        umlObject = classifier->findChildObjectById(nID);
                        if (umlObject) {
                            connectNewObjectsSlots(umlObject);
                            label = umlObject->name();
                            item = new UMLListViewItem(parent, label, lvType, umlObject);
                        } else {
                            DEBUG(DBG_SRC) << "lvtype " << UMLListViewItem::toString(lvType)
                                           << " child object " << Uml::ID::toString(nID) << " not found";
                        }
                    } else {
                        DEBUG(DBG_SRC) << "cast to classifier object failed";
                    }
                }
            }
            break;
        case UMLListViewItem::lvt_Logical_View:
            item = m_lv[Uml::ModelType::Logical];
            break;
        case UMLListViewItem::lvt_Datatype_Folder:
            item = m_datatypeFolder;
            break;
        case UMLListViewItem::lvt_UseCase_View:
            item = m_lv[Uml::ModelType::UseCase];
            break;
        case UMLListViewItem::lvt_Component_View:
            item = m_lv[Uml::ModelType::Component];
            break;
        case UMLListViewItem::lvt_Deployment_View:
            item = m_lv[Uml::ModelType::Deployment];
            break;
        case UMLListViewItem::lvt_EntityRelationship_Model:
            item = m_lv[Uml::ModelType::EntityRelationship];
            break;
        default:
            if (Model_Utils::typeIsDiagram(lvType)) {
                item = new UMLListViewItem(parent, label, lvType, nID);
            } else {
                uError() << "INTERNAL ERROR: unexpected listview type "
                    << UMLListViewItem::toString(lvType) << " (ID " << Uml::ID::toString(nID) << ")";
            }
            break;
        }//end switch

        if (item)  {
            item->setOpen((bool)bOpen);
            if (!loadChildrenFromXMI(item, domElement)) {
                return false;
            }
        } else {
            uWarning() << "unused list view item " << Uml::ID::toString(nID)
                       << " of lvtype " << UMLListViewItem::toString(lvType);
        }
        domElement = node.toElement();
    }//end while
    return true;
}

/**
 * Open all items in the list view.
 */
void UMLListView::expandAll(UMLListViewItem  *item)
{
    if (!item) item = m_rv;
    for (int i = 0; i < item->childCount(); i++)  {
        expandAll(item->childItem(i));
    }
    item->setExpanded(true);
}

/**
 * Close all items in the list view.
 */
void UMLListView::collapseAll(UMLListViewItem  *item)
{
    if (!item) item = m_rv;
    for (int i = 0; i < item->childCount(); i++)  {
        collapseAll(item->childItem(i));
    }
    item->setExpanded(false);
}

/**
 * Set the variable m_bStartedCut
 * to indicate that selection should be deleted
 * in slotCutSuccessful().
 */
void UMLListView::setStartedCut(bool startedCut)
{
    m_bStartedCut = startedCut;
}

/**
 * Set the variable m_bStartedCopy.
 * NB: While m_bStartedCut is reset as soon as the Cut operation is done,
 *     the variable m_bStartedCopy is reset much later - upon pasting.
 */
void UMLListView::setStartedCopy(bool startedCopy)
{
    m_bStartedCopy = startedCopy;
}

/**
 * Return the variable m_bStartedCopy.
 */
bool UMLListView::startedCopy() const
{
    return m_bStartedCopy;
}

/**
 * Returns the corresponding view if the listview type is one of the root views,
 * Root/Logical/UseCase/Component/Deployment/EntityRelation View.
 */
UMLListViewItem *UMLListView::rootView(UMLListViewItem::ListViewType type)
{
    UMLListViewItem *theView = 0;
    switch (type) {
    case UMLListViewItem::lvt_View:
        theView = m_rv;
        break;
    case UMLListViewItem::lvt_Logical_View:
        theView = m_lv[Uml::ModelType::Logical];
        break;
    case UMLListViewItem::lvt_UseCase_View:
        theView = m_lv[Uml::ModelType::UseCase];
        break;
    case UMLListViewItem::lvt_Component_View:
        theView = m_lv[Uml::ModelType::Component];
        break;
    case UMLListViewItem::lvt_Deployment_View:
        theView = m_lv[Uml::ModelType::Deployment];
        break;
    case UMLListViewItem::lvt_EntityRelationship_Model:
        theView = m_lv[Uml::ModelType::EntityRelationship];
        break;
    case UMLListViewItem::lvt_Datatype_Folder:   // @todo fix asymmetric naming
        theView = m_datatypeFolder;
        break;
    default:
        break;
    }
    return theView;
}

/**
 * Deletes all child-items of @p parent.
 * Do it in reverse order, because of the index.
 */
void UMLListView::deleteChildrenOf(UMLListViewItem* parent)
{
    if (!parent) {
        return;
    }
    if (parent == m_lv[Uml::ModelType::Logical]) {
        delete m_datatypeFolder;
        m_datatypeFolder = 0;
    }
    for (int i = parent->childCount() - 1; i >= 0; --i)
        parent->removeChild(parent->child(i));
}

/**
 *
 */
void UMLListView::closeDatatypesFolder()
{
    m_datatypeFolder->setOpen(false);
}

/**
 * Delete a listview item.
 * @param temp a non-null UMLListViewItem, for example: (UMLListViewItem*)currentItem()
 * @return     true if correctly deleted
 */
bool UMLListView::deleteItem(UMLListViewItem *temp)
{
    if (!temp)
        return false;
    UMLObject *object = temp->umlObject();
    UMLListViewItem::ListViewType lvt = temp->type();
    if (Model_Utils::typeIsDiagram(lvt)) {
        m_doc->removeDiagram(temp->ID());
    } else if (temp == m_datatypeFolder) {
        // we can't delete the datatypeFolder because umbrello will crash without a special handling
        return false;
    } else if (Model_Utils::typeIsCanvasWidget(lvt) || Model_Utils::typeIsClassifierList(lvt)) {
        UMLPackage *nmSpc = object->asUMLPackage();
        if (nmSpc) {
            UMLObjectList contained = nmSpc->containedObjects();
            if (contained.count()) {
                KMessageBox::error(
                    0,
                    i18n("The folder must be emptied before it can be deleted."),
                    i18n("Folder Not Empty"));
                return false;
            }
        }
        UMLCanvasObject *canvasObj = object->asUMLCanvasObject();
        if (canvasObj) {
            // We cannot just delete canvasObj here: What if the object
            // is still being used by others (for example, as a parameter
            // or return type of an operation) ?
            // Deletion should not have been permitted in the first place
            // if the object still has users - but Umbrello is lacking
            // that logic.
            canvasObj->removeAllChildObjects();
        }
        if (object) {
            UMLApp::app()->executeCommand(new Uml::CmdRemoveUMLObject(object));

            // Physical deletion of `temp' will be done by Qt signal, see
            // UMLDoc::removeUMLObject()
        } else {
            delete temp;
        }
    } else {
        uWarning() << "mt_Delete called with unknown type";
    }
    return true;
}

/**
 * Always allow starting a drag
 */
void UMLListView::dragEnterEvent(QDragEnterEvent* event)
{
    event->accept();
}

/**
 * Check drag destination and update move/copy action
 */
void UMLListView::dragMoveEvent(QDragMoveEvent* event)
{
    // Check if drag destination is compatible with source
    if (acceptDrag(event)) {
        event->acceptProposedAction();
    } else {
        event->ignore();
        return;
    }
}

/**
 *
 */
void UMLListView::dropEvent(QDropEvent* event)
{
    if (!acceptDrag(event)) {
        event->ignore();
    }
    else {
        UMLListViewItem* target = static_cast<UMLListViewItem*>(itemAt(event->pos()));
        if (!target) {
            DEBUG(DBG_SRC) << "itemAt(mousePoint) returns 0";
            event->ignore();
            return;
        }
        slotDropped(event, target);
    }
}

void UMLListView::commitData(QWidget *editor)
{
    if (!editor)
        return;

    QModelIndex index = currentIndex();
    if (!index.isValid())
        return;

    QAbstractItemDelegate *delegate = itemDelegate(index);
    editor->removeEventFilter(delegate);
    QByteArray n = editor->metaObject()->userProperty().name();
    if (n.isEmpty()) {
        DEBUG(DBG_SRC) << "no name property found in list view item editor";
        return;
    }

    QString newText = editor->property(n).toString();

    UMLListViewItem *item = dynamic_cast<UMLListViewItem *>(currentItem());
    if (!item) {
        DEBUG(DBG_SRC) << "no item found after editing model index" << index;
        return;
    }
    item->slotEditFinished(newText);
    editor->installEventFilter(delegate);
}

/**
 * Set the background color.
 * @param color   the new background color
 */
void UMLListView::setBackgroundColor(const QColor & color)
{
    QPalette palette;
    palette.setColor(backgroundRole(), color);
    setPalette(palette);
}

/**
 * Overloading operator for debugging output.
 */
QDebug operator<<(QDebug out, const UMLListView& view)
{
    UMLListViewItem* header = static_cast<UMLListViewItem*>(view.headerItem());
    if (header) {
        out << *header;
        for(int indx = 0;  indx < header->childCount(); ++indx) {
            UMLListViewItem* item = static_cast<UMLListViewItem*>(header->child(indx));
            if (item) {
                out << indx << " - " << *item << endl;
            }
            else {
                out << indx << " - " << "<null>" << endl;
            }
        }
    }
    else {
        out << "<null>";
    }
    return out.space();
}
<|MERGE_RESOLUTION|>--- conflicted
+++ resolved
@@ -986,8 +986,7 @@
     switch (type) {
     case UMLObject::ot_Class:
     case UMLObject::ot_Interface: {
-<<<<<<< HEAD
-        UMLClassifier *c = static_cast<UMLClassifier*>(object);
+        UMLClassifier *c = object->asUMLClassifier();
         connect(c, &UMLClassifier::attributeAdded, this, &UMLListView::childObjectAdded);
         connect(c, &UMLClassifier::attributeRemoved, this, &UMLListView::childObjectRemoved);
         connect(c, &UMLClassifier::operationAdded, this, &UMLListView::childObjectAdded);
@@ -995,67 +994,29 @@
         connect(c, &UMLClassifier::templateAdded, this, &UMLListView::childObjectAdded);
         connect(c, &UMLClassifier::templateRemoved, this, &UMLListView::childObjectRemoved);
         connect(object, &UMLObject::modified, this, &UMLListView::slotObjectChanged);
-=======
-        UMLClassifier *c = object->asUMLClassifier();
-        connect(c, SIGNAL(attributeAdded(UMLClassifierListItem*)),
-                this, SLOT(childObjectAdded(UMLClassifierListItem*)));
-        connect(c, SIGNAL(attributeRemoved(UMLClassifierListItem*)),
-                this, SLOT(childObjectRemoved(UMLClassifierListItem*)));
-        connect(c, SIGNAL(operationAdded(UMLClassifierListItem*)),
-                this, SLOT(childObjectAdded(UMLClassifierListItem*)));
-        connect(c, SIGNAL(operationRemoved(UMLClassifierListItem*)),
-                this, SLOT(childObjectRemoved(UMLClassifierListItem*)));
-        connect(c, SIGNAL(templateAdded(UMLClassifierListItem*)),
-                this, SLOT(childObjectAdded(UMLClassifierListItem*)));
-        connect(c, SIGNAL(templateRemoved(UMLClassifierListItem*)),
-                this, SLOT(childObjectRemoved(UMLClassifierListItem*)));
-        connect(object, SIGNAL(modified()), this, SLOT(slotObjectChanged()));
->>>>>>> e67d069d
     }
     break;
     case UMLObject::ot_Instance:{
-        UMLInstance *c = static_cast<UMLInstance*>(object);
+        UMLInstance *c = object->asUMLInstance();
         connect(c, &UMLInstance::attributeAdded, this, &UMLListView::childObjectAdded);
         connect(c, &UMLInstance::attributeRemoved, this, &UMLListView::childObjectRemoved);
         connect(object, &UMLObject::modified, this, &UMLListView::slotObjectChanged);
     }
     case UMLObject::ot_Enum: {
-<<<<<<< HEAD
-        UMLEnum *e = static_cast<UMLEnum*>(object);
+        UMLEnum *e = object->asUMLEnum();
         connect(e, &UMLEnum::enumLiteralAdded, this, &UMLListView::childObjectAdded);
         connect(e, &UMLEnum::enumLiteralRemoved, this, &UMLListView::childObjectRemoved);
-=======
-        UMLEnum *e = object->asUMLEnum();
-        connect(e, SIGNAL(enumLiteralAdded(UMLClassifierListItem*)),
-                this, SLOT(childObjectAdded(UMLClassifierListItem*)));
-        connect(e, SIGNAL(enumLiteralRemoved(UMLClassifierListItem*)),
-                this, SLOT(childObjectRemoved(UMLClassifierListItem*)));
->>>>>>> e67d069d
     }
     connect(object, &UMLObject::modified, this, &UMLListView::slotObjectChanged);
     break;
     case UMLObject::ot_Entity: {
-<<<<<<< HEAD
-        UMLEntity *ent = static_cast<UMLEntity*>(object);
+        UMLEntity *ent = object->asUMLEntity();
         connect(ent, &UMLEntity::entityAttributeAdded, this, &UMLListView::childObjectAdded);
         connect(ent, &UMLEntity::entityAttributeRemoved, this, &UMLListView::childObjectRemoved);
         connect(ent, &UMLEntity::entityConstraintAdded, this, &UMLListView::childObjectAdded);
         connect(ent, &UMLEntity::entityConstraintRemoved, this, &UMLListView::childObjectRemoved);
     }
     connect(object, &UMLObject::modified, this, &UMLListView::slotObjectChanged);
-=======
-        UMLEntity *ent = object->asUMLEntity();
-        connect(ent, SIGNAL(entityAttributeAdded(UMLClassifierListItem*)),
-                this, SLOT(childObjectAdded(UMLClassifierListItem*)));
-        connect(ent, SIGNAL(entityAttributeRemoved(UMLClassifierListItem*)),
-                this, SLOT(childObjectRemoved(UMLClassifierListItem*)));
-        connect(ent, SIGNAL(entityConstraintAdded(UMLClassifierListItem*)),
-                this, SLOT(childObjectAdded(UMLClassifierListItem*)));
-        connect(ent, SIGNAL(entityConstraintRemoved(UMLClassifierListItem*)),
-                this, SLOT(childObjectRemoved(UMLClassifierListItem*)));
-    }
-    connect(object, SIGNAL(modified()), this, SLOT(slotObjectChanged()));
->>>>>>> e67d069d
     break;
     case UMLObject::ot_Datatype:
     case UMLObject::ot_Attribute:
@@ -2315,6 +2276,7 @@
     case UMLListViewItem::lvt_EntityRelationship_Diagram:
         return !m_doc->findView(Uml::DiagramType::EntityRelationship, name);
         break;
+
     case UMLListViewItem::lvt_Object_Diagram:
         return !m_doc->findView(Uml::DiagramType::Object, name);
     break;
