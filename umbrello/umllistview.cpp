/*
    SPDX-License-Identifier: GPL-2.0-or-later
    SPDX-FileCopyrightText: 2002-2022 Umbrello UML Modeller Authors <umbrello-devel@kde.org>
*/

// own header
#include "umllistview.h"

// app includes
#include "actor.h"
#include "classifier.h"
#include "cmds.h"
#include "debug_utils.h"
#include "dialog_utils.h"
#include "package.h"
#include "folder.h"
#include "component.h"
#include "node.h"
#include "artifact.h"
#include "enum.h"
#include "enumliteral.h"
#include "entity.h"
#include "category.h"
#include "datatype.h"
#include "docwindow.h"
#include "layoutgenerator.h"
#include "umllistviewpopupmenu.h"
#include "template.h"
#include "operation.h"
#include "attribute.h"
#include "entityattribute.h"
#include "instance.h"
#include "instanceattribute.h"
#include "uniqueconstraint.h"
#include "foreignkeyconstraint.h"
#include "checkconstraint.h"
#include "uml.h"
#include "umlclipboard.h"
#include "umldoc.h"
#include "umllistviewitemlist.h"
#include "umllistviewitem.h"
#include "umlscene.h"
#include "umlview.h"
#include "umlviewimageexporter.h"
#include "usecase.h"
#include "model_utils.h"
#include "models/diagramsmodel.h"
#include "optionstate.h"
#include "uniqueid.h"
#include "idchangelog.h"
#include "umldragdata.h"
#include "classpropertiesdialog.h"
#include "umlattributedialog.h"
#include "umlentityattributedialog.h"
#include "umloperationdialog.h"
#include "umltemplatedialog.h"
#include "umluniqueconstraintdialog.h"
#include "umlforeignkeyconstraintdialog.h"
#include "umlcheckconstraintdialog.h"
#include "object_factory.h"

// kde includes
#include <KLocalizedString>
#include <KMessageBox>

// qt includes
#include <QApplication>
#include <QDrag>
#include <QDropEvent>
#include <QEvent>
#include <QFileDialog>
#include <QFocusEvent>
#include <QKeyEvent>
#include <QMouseEvent>
#include <QPointer>
#include <QRegularExpression>
#include <QPoint>
#include <QRect>
#include <QToolTip>
#include <QXmlStreamWriter>

DEBUG_REGISTER_DISABLED(UMLListView)

/**
 * Constructs the tree view.
 *
 * @param parent   The parent to this.
 */
UMLListView::UMLListView(QWidget *parent)
  : QTreeWidget(parent),
    m_rv(nullptr),
    m_datatypeFolder(nullptr),
    m_settingsFolder(nullptr),
    m_doc(UMLApp::app()->document()),
    m_bStartedCut(false),
    m_bStartedCopy(false),
    m_bCreatingChildObject(false),
    m_dragStartPosition(QPoint()),
    m_dragCopyData(nullptr)
{
    // setup list view
    setAcceptDrops(true);
    //setDropVisualizer(false);
    //setItemsMovable(true);
    //setItemsRenameable(true);
    setSelectionMode(ExtendedSelection);
    setFocusPolicy(Qt::StrongFocus);
    setDragEnabled(true);
    //setColumnWidthMode(0, Manual);
    //setDefaultRenameAction(Accept);
    //setResizeMode(LastColumn);
    //header()->setClickEnabled(true);
    //add columns and initial items
    //addColumn(m_doc->name());
    setSortingEnabled(true);
    sortByColumn(0, Qt::AscendingOrder);

    setEditTriggers(QAbstractItemView::EditKeyPressed);

    for (int i = 0; i < Uml::ModelType::N_MODELTYPES; ++i) {
        m_lv[i] = nullptr;
    }

    //setup slots/signals
    connect(this, SIGNAL(itemCollapsed(QTreeWidgetItem*)), this, SLOT(slotCollapsed(QTreeWidgetItem*)));
    connect(this, SIGNAL(itemExpanded(QTreeWidgetItem*)), this, SLOT(slotExpanded(QTreeWidgetItem*)));
    connect(UMLApp::app(), SIGNAL(sigCutSuccessful()), this, SLOT(slotCutSuccessful()));
    connect(this, SIGNAL(itemSelectionChanged()), this, SLOT(slotItemSelectionChanged()));
}

/**
 * Standard destructor.
 */
UMLListView::~UMLListView()
{
    clean(); // m_lv
    delete m_datatypeFolder;
    delete m_settingsFolder;
    delete m_rv;
}

/**
 * Sets the title.
 * @param column   column in which to write
 * @param text     the text to write
 */
void UMLListView::setTitle(int column, const QString &text)
{
    headerItem()->setText(column, text);
}

/**
 * Handler for item selection changed signals.
 */
void UMLListView::slotItemSelectionChanged()
{
    UMLListViewItem* currItem = static_cast<UMLListViewItem*>(currentItem());
    if (currItem && currItem->isSelected()) {
        logDebug1("UMLListView selection changed to %1", currItem->text(0));
        // Update current view to selected object's view
        if (Model_Utils::typeIsDiagram(currItem->type())) {
            // If the user navigates to a diagram, load the diagram just like what
            // would happen when clicking on it (includes saving/showing the documentation)
            m_doc->changeCurrentView(currItem->ID());
        } else {
            // If the user navigates to any other item, save the current object's
            // documentation and show selected object's documentation
            UMLApp::app()->docWindow()->showDocumentation(currItem->umlObject(), true);
        }
    }
}

/**
 * Event handler for the tool tip event.
 * Works only for operations to show the signature.
 */
bool UMLListView::event(QEvent *e)
{
    if (e->type() == QEvent::ToolTip) {
        QHelpEvent *helpEvent = static_cast<QHelpEvent *>(e);
        UMLListViewItem * item = static_cast<UMLListViewItem*>(itemAt(helpEvent->pos()));
        if (item) {
            QToolTip::showText(helpEvent->globalPos(), item->toolTip());
        } else {
            QToolTip::hideText();
            e->ignore();
        }
        return true;
    }
    return QTreeWidget::event(e);
}

/**
 * Handler for mouse press events.
 * @param me   the mouse event
 */
void UMLListView::mousePressEvent(QMouseEvent *me)
{
    UMLView *currentView = UMLApp::app()->currentView();
    if (!currentView) {
        logWarn0("UMLListView::mousePressEvent: ignoring because currentView is not set");
        return;
    }
    UMLScene *scene = currentView->umlScene();
    Q_ASSERT(scene);
    scene->clearSelected();
    if (me->modifiers() != Qt::ShiftModifier)
        clearSelection();

    // Get the UMLListViewItem at the point where the mouse pointer was pressed
    UMLListViewItem * item = static_cast<UMLListViewItem*>(itemAt(me->pos()));
    if (item) {
        logDebug1("UMLListView::mousePressEvent on %1", UMLListViewItem::toString(item->type()));
    }
    else {
        logDebug0("UMLListView::mousePressEvent on empty space");
    }

    const Qt::MouseButton button = me->button();

    if (!item || (button != Qt::RightButton && button != Qt::LeftButton)) {
        UMLApp::app()->docWindow()->updateDocumentation(true);
        return;
    }

    if (button == Qt::LeftButton) {
        UMLObject *o = item->umlObject();
        if (o)
            UMLApp::app()->docWindow()->showDocumentation(o, false);
        else
            UMLApp::app()->docWindow()->updateDocumentation(true);

        m_dragStartPosition = me->pos();
    }

    QTreeWidget::mousePressEvent(me);
}

/**
 * Handler for mouse move events.
 * @param me   the mouse event
 */
void UMLListView::mouseMoveEvent(QMouseEvent* me)
{
    if (!(me->buttons() & Qt::LeftButton)) {
        logDebug0("UMLListView::mouseMoveEvent not LeftButton (no action)");
        return;
    }
    if ((me->pos() - m_dragStartPosition).manhattanLength()
            < QApplication::startDragDistance()) {
        logDebug0("UMLListView::mouseMoveEvent pos change since dragStart is below "
                  "startDragDistance threshold (no action)");
        return;
    }

    logDebug0("UMLListView::mouseMoveEvent initiating drag");

    // Store a copy of selected list items in case the user
    // will ctrl-drag (basically just copy/paste) an item
    //
    // The QDrag mime data is used for moving items onto the diagram
    // or internally in the tree view
    UMLClipboard clipboard;
    if ((m_dragCopyData = clipboard.copy(false)) == nullptr) {
        // This should never happen, this is just like using ctrl+c on the list view item
        logError0("UMLListView::mouseMoveEvent: Unable to obtain mime data for copy-drag operation");
    }

    QDrag* drag = new QDrag(this);
    drag->setMimeData(getDragData());
    drag->exec(Qt::MoveAction | Qt::CopyAction, Qt::MoveAction);
}

/**
 * Handler for mouse release event.
 * @param me   the mouse event
 */
void UMLListView::mouseReleaseEvent(QMouseEvent *me)
{
    if (me->button() != Qt::LeftButton) {
        QTreeWidget::mouseReleaseEvent(me);
        return;
    }
    UMLListViewItem *item = static_cast<UMLListViewItem*>(itemAt(me->pos()));
    if (item == nullptr || !Model_Utils::typeIsDiagram(item->type())) {
        QTreeWidget::mouseReleaseEvent(me);
        return;
    }
    // Switch to diagram on mouse release - not on mouse press
    // because the user might intend a drag-to-note.
    m_doc->changeCurrentView(item->ID());
    UMLView *view = m_doc->findView(item->ID());
    if (view && view->umlScene())
        UMLApp::app()->docWindow()->showDocumentation(view->umlScene(), false);
    QTreeWidget::mouseReleaseEvent(me);
}

/**
 * Handler for key press events.
 * @param ke   the key event
 */
void UMLListView::keyPressEvent(QKeyEvent *ke)
{
    QTreeWidget::keyPressEvent(ke); // let parent handle it
    const int k = ke->key();
    if (k == Qt::Key_Delete || k == Qt::Key_Backspace) {
        slotDeleteSelectedItems();
    } else if (k == Qt::Key_F3) {
        // preliminary support for layout generator
        LayoutGenerator r;
        if (!r.generate(UMLApp::app()->currentView()->umlScene()))
            return;
        r.apply(UMLApp::app()->currentView()->umlScene());
    }
}

/**
 * Called when a right mouse button menu has an item selected.
 * @param action   the selected action
 * @param position the position of the menu on the diagram (only used for multi selection "Show")
 */
void UMLListView::slotMenuSelection(QAction* action, const QPoint &position)
{
    UMLListViewItem * currItem = static_cast<UMLListViewItem*>(currentItem());
    if (!currItem) {
        logDebug0("UMLListView::slotMenuSelection Invoked without currently selectedItem!");
        return;
    }
    UMLListViewItem::ListViewType lvt = currItem->type();
    ListPopupMenu::MenuType menuType = ListPopupMenu::typeFromAction(action);

    switch (menuType) {
    case ListPopupMenu::mt_Activity_Diagram:
        addNewItem(currItem, UMLListViewItem::lvt_Activity_Diagram);
        break;

    case ListPopupMenu::mt_Class_Diagram:
        addNewItem(currItem, UMLListViewItem::lvt_Class_Diagram);
        break;

    case ListPopupMenu::mt_Collaboration_Diagram:
        addNewItem(currItem, UMLListViewItem::lvt_Collaboration_Diagram);
        break;

    case ListPopupMenu::mt_Component_Diagram:
        addNewItem(currItem, UMLListViewItem::lvt_Component_Diagram);
        break;

    case ListPopupMenu::mt_Deployment_Diagram:
        addNewItem(currItem, UMLListViewItem::lvt_Deployment_Diagram);
        break;

    case ListPopupMenu::mt_EntityRelationship_Diagram:
        addNewItem(currItem, UMLListViewItem::lvt_EntityRelationship_Diagram);
        break;

    case ListPopupMenu::mt_Sequence_Diagram:
        addNewItem(currItem, UMLListViewItem::lvt_Sequence_Diagram);
        break;

    case ListPopupMenu::mt_State_Diagram:
        addNewItem(currItem, UMLListViewItem::lvt_State_Diagram);
        break;

    case ListPopupMenu::mt_UseCase_Diagram:
        addNewItem(currItem, UMLListViewItem::lvt_UseCase_Diagram);
        break;

    case ListPopupMenu::mt_Class:
        addNewItem(currItem, UMLListViewItem::lvt_Class);
        break;

    case ListPopupMenu::mt_Package:
        addNewItem(currItem, UMLListViewItem::lvt_Package);
        break;

    case ListPopupMenu::mt_Subsystem:
        addNewItem(currItem, UMLListViewItem::lvt_Subsystem);
        break;

    case ListPopupMenu::mt_Component:
        addNewItem(currItem, UMLListViewItem::lvt_Component);
        break;

    case ListPopupMenu::mt_Port:
        if (Settings::optionState().generalState.uml2)
            addNewItem(currItem, UMLListViewItem::lvt_Port);
        break;

    case ListPopupMenu::mt_Node:
        addNewItem(currItem, UMLListViewItem::lvt_Node);
        break;

    case ListPopupMenu::mt_Artifact:
        addNewItem(currItem, UMLListViewItem::lvt_Artifact);
        break;

    case ListPopupMenu::mt_Interface:
        addNewItem(currItem, UMLListViewItem::lvt_Interface);
        break;

    case ListPopupMenu::mt_Enum:
        addNewItem(currItem, UMLListViewItem::lvt_Enum);
        break;

    case ListPopupMenu::mt_EnumLiteral:
        addNewItem(currItem, UMLListViewItem::lvt_EnumLiteral);
        break;

    case ListPopupMenu::mt_Template:
        addNewItem(currItem, UMLListViewItem::lvt_Template);
        break;

    case ListPopupMenu::mt_Entity:
        addNewItem(currItem, UMLListViewItem::lvt_Entity);
        break;

    case ListPopupMenu::mt_Instance:
        addNewItem(currItem, UMLListViewItem::lvt_Instance);
        break;

    case ListPopupMenu::mt_Category:
        addNewItem(currItem, UMLListViewItem::lvt_Category);
        break;

    case ListPopupMenu::mt_DisjointSpecialisation:
        {
            UMLCategory* catObj = currItem->umlObject()->asUMLCategory();
            catObj->setType(UMLCategory::ct_Disjoint_Specialisation);
        }
        break;

    case ListPopupMenu::mt_OverlappingSpecialisation:
        {
            UMLCategory* catObj = currItem->umlObject()->asUMLCategory();
            catObj->setType(UMLCategory::ct_Overlapping_Specialisation);
        }
        break;

    case ListPopupMenu::mt_Union:
        {
            UMLCategory* catObj = currItem->umlObject()->asUMLCategory();
            catObj->setType(UMLCategory::ct_Union);
        }
        break;

    case ListPopupMenu::mt_Datatype:
        addNewItem(currItem, UMLListViewItem::lvt_Datatype);
        break;

    case ListPopupMenu::mt_Actor:
        addNewItem(currItem, UMLListViewItem::lvt_Actor);
        break;

    case ListPopupMenu::mt_UseCase:
        addNewItem(currItem, UMLListViewItem::lvt_UseCase);
        break;

    case ListPopupMenu::mt_Attribute:
        addNewItem(currItem, UMLListViewItem::lvt_Attribute);
        break;

    case ListPopupMenu::mt_EntityAttribute:
        addNewItem(currItem, UMLListViewItem::lvt_EntityAttribute);
        break;
    case ListPopupMenu::mt_InstanceAttribute:
        addNewItem(currItem, UMLListViewItem::lvt_InstanceAttribute);
        break;
    case ListPopupMenu::mt_Operation:
        addNewItem(currItem, UMLListViewItem::lvt_Operation);
        break;

    case ListPopupMenu::mt_UniqueConstraint:
        addNewItem(currItem, UMLListViewItem::lvt_UniqueConstraint);
        break;

    case ListPopupMenu::mt_PrimaryKeyConstraint:
        addNewItem(currItem, UMLListViewItem::lvt_PrimaryKeyConstraint);
        break;

    case ListPopupMenu::mt_ForeignKeyConstraint:
        addNewItem(currItem, UMLListViewItem::lvt_ForeignKeyConstraint);
        break;

    case ListPopupMenu::mt_CheckConstraint:
        addNewItem(currItem, UMLListViewItem::lvt_CheckConstraint);
        break;

    case ListPopupMenu::mt_Import_Class:
        UMLApp::app()->slotImportClass();
        break;

    case ListPopupMenu::mt_Import_Project:
        UMLApp::app()->slotImportProject();
        break;

    case ListPopupMenu::mt_Expand_All:
        expandAll(currItem);
        break;

    case ListPopupMenu::mt_Collapse_All:
        collapseAll(currItem);
        break;

    case ListPopupMenu::mt_Export_Image:
        {
            const Uml::ID::Type id = currItem->ID();
            UMLView *view = m_doc->findView(id);
            if (view) {
                if (view->umlScene())
                    view->umlScene()->getImageExporter()->exportView();
                else
                    logError1("ListPopupMenu::mt_Export_Image: view %1 umlScene() is NULL", Uml::ID::toString(id));
            } else {
                logError1("ListPopupMenu::mt_Export_Image: m_doc->findView(%1) returns NULL", Uml::ID::toString(id));
            }
        }
        break;

    case ListPopupMenu::mt_Externalize_Folder:
        {
            UMLListViewItem *current = static_cast<UMLListViewItem*>(currentItem());
            UMLFolder *modelFolder = current->umlObject()->asUMLFolder();
            if (modelFolder == nullptr) {
                logError0("ListPopupMenu::slotMenuSelection(mt_Externalize_Folder): modelFolder is null");
                return;
            }
            // configure & show the file dialog
            const QString rootDir(m_doc->url().adjusted(QUrl::RemoveFilename).path());
            QPointer<QFileDialog> fileDialog = new QFileDialog(this, i18n("Externalize Folder"), rootDir, QStringLiteral("*.xml"));
            // set a sensible default filename
            QString defaultFilename = current->text(0).toLower();
            defaultFilename.replace(QRegularExpression(QStringLiteral("\\W+")), QStringLiteral("_"));
            defaultFilename.append(QStringLiteral(".xml"));  // default extension
            fileDialog->selectFile(defaultFilename);
            QList<QUrl> selURL;
            if (fileDialog->exec() == QDialog::Accepted) {
                selURL = fileDialog->selectedUrls();
            }
            delete fileDialog;
            if (selURL.isEmpty())
                return;
            QString path = selURL[0].toLocalFile();
            QString fileName = path;
            if (fileName.startsWith(rootDir)) {
                fileName.remove(rootDir);
            } else {
                KMessageBox::error(
                    nullptr,
                    i18n("Folder %1 must be relative to the main model directory, %2.", path, rootDir),
                    i18n("Path Error"));
                return;
            }
            QFile file(path);
            // Warn if file exists.
            if (file.exists()) {
                KMessageBox::error(
                    nullptr,
                    i18n("File %1 already exists!\nThe existing file will be overwritten.", fileName),
                    i18n("File Exists"));
            }
            // Test if file is writable.
            if (file.open(QIODevice::WriteOnly)) {
                file.close();
            } else {
                KMessageBox::error(
                    nullptr,
                    i18n("There was a problem saving file: %1", fileName),
                    i18n("Save Error"));
                return;
            }
            modelFolder->setFolderFile(fileName);
            // Recompute text of the folder
            QString folderText = current->text(0);
            folderText.remove(QRegularExpression(QStringLiteral("\\s*\\(.*$")));
            folderText.append(QStringLiteral(" (") + fileName + QLatin1Char(')'));
            current->setText(folderText);
            break;
        }

    case ListPopupMenu::mt_Internalize_Folder:
        {
            UMLListViewItem *current = static_cast<UMLListViewItem*>(currentItem());
            UMLFolder *modelFolder = current->umlObject()->asUMLFolder();
            if (modelFolder == nullptr) {
                logError0("ListPopupMenu::slotMenuSelection(mt_Internalize_Folder): modelFolder is null");
                return;
            }
            modelFolder->setFolderFile(QString());
            // Recompute text of the folder
            QString folderText = current->text(0);
            folderText.remove(QRegularExpression(QStringLiteral("\\s*\\(.*$")));
            current->setText(folderText);
            break;
        }

    case ListPopupMenu::mt_Model:
        {
            QString name = m_doc->name();
            bool ok = Dialog_Utils::askName(i18n("Enter Model Name"),
                                            i18n("Enter the new name of the model:"),
                                            name);
            if (ok) {
                setTitle(0, name);
                m_doc->setName(name);
            }
            break;
        }

    case ListPopupMenu::mt_Open_File: {
        UMLListViewItem *current = static_cast<UMLListViewItem*>(currentItem());
        const UMLArtifact *artifact = current->umlObject()->asUMLArtifact();
        if (artifact == nullptr) {
            logError0("ListPopupMenu::slotMenuSelection(mt_Internalize_Folder): artifact is null");
            return;
        }
        QUrl file = QUrl::fromLocalFile(artifact->fullPath());
        UMLApp::app()->slotOpenFileInEditor(file);
        break;
    }

    case ListPopupMenu::mt_Rename:
        edit(currentIndex());
        break;

    case ListPopupMenu::mt_Delete:
        deleteItem(currItem);
        break;

    case ListPopupMenu::mt_Show:
        // first check if we are on a diagram
        if (!Model_Utils::typeIsDiagram(lvt)) {
            UMLObject * object = currItem->umlObject();
            if (!object) {
                logError0("ListPopupMenu::slotMenuSelection(mt_Show): umlObject is null");
                return;
            }
            QList<UMLWidget*> findResults;

            if (Model_Utils::typeIsCanvasWidget(lvt)) {
                UMLViewList views = m_doc->viewIterator();
<<<<<<< HEAD
                for(UMLView  *view : views) {
                    for(UMLWidget  *widget : view->umlScene()->widgetList()) {
=======
                for (UMLView *view :  views) {
                    for (UMLWidget *widget :  view->umlScene()->widgetList()) {
>>>>>>> 6e797f2d
                        if (object == widget->umlObject()) {
                            findResults.append(widget);
                        }
                    }
                }
            }

            if (findResults.size() == 0)  {
                break;
            }

<<<<<<< HEAD
            UMLWidget  *selectedResult = nullptr;
=======
            UMLWidget *selectedResult = nullptr;
>>>>>>> 6e797f2d

            if (findResults.size() > 1) {
                QMenu menu(this);
                int i = 0;
                for(UMLWidget  *w : findResults) {
                    QAction *action = menu.addAction(w->umlScene()->name() + QLatin1Char(':') + w->name());
                    action->setData(i++);
                }
                QAction *action = menu.exec(position);
                if (action) {
                    selectedResult = findResults.at(action->data().toInt());
                }
            } else {
                selectedResult = findResults.first();
            }

            if (!selectedResult) {
                break;
            }

            UMLView *view = selectedResult->umlScene()->activeView();
            selectedResult->umlScene()->setIsOpen(true);
            view->setZoom(100);
            if (UMLApp::app()->currentView() != view) {
                UMLApp::app()->setCurrentView(view, false);
            }
            view->centerOn(selectedResult->scenePos());
            selectedResult->setSelected(true);
        }
        break;

    case ListPopupMenu::mt_Properties:
        if (Model_Utils::typeIsProperties(lvt)) {
            UMLApp::app()->slotPrefs(Model_Utils::convert_LVT_PT(lvt));
            return;
        }
        else if (Model_Utils::typeIsDiagram(lvt)) {
            UMLView * pView = m_doc->findView(currItem->ID());
            if (pView) {
                UMLApp::app()->docWindow()->updateDocumentation(false);
                pView->showPropertiesDialog();
                UMLApp::app()->docWindow()->showDocumentation(pView->umlScene(), true);
            }
            return;
        }

        { // ok, we are on another object, so find out on which one
            UMLObject * object = currItem->umlObject();
            if (!object) {
                logError0("ListPopupMenu::slotMenuSelection(mt_Properties): umlObject is null");
                return;
            }
            object->showPropertiesDialog();
        }
        break;

    case ListPopupMenu::mt_Logical_Folder:
        addNewItem(currItem, UMLListViewItem::lvt_Logical_Folder);
        break;

    case ListPopupMenu::mt_UseCase_Folder:
        addNewItem(currItem, UMLListViewItem::lvt_UseCase_Folder);
        break;

    case ListPopupMenu::mt_Component_Folder:
        addNewItem(currItem, UMLListViewItem::lvt_Component_Folder);
        break;

    case ListPopupMenu::mt_Deployment_Folder:
        addNewItem(currItem, UMLListViewItem::lvt_Deployment_Folder);
        break;

    case ListPopupMenu::mt_EntityRelationship_Folder:
        addNewItem(currItem, UMLListViewItem::lvt_EntityRelationship_Folder);
        break;

    case ListPopupMenu::mt_Cut:
        m_bStartedCut = true;
        m_bStartedCopy = false;
        UMLApp::app()->slotEditCut();
        break;

    case ListPopupMenu::mt_Copy:
        m_bStartedCut = false;
        m_bStartedCopy = true;
        UMLApp::app()->slotEditCopy();
        break;

    case ListPopupMenu::mt_Paste:
        UMLApp::app()->slotEditPaste();
        break;

    case ListPopupMenu::mt_Clone:
        UMLApp::app()->slotEditCopy();
        UMLApp::app()->slotEditPaste();
        break;

    case ListPopupMenu::mt_ChangeToClass:
        {
            UMLClassifier* o = currItem->umlObject()->asUMLClassifier();
            o->setStereotypeCmd(QString());
            currItem->updateObject();
        }
        break;
    case ListPopupMenu::mt_ChangeToPackage:
        {
            UMLClassifier* o = currItem->umlObject()->asUMLClassifier();
            o->setStereotypeCmd(QString());
            o->setBaseType(UMLObject::ot_Package);
            currItem->updateObject();
        }
        break;

    case ListPopupMenu::mt_Undefined:
        // We got signalled for a menu action, but that menu action was not
        // defined in ListPopupMenu. This is the case for "create diagram"
        // actions which are defined and handled in UMLApp. This is fine,
        // ignore them without warning.
        break;

    default:
        logError1("ListPopupMenu::slotMenuSelection: unknown type %1", menuType);

        break;

    }//end switch
}

/**
 * Find the parent folder for a diagram.
 * If the currently selected item in the list view is a folder
 * then that folder is returned as the parent.
 *
 * @param dt   The Diagram_Type of the diagram.
 *             The type will only be used if there is no currently
 *             selected item, or if the current item is not a folder.
 *             In that case the root folder which is suitable for the
 *             Diagram_Type is returned.
 * @return  Pointer to the parent UMLListViewItem for the diagram.
 */
UMLListViewItem *UMLListView::findFolderForDiagram(Uml::DiagramType::Enum dt) const
{
    UMLListViewItem *p = static_cast<UMLListViewItem*>(currentItem());
    if (p && Model_Utils::typeIsFolder(p->type())
            && !Model_Utils::typeIsRootView(p->type())) {
        return p;
    }
    switch (dt) {
    case Uml::DiagramType::UseCase:
        p = m_lv[Uml::ModelType::UseCase];
        break;
    case Uml::DiagramType::Component:
        p = m_lv[Uml::ModelType::Component];
        break;
    case Uml::DiagramType::Deployment:
        p = m_lv[Uml::ModelType::Deployment];
        break;
    case Uml::DiagramType::EntityRelationship:
        p = m_lv[Uml::ModelType::EntityRelationship];
        break;
    default:
        p = m_lv[Uml::ModelType::Logical];
        break;
    }
    return p;
}

/**
 * Creates a new item to represent a new diagram.
 * @param id the id of the new diagram
 */
void UMLListView::slotDiagramCreated(Uml::ID::Type id)
{
    if (findItem(id)) {
        logDebug1("UMLListView::slotDiagramCreated: list view item %1 already exists",
                  Uml::ID::toString(id));
        return;
    }
    UMLView *v = m_doc->findView(id);
    if (v) {
        UMLScene *scene = v->umlScene();
        if (scene) {
            const Uml::DiagramType::Enum dt = scene->type();
            UMLListViewItem* p = findUMLObject(scene->folder());
            UMLListViewItem* item = new UMLListViewItem(p, scene->name(), Model_Utils::convert_DT_LVT(dt), id);
            item->setSelected(true);
            UMLApp::app()->docWindow()->showDocumentation(scene, false);
        }
    } else {
        logWarn1("umlDoc::findView(%1) returns NULL", Uml::ID::toString(id));
    }
}

/**
 * Determine the parent ListViewItem given a UMLObject.
 *
 * @param object   Pointer to the UMLObject for which to look up the parent.
 * @return    Pointer to the parent UMLListViewItem chosen.
 *            Returns NULL on error (no parent could be determined.)
 */
UMLListViewItem* UMLListView::determineParentItem(UMLObject* object) const
{
    if (object == nullptr)
        return nullptr;
    UMLListViewItem *parentItem = nullptr;
    UMLPackage *pkg = nullptr;
    UMLListViewItem* current = (UMLListViewItem*) currentItem();
    UMLListViewItem::ListViewType lvt = UMLListViewItem::lvt_Unknown;
    if (current)
        lvt = current->type();
    UMLObject::ObjectType t = object->baseType();

    switch (t) {
    case UMLObject::ot_Attribute:
    case UMLObject::ot_Operation:
    case UMLObject::ot_Template:
    case UMLObject::ot_EnumLiteral:
    case UMLObject::ot_EntityAttribute:
    case UMLObject::ot_InstanceAttribute:
    case UMLObject::ot_UniqueConstraint:
    case UMLObject::ot_ForeignKeyConstraint:
    case UMLObject::ot_CheckConstraint:
        //this will be handled by childObjectAdded
        return nullptr;
        break;
    case UMLObject::ot_Association:
    case UMLObject::ot_Role:
    case UMLObject::ot_Stereotype:
        return nullptr;  // currently no representation in list view
        break;
    default:
        pkg = object->umlPackage();
        if (pkg) {
            UMLListViewItem* pkgItem = findUMLObject(pkg);
            if (pkgItem == nullptr)
                logError2("UMLListView::determineParentItem(%1): could not find parent package %2",
                          object->name(), pkg->name());
            else
                parentItem = pkgItem;
        } else if ((lvt == UMLListViewItem::lvt_UseCase_Folder &&
                    (t == UMLObject::ot_Actor || t == UMLObject::ot_UseCase))
                   || (lvt == UMLListViewItem::lvt_Component_Folder && t == UMLObject::ot_Component)
                   || (lvt == UMLListViewItem::lvt_Deployment_Folder && t == UMLObject::ot_Node)
                   || (lvt == UMLListViewItem::lvt_EntityRelationship_Folder && t == UMLObject::ot_Entity)) {
            parentItem = current;
        } else if (t == UMLObject::ot_Datatype) {
            parentItem = m_datatypeFolder;
        } else {
            Uml::ModelType::Enum guess = Model_Utils::guessContainer(object);
            if (guess != Uml::ModelType::N_MODELTYPES)
                parentItem = m_lv[guess];
            else
                logWarn1("UMLListView::determineParentItem(%1): cannot guess container", object->name());
        }
        break;
    }
    return parentItem;
}

/**
 * Return true if the given ObjectType permits child items.
 * A "child item" is anything that qualifies as a UMLClassifierListItem,
 * e.g. operations and attributes of classifiers.
 */
bool UMLListView::mayHaveChildItems(UMLObject::ObjectType type)
{
    bool retval = false;
    switch (type) {
    case UMLObject::ot_Class:
    case UMLObject::ot_Interface:
    // case UMLObject::ot_Instance:
    //   Must be handled separately because UMLInstanceAttribute is not a
    //   UMLClassifierListItem.
    case UMLObject::ot_Enum:
    case UMLObject::ot_Entity:  // CHECK: more?
        retval = true;
        break;
    default:
        break;
    }
    return retval;
}

/**
 * Creates a new list view item and connects the appropriate signals/slots.
 * @param object the newly created object
 */
void UMLListView::slotObjectCreated(UMLObject* object)
{
    if (m_bCreatingChildObject) {
        // @todo eliminate futile signal traffic
        // e.g. we get here thru various indirections from
        // ClassifierListPage::slot{Up, Down}Clicked()
        return;
    }

    if (object->baseType() == UMLObject::ot_Association)
        return;

    UMLListViewItem* newItem = findUMLObject(object);

    logDebug1("UMLListView::slotObjectCreated: object=%1", object->name());
<<<<<<< HEAD
    
=======

>>>>>>> 6e797f2d
    if (newItem) {
        logDebug3("UMLListView::slotObjectCreated %1, type=%2, id=%3: item already exists",
                  object->name(), newItem->type(), Uml::ID::toString(object->id()));
        Icon_Utils::IconType icon = Model_Utils::convert_LVT_IT(newItem->type());
        newItem->setIcon(icon);
        return;
    }
    UMLListViewItem *parentItem = nullptr;
    UMLPackage *p = object->umlPackage();
    if (p) {
        parentItem = findUMLObject(p);
        if (parentItem == nullptr)
            parentItem = determineParentItem(object);
    } else {
        logWarn1("UMLListView::slotObjectCreated(%1) : umlPackage not set on object", object->name());
        parentItem = determineParentItem(object);
    }
    if (parentItem == nullptr)
        return;
    UMLObject::ObjectType type = object->baseType();
    if (type == UMLObject::ot_Datatype) {
        const UMLDatatype *dt = object->asUMLDatatype();
        if (!dt->isActive()) {
            logDebug1("UMLListView::slotObjectCreated: %1 is not active. "
                      "Refusing to create UMLListViewItem", object->name());
            return;
        }
    }

    connectNewObjectsSlots(object);
    const UMLListViewItem::ListViewType lvt = Model_Utils::convert_OT_LVT(object);
    QString name = object->name();
    if (type == UMLObject::ot_Folder) {
        const UMLFolder *f = object->asUMLFolder();
        QString folderFile = f->folderFile();
        if (!folderFile.isEmpty())
            name.append(QStringLiteral(" (") + folderFile + QLatin1Char(')'));
    }
    newItem = new UMLListViewItem(parentItem, name, lvt, object);
    parentItem->addChildItem(object, newItem);  // for updating the ChildObjectMap
    if (mayHaveChildItems(type)) {
        UMLClassifier *c = object->asUMLClassifier();
        UMLClassifierListItemList cListItems = c->getFilteredList(UMLObject::ot_UMLObject);
        for(UMLClassifierListItem  *cli : cListItems)
            childObjectAdded(cli, c);
    }
    if (m_doc->loading())
        return;
    scrollToItem(newItem);
    newItem->setOpen(true);
    clearSelection();
    newItem->setSelected(true);
    UMLApp::app()->docWindow()->showDocumentation(object, false);
}

/**
 * Connect some signals into slots in the list view for newly created UMLObjects.
 */
void UMLListView::connectNewObjectsSlots(UMLObject* object)
{
    UMLObject::ObjectType type = object->baseType();
    switch (type) {
    case UMLObject::ot_Class:
    case UMLObject::ot_Interface:
        {
            UMLClassifier *c = object->asUMLClassifier();
            connect(c, SIGNAL(attributeAdded(UMLClassifierListItem*)),
                    this, SLOT(childObjectAdded(UMLClassifierListItem*)));
            connect(c, SIGNAL(attributeRemoved(UMLClassifierListItem*)),
                    this, SLOT(childObjectRemoved(UMLClassifierListItem*)));
            connect(c, SIGNAL(operationAdded(UMLClassifierListItem*)),
                    this, SLOT(childObjectAdded(UMLClassifierListItem*)));
            connect(c, SIGNAL(operationRemoved(UMLClassifierListItem*)),
                    this, SLOT(childObjectRemoved(UMLClassifierListItem*)));
            connect(c, SIGNAL(templateAdded(UMLClassifierListItem*)),
                    this, SLOT(childObjectAdded(UMLClassifierListItem*)));
            connect(c, SIGNAL(templateRemoved(UMLClassifierListItem*)),
                    this, SLOT(childObjectRemoved(UMLClassifierListItem*)));
            connect(object, SIGNAL(modified()), this, SLOT(slotObjectChanged()));
        }
        break;
    case UMLObject::ot_Instance:
        {
            connect(object, SIGNAL(modified()), this, SLOT(slotObjectChanged()));
        }
        break;
    case UMLObject::ot_Enum:
        {
            UMLEnum *e = object->asUMLEnum();
            connect(e, SIGNAL(enumLiteralAdded(UMLClassifierListItem*)),
                    this, SLOT(childObjectAdded(UMLClassifierListItem*)));
            connect(e, SIGNAL(enumLiteralRemoved(UMLClassifierListItem*)),
                    this, SLOT(childObjectRemoved(UMLClassifierListItem*)));
        }
        connect(object, SIGNAL(modified()), this, SLOT(slotObjectChanged()));
        break;
    case UMLObject::ot_Entity:
        {
            UMLEntity *ent = object->asUMLEntity();
            connect(ent, SIGNAL(entityAttributeAdded(UMLClassifierListItem*)),
                    this, SLOT(childObjectAdded(UMLClassifierListItem*)));
            connect(ent, SIGNAL(entityAttributeRemoved(UMLClassifierListItem*)),
                    this, SLOT(childObjectRemoved(UMLClassifierListItem*)));
            connect(ent, SIGNAL(entityConstraintAdded(UMLClassifierListItem*)),
                    this, SLOT(childObjectAdded(UMLClassifierListItem*)));
            connect(ent, SIGNAL(entityConstraintRemoved(UMLClassifierListItem*)),
                    this, SLOT(childObjectRemoved(UMLClassifierListItem*)));
        }
        connect(object, SIGNAL(modified()), this, SLOT(slotObjectChanged()));
        break;
    case UMLObject::ot_Datatype:
    case UMLObject::ot_Attribute:
    case UMLObject::ot_Operation:
    case UMLObject::ot_Template:
    case UMLObject::ot_EnumLiteral:
    case UMLObject::ot_EntityAttribute:
    case UMLObject::ot_InstanceAttribute:
    case UMLObject::ot_UniqueConstraint:
    case UMLObject::ot_ForeignKeyConstraint:
    case UMLObject::ot_CheckConstraint:
    case UMLObject::ot_Package:
    case UMLObject::ot_Actor:
    case UMLObject::ot_UseCase:
    case UMLObject::ot_Component:
    case UMLObject::ot_Port:
    case UMLObject::ot_Artifact:
    case UMLObject::ot_Node:
    case UMLObject::ot_Folder:
    case UMLObject::ot_Category:
        connect(object, SIGNAL(modified()), this, SLOT(slotObjectChanged()));
        break;
    case UMLObject::ot_UMLObject:
    case UMLObject::ot_Association:
    case UMLObject::ot_Stereotype:
        break;
    default:
        logWarn2("UMLListView::connectNewObjectsSlots(%1) : unknown type %2",
                 object->name(), type);
        break;
    }
}

/**
 * Calls updateObject() on the item representing the sending object
 * no parameters, uses sender() to work out which object called the slot.
 */
void UMLListView::slotObjectChanged()
{
    if (m_doc->loading()) { //needed for class wizard
        return;
    }
    UMLObject* obj = const_cast<UMLObject*>(dynamic_cast<const UMLObject*>(sender()));
    UMLListViewItem* item = findUMLObject(obj);
    if (item) {
        item->updateObject();
    }
}

/**
 * Adds a new operation, attribute or template item to a classifier.
 * @param obj the child object
 */
void UMLListView::childObjectAdded(UMLClassifierListItem* obj)
{
    UMLClassifier *parent = const_cast<UMLClassifier*>(dynamic_cast<const UMLClassifier*>(sender()));
    childObjectAdded(obj, parent);
}

/**
 * Adds a new operation, attribute or template item to a classifier, identical to
 * childObjectAdded(obj) but with an explicit parent.
 * @param child the child object
 * @param parent the parent object
 */
void UMLListView::childObjectAdded(UMLClassifierListItem* child, UMLClassifier* parent)
{
    if (m_bCreatingChildObject)
        return;
    const QString text = child->toString(Uml::SignatureType::SigNoVis);
    UMLListViewItem  *childItem = nullptr;
    UMLListViewItem *parentItem = findUMLObject(parent);
    if (parentItem == nullptr) {
        logDebug2("UMLListView::childObjectAdded %1: parent %2 does not yet exist, creating it now.",
                  child->name(), parent->name());
        const UMLListViewItem::ListViewType lvt = Model_Utils::convert_OT_LVT(parent);
        parentItem = new UMLListViewItem(m_lv[Uml::ModelType::Logical], parent->name(), lvt, parent);
    } else {
        childItem = parentItem->findChildObject(child);
    }
    if (childItem) {
        childItem->setText(text);
    } else {
        const UMLListViewItem::ListViewType lvt = Model_Utils::convert_OT_LVT(child);
        childItem = new UMLListViewItem(parentItem, text, lvt, child);
        parentItem->addChildItem(child, childItem);  // for updating the ChildObjectMap
        if (! m_doc->loading()) {
            scrollToItem(childItem);
            clearSelection();
            childItem->setSelected(true);
        }
        connectNewObjectsSlots(child);
    }
}

/**
 * Deletes the list view item.
 * @param obj the object to remove
 */
void UMLListView::childObjectRemoved(UMLClassifierListItem* obj)
{
    UMLClassifier *parent = const_cast<UMLClassifier*>(dynamic_cast<const UMLClassifier*>(sender()));
    UMLListViewItem *parentItem = findUMLObject(parent);
    if (parentItem == nullptr) {
        logError1("UMLListView::childObjectRemoved(%1): cannot find parent UMLListViewItem", obj->name());
        return;
    }
    parentItem->deleteChildItem(obj);
}

/**
 * Renames a diagram in the list view
 * @param id    the id of the renamed diagram
 */
void UMLListView::slotDiagramRenamed(Uml::ID::Type id)
{
    UMLListViewItem* item;
    UMLView* v = m_doc->findView(id);
    if ((item = findView(v)) == nullptr) {
        logError1("UMLDoc::findView(%1) returns null", Uml::ID::toString(id));
        return;
    }
    item->setText(v->umlScene()->name());
}

/**
 * Sets the document this is associated with.  This is important as
 * this is required as to set up the callbacks.
 *
 * @param doc   The document to associate with this class.
 */
void UMLListView::setDocument(UMLDoc *doc)
{
    if (m_doc && m_doc != doc) {
        //disconnect signals from old doc and reset view
    }
    m_doc = doc;

    connect(m_doc, SIGNAL(sigDiagramCreated(Uml::ID::Type)), this, SLOT(slotDiagramCreated(Uml::ID::Type)));
    connect(m_doc, SIGNAL(sigDiagramRemoved(Uml::ID::Type)), this, SLOT(slotDiagramRemoved(Uml::ID::Type)));
    connect(m_doc, SIGNAL(sigDiagramRenamed(Uml::ID::Type)), this, SLOT(slotDiagramRenamed(Uml::ID::Type)));
    connect(m_doc, SIGNAL(sigObjectCreated(UMLObject*)),   this, SLOT(slotObjectCreated(UMLObject*)));
    connect(m_doc, SIGNAL(sigObjectRemoved(UMLObject*)),   this, SLOT(slotObjectRemoved(UMLObject*)));
}

/**
 * Disconnects signals and removes the list view item.
 * @param object the object about to be removed
 */
void UMLListView::slotObjectRemoved(UMLObject* object)
{
    if (m_doc->loading() && !m_doc->importing()) { //needed for class wizard but not when importing
        return;
    }
    disconnect(object, SIGNAL(modified()), this, SLOT(slotObjectChanged()));
    UMLListViewItem* item = findItem(object->id());
    UMLListViewItem::deleteItem(item);
    UMLApp::app()->docWindow()->updateDocumentation(true);
}

/**
 * Removes the item representing a diagram.
 * @param id the id of the diagram
 */
void UMLListView::slotDiagramRemoved(Uml::ID::Type id)
{
    UMLListViewItem* item = findItem(id);
    delete item;
    UMLApp::app()->docWindow()->updateDocumentation(true);
}

/**
 *
 */
UMLDragData* UMLListView::getDragData()
{
    UMLListViewItemList itemsSelected = selectedItems();

    UMLListViewItemList  list;
    for(UMLListViewItem *item : itemsSelected) {
        UMLListViewItem::ListViewType type = item->type();
        if (!Model_Utils::typeIsCanvasWidget(type) && !Model_Utils::typeIsDiagram(type)
                && !Model_Utils::typeIsClassifierList(type)) {
            return nullptr;
        }
        list.append(item);
    }

    UMLDragData *t = new UMLDragData(list, this);

    return t;
}

/**
 * This method looks for an object in a folder an its subfolders recursively.
 * @param folder   The folder entry of the list view.
 * @param obj      The object to be found in the folder.
 * @return The object if found else a NULL pointer.
 */
UMLListViewItem * UMLListView::findUMLObjectInFolder(UMLListViewItem* folder, UMLObject* obj)
{
    for (int i=0; i < folder->childCount(); ++i) {
        UMLListViewItem *item = folder->childItem(i);
        switch (item->type()) {
        case UMLListViewItem::lvt_Actor :
        case UMLListViewItem::lvt_UseCase :
        case UMLListViewItem::lvt_Class :
        case UMLListViewItem::lvt_Package :
        case UMLListViewItem::lvt_Subsystem :
        case UMLListViewItem::lvt_Component :
        case UMLListViewItem::lvt_Port :
        case UMLListViewItem::lvt_Node :
        case UMLListViewItem::lvt_Artifact :
        case UMLListViewItem::lvt_Interface :
        case UMLListViewItem::lvt_Datatype :
        case UMLListViewItem::lvt_Enum :
        case UMLListViewItem::lvt_Entity :
        case UMLListViewItem::lvt_Category:
            if (item->umlObject() == obj)
                return item;
            break;
        case UMLListViewItem::lvt_Logical_Folder :
        case UMLListViewItem::lvt_UseCase_Folder :
        case UMLListViewItem::lvt_Component_Folder :
        case UMLListViewItem::lvt_Deployment_Folder :
        case UMLListViewItem::lvt_EntityRelationship_Folder :
        case UMLListViewItem::lvt_Datatype_Folder : {
            UMLListViewItem *temp = findUMLObjectInFolder(item, obj);
            if (temp)
                return temp;
        }
        default:
            break;
        }
    }
    return nullptr;
}

/**
 * Find a UMLObject in the listview.
 *
 * @param p   Pointer to the object to find in the list view.
 * @return    Pointer to the UMLObject found or NULL if not found.
 */
UMLListViewItem * UMLListView::findUMLObject(const UMLObject *p) const
{
    UMLListViewItem *item = m_rv;
    UMLListViewItem *testItem = item->findUMLObject(p);
    if (testItem)
        return testItem;
    return nullptr;
}

/**
 * Changes the icon for the given UMLObject to the given icon.
 */
void UMLListView::changeIconOf(UMLObject *o, Icon_Utils::IconType to)
{
    UMLListViewItem *item = findUMLObject(o);
    if (item)
        item->setIcon(to);
}

/**
 * Searches through the tree for the item which represents the diagram given.
 * @param v  the diagram to search for
 * @return the item which represents the diagram
 */
UMLListViewItem* UMLListView::findView(UMLView* v)
{
    if (!v) {
        logWarn0("UMLListView::findView returning null - param is null.");
        return nullptr;
    }
    UMLListViewItem* item;
    Uml::DiagramType::Enum dType = v->umlScene()->type();
    UMLListViewItem::ListViewType type = Model_Utils::convert_DT_LVT(dType);
    Uml::ID::Type id = v->umlScene()->ID();
    if (dType == Uml::DiagramType::UseCase) {
        item = m_lv[Uml::ModelType::UseCase];
    } else if (dType == Uml::DiagramType::Component) {
        item = m_lv[Uml::ModelType::Component];
    } else if (dType == Uml::DiagramType::Deployment) {
        item = m_lv[Uml::ModelType::Deployment];
    } else if (dType == Uml::DiagramType::EntityRelationship) {
        item = m_lv[Uml::ModelType::EntityRelationship];
    } else {
        item = m_lv[Uml::ModelType::Logical];
    }
    for (int i=0; i < item->childCount(); i++) {
        UMLListViewItem* foundItem = recursiveSearchForView(item->childItem(i), type, id);
        if (foundItem) {
            return foundItem;
        }
    }
    if (m_doc->loading()) {
        logDebug2("UMLListView::findView could not find %1 in %2", v->umlScene()->name(), item->text(0));
    } else {
        logWarn2("UMLListView::findView could not find %1 in %2", v->umlScene()->name(), item->text(0));
    }
    return nullptr;
}

/**
 * Searches the tree for a diagram (view).
 * Warning: these method may return in some cases the wrong diagram
 * Used by findView().
 */
UMLListViewItem* UMLListView::recursiveSearchForView(UMLListViewItem* listViewItem,
        UMLListViewItem::ListViewType type, Uml::ID::Type id)
{
    if (!listViewItem)
        return nullptr;

    if (Model_Utils::typeIsFolder(listViewItem->type())) {
        for (int i=0; i < listViewItem->childCount(); i++) {
            UMLListViewItem* child = listViewItem->childItem(i);
            UMLListViewItem* resultListViewItem = recursiveSearchForView(child, type, id);
            if (resultListViewItem)
                return resultListViewItem;
        }
    } else {
        if (listViewItem->type() == type && listViewItem->ID() == id)
            return listViewItem;
    }
    return nullptr;
}

/**
 * Searches through the tree for the item with the given ID.
 *
 * @param id   The ID to search for.
 * @return     The item with the given ID or 0 if not found.
 */
UMLListViewItem* UMLListView::findItem(Uml::ID::Type id)
{
    UMLListViewItem *topLevel = m_rv;
    UMLListViewItem *item = topLevel->findItem(id);
    if (item)
        return item;
    return nullptr;
}

/**
 * Carries out initalisation of attributes in class.
 * This method is called more than once during an instance's lifetime (by UMLDoc)!
 * So we must not allocate any memory before freeing the previously allocated one
 * or do connect()s.
 */
void UMLListView::init()
{
    if (m_rv == nullptr) {
        m_rv =  new UMLListViewItem(this, i18n("Views"), UMLListViewItem::lvt_View);
        m_rv->setID("Views");
        //m_rv->setChildIndicatorPolicy(QTreeWidgetItem::DontShowIndicator);
    }
    clean();
    for (int i = 0; i < Uml::ModelType::N_MODELTYPES; ++i) {
        Uml::ModelType::Enum mt = Uml::ModelType::fromInt(i);
        UMLFolder *sysFolder = m_doc->rootFolder(mt);
        UMLListViewItem::ListViewType lvt = Model_Utils::convert_MT_LVT(mt);
        m_lv[i] = new UMLListViewItem(m_rv, sysFolder->localName(), lvt, sysFolder);
        m_rv->addChildItem(sysFolder, m_lv[i]);  // for updating the ChildObjectMap
    }
    UMLFolder *datatypeFolder = m_doc->datatypeFolder();
    m_datatypeFolder = new UMLListViewItem(m_lv[Uml::ModelType::Logical], datatypeFolder->localName(),
                                           UMLListViewItem::lvt_Datatype_Folder, datatypeFolder);
    // update the ChildObjectMap
    m_lv[Uml::ModelType::Logical]->addChildItem(datatypeFolder, m_datatypeFolder);
    if (m_settingsFolder == nullptr) {
        m_settingsFolder =  new UMLListViewItem(this, i18n("Settings"), UMLListViewItem::lvt_Properties);
        Icon_Utils::IconType icon = Model_Utils::convert_LVT_IT(m_settingsFolder->type());
        m_settingsFolder->setIcon(icon);
        m_settingsFolder->setID("Settings");
        new UMLListViewItem(m_settingsFolder, i18n("Auto Layout"), UMLListViewItem::lvt_Properties_AutoLayout);
        new UMLListViewItem(m_settingsFolder, i18n("Class"), UMLListViewItem::lvt_Properties_Class);
        new UMLListViewItem(m_settingsFolder, i18n("Code Importer"), UMLListViewItem::lvt_Properties_CodeImport);
        new UMLListViewItem(m_settingsFolder, i18n("Code Generation"), UMLListViewItem::lvt_Properties_CodeGeneration);
        new UMLListViewItem(m_settingsFolder, i18n("Code Viewer"), UMLListViewItem::lvt_Properties_CodeViewer);
        new UMLListViewItem(m_settingsFolder, i18n("Font"), UMLListViewItem::lvt_Properties_Font);
        new UMLListViewItem(m_settingsFolder, i18n("General"), UMLListViewItem::lvt_Properties_General);
        new UMLListViewItem(m_settingsFolder, i18n("User Interface"), UMLListViewItem::lvt_Properties_UserInterface);
    }

    m_rv->setOpen(true);
    for (int i = 0; i < Uml::ModelType::N_MODELTYPES; ++i) {
        m_lv[i]->setOpen(true);
    }
    m_datatypeFolder->setOpen(false);

    //setup misc.
    m_bStartedCut = m_bStartedCopy = false;
    m_bCreatingChildObject = false;
    headerItem()->setHidden(true);
}

/**
 * Remove all items and subfolders of the main folders.
 */
void UMLListView::clean()
{
    m_datatypeFolder = nullptr;
    for (int i = 0; i < Uml::ModelType::N_MODELTYPES; ++i) {
        m_lv[i] = nullptr;
    }
    deleteChildrenOf(m_rv);
}

/**
 * Set the current view to the given view.
 *
 * @param view   The current view.
 */
void UMLListView::setView(UMLView * view)
{
    if (!view)
        return;
    UMLListViewItem * temp = findView(view);
    if (temp)
        temp->setSelected(true);
}

/**
 * Event handler for mouse double click.
 */
void UMLListView::mouseDoubleClickEvent(QMouseEvent * me)
{
    UMLListViewItem * item = static_cast<UMLListViewItem *>(currentItem());
    if (!item || me->button() != Qt::LeftButton)
        return;

    UMLListViewItem::ListViewType lvType = item->type();
    if (Model_Utils::typeIsProperties(lvType)) {
        UMLApp::app()->docWindow()->updateDocumentation(false);
        UMLApp::app()->slotPrefs(Model_Utils::convert_LVT_PT(lvType));
        return;
    }
    else if (Model_Utils::typeIsDiagram(lvType)) {
        UMLView * pView = m_doc->findView(item->ID());
        if (pView) {
            UMLApp::app()->docWindow()->updateDocumentation(false);
            pView->showPropertiesDialog();
            UMLApp::app()->docWindow()->showDocumentation(pView->umlScene(), true);
        }
        return;
    }
    //else see if an object
    UMLObject * object = item->umlObject();
    //continue only if we are on a UMLObject
    if (!object) {
        return;
    }

    object->showPropertiesDialog(this);
}

/**
 * Event handler for accepting drag request.
 * @param event   the drop event
 * @return success state
 */
bool UMLListView::acceptDrag(QDropEvent* event) const
{
    UMLListViewItem* target = (UMLListViewItem*)itemAt(event->pos());
    if (!target) {
        logDebug0("UMLListView::acceptDrag: itemAt(mouse position) returns 0");
        return false;
    }
    if (m_doc->loading()) {
        logWarn0("UMLListView::acceptDrag: cut/copy is not safe while loading");
        return false;
    }

    bool accept = false;
    UMLListViewItem::ListViewType srcType = UMLListViewItem::lvt_Unknown;
    UMLListViewItem::ListViewType dstType = UMLListViewItem::lvt_Unknown;

    // Handle different drop actions
    switch (event->proposedAction()) {
        case Qt::CopyAction: {
            // Instead of relying on the current item being the drag source,
            // we should use the mime data to obtain the dragged type (or types
            // if we implement multiple item selections in tree view)
            srcType = static_cast<UMLListViewItem*>(currentItem())->type();
            dstType = target->type();

            // Copy of diagrams is not supported
            if (Model_Utils::typeIsDiagram(srcType)) {
                accept = false;
            } else {
                accept = Model_Utils::typeIsAllowedInType(srcType, dstType);
            }
            break;
        }
        case Qt::MoveAction: {
            UMLDragData::LvTypeAndID_List list;
            if (!UMLDragData::getClip3TypeAndID(event->mimeData(), list)) {
                logError0("UMLListView::acceptDrag(Move): UMLDragData::getClip3TypeAndID returns false");
                return false;
            }

            UMLDragData::LvTypeAndID_It it(list);
            UMLDragData::LvTypeAndID  *data = nullptr;
            dstType = target->type();
            while (it.hasNext()) {
                data = it.next();
                srcType = data->type;
                accept = Model_Utils::typeIsAllowedInType(srcType, dstType);

                // disallow drop if any child element is not allowed
                if (!accept)
                    break;
            }
            break;
        }
        default: {
            logError0("UMLListView::acceptDrag: Unsupported drop-action");
            return false;
        }
    }

    if (!accept) {
        logDebug2("UMLListView::acceptDrag: Disallowing drop because source type %1 "
                  "is not allowed in target type %2",
                  UMLListViewItem::toString(srcType), UMLListViewItem::toString(dstType));
    }

    return accept;
}

/**
 * Auxiliary method for moveObject(): Adds the model object at the proper
 * new container (package if nested, UMLDoc if at global level), and
 * updates the containment relationships in the model.
 */
void UMLListView::addAtContainer(UMLListViewItem *item, UMLListViewItem *parent)
{
    UMLCanvasObject *o = item->umlObject()->asUMLCanvasObject();
    if (o == nullptr) {
        logDebug1("UMLListView::addAtContainer %1: item's UMLObject is null", item->text(0));
    } else if (Model_Utils::typeIsContainer(parent->type())) {
        /**** TBC: Do this here?
                   If yes then remove that logic at the callers
                   and rename this method to moveAtContainer()
        UMLPackage *oldPkg = o->getUMLPackage();
        if (oldPkg)
            oldPkg->removeObject(o);
         *********/
        UMLPackage *pkg = parent->umlObject()->asUMLPackage();
        o->setUMLPackage(pkg);
        pkg->addObject(o);
    } else {
        logError2("UMLListView::addAtContainer(%1): parent type is %2", item->text(0), parent->type());
    }
    UMLView *currentView = UMLApp::app()->currentView();
    if (currentView)
        currentView->umlScene()->updateContainment(o);
}

/**
 * Moves an object given its unique ID and listview type to an
 * other listview parent item.
 * Also takes care of the corresponding move in the model.
 */
UMLListViewItem * UMLListView::moveObject(Uml::ID::Type srcId, UMLListViewItem::ListViewType srcType,
                                          UMLListViewItem *newParent)
{
    if (newParent == nullptr)
        return nullptr;
    UMLListViewItem * move = findItem(srcId);
    if (move == nullptr)
        return nullptr;

    UMLObject  *newParentObj = nullptr;
    // Remove the source object at the old parent package.
    UMLObject *srcObj = m_doc->findObjectById(srcId);
    if (srcObj) {
        newParentObj = newParent->umlObject();
        if (srcObj == newParentObj) {
            logError1("UMLListView::moveObject(%1): Cannot move onto self", srcObj->name());
            return nullptr;
        }
        UMLPackage *srcPkg = srcObj->umlPackage();
        if (srcPkg) {
            if (srcPkg == newParentObj) {
                logError1("UMLListView::moveObject(%1): Object is already in target package", srcObj->name());
                return nullptr;
            }
            srcPkg->removeObject(srcObj);
        }
    }
    else if (Model_Utils::typeIsDiagram(srcType)) {
        UMLView *v = m_doc->findView(srcId);
        UMLFolder *newParentObj = newParent->umlObject()->asUMLFolder();
        if (v) {
            UMLFolder *srcPkg = v->umlScene()->folder();
            if (srcPkg) {
                if (srcPkg == newParentObj) {
                    logError1("UMLListView::moveObject(%1): Object is already in target package",
                              v->umlScene()->name());
                    return nullptr;
                }
                srcPkg->removeView(v);
                newParentObj->addView(v);
                v->umlScene()->setFolder(newParentObj);
                UMLApp::app()->document()->diagramsModel()->emitDataChanged(v);
            }
        }
    }

    UMLListViewItem::ListViewType newParentType = newParent->type();
    logDebug1("UMLListView::moveObject: newParentType is %1",
              UMLListViewItem::toString(newParentType));
    UMLListViewItem  *newItem = nullptr;

    //make sure trying to place in correct location
    switch (srcType) {
    case UMLListViewItem::lvt_UseCase_Folder:
    case UMLListViewItem::lvt_Actor:
    case UMLListViewItem::lvt_UseCase:
    case UMLListViewItem::lvt_UseCase_Diagram:
        if (newParentType == UMLListViewItem::lvt_UseCase_Folder ||
                newParentType == UMLListViewItem::lvt_UseCase_View) {
            newItem = move->deepCopy(newParent);
            UMLListViewItem::deleteItem(move);
            addAtContainer(newItem, newParent);
        }
        break;
    case UMLListViewItem::lvt_Component_Folder:
    case UMLListViewItem::lvt_Artifact:
    case UMLListViewItem::lvt_Component_Diagram:
        if (newParentType == UMLListViewItem::lvt_Component_Folder ||
                newParentType == UMLListViewItem::lvt_Component_View) {
            newItem = move->deepCopy(newParent);
            UMLListViewItem::deleteItem(move);
            addAtContainer(newItem, newParent);
        }
        break;
    case UMLListViewItem::lvt_Subsystem:
        if (newParentType == UMLListViewItem::lvt_Component_Folder ||
                newParentType == UMLListViewItem::lvt_Component_View ||
                newParentType == UMLListViewItem::lvt_Subsystem) {
            newItem = move->deepCopy(newParent);
            UMLListViewItem::deleteItem(move);
            addAtContainer(newItem, newParent);
        }
        break;
    case UMLListViewItem::lvt_Component:
        if (newParentType == UMLListViewItem::lvt_Component_Folder ||
                newParentType == UMLListViewItem::lvt_Component_View ||
                newParentType == UMLListViewItem::lvt_Component ||
                newParentType == UMLListViewItem::lvt_Subsystem) {
            newItem = move->deepCopy(newParent);
            UMLListViewItem::deleteItem(move);
            addAtContainer(newItem, newParent);
        }
        break;
    case UMLListViewItem::lvt_Port:
        if (newParentType == UMLListViewItem::lvt_Component) {
            newItem = move->deepCopy(newParent);
            UMLListViewItem::deleteItem(move);
            addAtContainer(newItem, newParent);
        }
        break;
    case UMLListViewItem::lvt_Deployment_Folder:
    case UMLListViewItem::lvt_Node:
    case UMLListViewItem::lvt_Deployment_Diagram:
        if (newParentType == UMLListViewItem::lvt_Deployment_Folder ||
                newParentType == UMLListViewItem::lvt_Deployment_View) {
            newItem = move->deepCopy(newParent);
            UMLListViewItem::deleteItem(move);
            addAtContainer(newItem, newParent);
        }
        break;
    case UMLListViewItem::lvt_EntityRelationship_Folder:
    case UMLListViewItem::lvt_Entity:
    case UMLListViewItem::lvt_Category:
    case UMLListViewItem::lvt_EntityRelationship_Diagram:
        if (newParentType == UMLListViewItem::lvt_EntityRelationship_Folder ||
                newParentType == UMLListViewItem::lvt_EntityRelationship_Model) {
            newItem = move->deepCopy(newParent);
            UMLListViewItem::deleteItem(move);
            addAtContainer(newItem, newParent);
        }
        break;
    case UMLListViewItem::lvt_Collaboration_Diagram:
    case UMLListViewItem::lvt_Class_Diagram:
    case UMLListViewItem::lvt_State_Diagram:
    case UMLListViewItem::lvt_Activity_Diagram:
    case UMLListViewItem::lvt_Sequence_Diagram:
    case UMLListViewItem::lvt_Logical_Folder:
    case UMLListViewItem::lvt_Object_Diagram:
        if (newParentType == UMLListViewItem::lvt_Package ||
                newParentType == UMLListViewItem::lvt_Logical_Folder ||
                newParentType == UMLListViewItem::lvt_Logical_View) {
            newItem = move->deepCopy(newParent);
            UMLListViewItem::deleteItem(move);
            addAtContainer(newItem, newParent);
        }
        break;
    case UMLListViewItem::lvt_Class:
    case UMLListViewItem::lvt_Package:
    case UMLListViewItem::lvt_Interface:
    case UMLListViewItem::lvt_Enum:
    case UMLListViewItem::lvt_Datatype:
    case UMLListViewItem::lvt_Instance:
        if (newParentType == UMLListViewItem::lvt_Logical_Folder ||
                newParentType == UMLListViewItem::lvt_Datatype_Folder ||
                newParentType == UMLListViewItem::lvt_Logical_View ||
                newParentType == UMLListViewItem::lvt_Class ||
                newParentType == UMLListViewItem::lvt_Interface ||
                newParentType == UMLListViewItem::lvt_Package) {
            newItem = move->deepCopy(newParent);
            UMLListViewItem::deleteItem(move);
            newParent->addChildItem(newItem->umlObject(), newItem);
            UMLCanvasObject *o = newItem->umlObject()->asUMLCanvasObject();
            if (o == nullptr) {
                logDebug0("UMLListView::moveObject: newItem's UMLObject is null");
            } else if (newParentObj == nullptr) {
                logError1("UMLListView::moveObject(%1): newParentObj is null", o->name());
            } else {
                UMLPackage *pkg = newParentObj->asUMLPackage();
                o->setUMLPackage(pkg);
                pkg->addObject(o);
            }
            UMLView *currentView = UMLApp::app()->currentView();
            if (currentView)
                currentView->umlScene()->updateContainment(o);
        }
        break;
    case UMLListViewItem::lvt_Attribute:
    case UMLListViewItem::lvt_Operation:
        if (newParentType == UMLListViewItem::lvt_Class ||
                newParentType == UMLListViewItem::lvt_Interface) {
            // update list view

            newItem = move->deepCopy(newParent);
            UMLListViewItem::deleteItem(move);

            // update model objects
            m_bCreatingChildObject = true;

            if (!srcObj) {
                logError0("UMLListView::moveObject: srcObj is NULL");
                break;
            }

            //UMLClassifier *oldParentClassifier = srcObj->umlParent()->asUMLClassifier();
            UMLClassifier *newParentClassifier = newParentObj->asUMLClassifier();
            if (srcType == UMLListViewItem::lvt_Attribute) {
                UMLAttribute *att = srcObj->asUMLAttribute();
                // We can't use the existing 'att' directly
                // because its parent is fixed to the old classifier
                // and we have no way of changing that:
                // QObject does not permit changing the parent().
                if (att == nullptr) {
                    logError1("UMLListView::moveObject internal error: srcObj %1 is not a UMLAttribute",
                              srcObj->name());
//              } else if (oldParentClassifier->takeItem(att) == -1) {
//                  logError1("UMLListView::moveObject: oldParentClassifier->takeItem(attr %1) returns error",
//                            att->name());
                } else {
                    const QString& nm = att->name();
                    UMLAttribute *newAtt = newParentClassifier->createAttribute(nm,
                                           att->getType(),
                                           att->visibility(),
                                           att->getInitialValue());
                    newItem->setUMLObject(newAtt);
                    newParent->addChildItem(newAtt, newItem);

                    connectNewObjectsSlots(newAtt);
                    // Let's not forget to update the DocWindow::m_pObject
                    // because the old one is about to be physically deleted !
                    UMLApp::app()->docWindow()->showDocumentation(newAtt, true);
                    delete att;
                }
            } else {
                UMLOperation *op = srcObj->asUMLOperation();
                // We can't use the existing 'op' directly
                // because its parent is fixed to the old classifier
                // and we have no way of changing that:
                // QObject does not permit changing the parent().
                if (op == nullptr) {
                    logError1("UMLListView::moveObject internal error: srcObj %1 is not a UMLOperation",
                              srcObj->name());
//              } else if (oldParentClassifier->takeItem(op) == -1) {
//                  logError1("UMLListView::moveObject: oldParentClassifier->takeItem(op %1) returns error",
//                            op->name());
                } else {
                    bool isExistingOp;
                    Model_Utils::NameAndType_List ntDummyList;
                    // We need to provide a dummy NameAndType_List
                    // else UMLClassifier::createOperation will
                    // bring up an operation dialog.
                    UMLOperation *newOp = newParentClassifier->createOperation(
                                              op->name(), &isExistingOp, &ntDummyList);
                    newOp->setType(op->getType());
                    newOp->setVisibility(op->visibility());
                    UMLAttributeList parmList = op->getParmList();
                    for(UMLAttribute *parm : parmList) {
                        UMLAttribute *newParm = new UMLAttribute(newParentClassifier,
                                parm->name(),
                                Uml::ID::None,
                                parm->visibility(),
                                parm->getType(),
                                parm->getInitialValue());
                        newParm->setParmKind(parm->getParmKind());
                        newOp->addParm(newParm);
                    }
                    newItem->setUMLObject(newOp);
                    newParent->addChildItem(newOp, newItem);

                    connectNewObjectsSlots(newOp);

                    // Let's not forget to update the DocWindow::m_pObject
                    // because the old one is about to be physically deleted !
                    UMLApp::app()->docWindow()->showDocumentation(newOp, true);
                    delete op;
                }
            }
            m_bCreatingChildObject = false;
        }
        break;
    case UMLListViewItem::lvt_EnumLiteral:
        if (newParentType == UMLListViewItem::lvt_Enum) {
            // update list view
            newItem = move->deepCopy(newParent);
            UMLListViewItem::deleteItem(move);

            // update model objects
            m_bCreatingChildObject = true;

            if (!srcObj) {
                logError0("UMLListView::moveObject: srcObj is NULL");
                break;
            }

            //UMLEnum *oldParentEnum = srcObj->umlParent()->asUMLEnum();
            UMLEnum *newParentEnum = newParentObj->asUMLEnum();
            UMLEnumLiteral *srcLit = srcObj->asUMLEnumLiteral();
            // We can't use the existing 'srcLit' directly
            // because its parent is fixed to the old Enum
            // and we have no way of changing that:
            // QObject does not permit changing the parent().
            if (srcLit == nullptr) {
                logError1("UMLListView::moveObject internal error: srcObj %1 is not a UMLEnumLiteral",
                          srcObj->name());
            } else {
                const QString& nm = srcLit->name();
                UMLObject *literal = newParentEnum->createEnumLiteral(nm);
                newItem->setUMLObject(literal);
                newParent->addChildItem(literal, newItem);

                connectNewObjectsSlots(literal);
                // Let's not forget to update the DocWindow::m_pObject
                // because the old one is about to be physically deleted !
                UMLApp::app()->docWindow()->showDocumentation(literal, true);
                delete srcLit;
            }
            m_bCreatingChildObject = false;
        }
        break;
    default:
        break;
    }
    return newItem;
}

/**
 * Something has been dragged and dropped onto the list view.
 */
void UMLListView::slotDropped(QDropEvent* de, UMLListViewItem* target)
{
    logDebug1("UMLListView::slotDropped: Dropping on target %1", target->text(0));

    // Copy or move tree items
    if (de->dropAction() == Qt::CopyAction) {
        UMLClipboard clipboard;

        // Todo: refactor UMLClipboard to support pasting to a non-current item
        setCurrentItem(target);

        // Paste the data (not always clip3)
        if (!clipboard.paste(m_dragCopyData)) {
            logError0("UMLListView::slotDropped: Unable to copy selected item into the target item");
        }
    } else {
        UMLDragData::LvTypeAndID_List srcList;
        if (! UMLDragData::getClip3TypeAndID(de->mimeData(), srcList)) {
            logError0("UMLListView::slotDropped: Unexpected mime data in drop event");
            return;
        }
        UMLDragData::LvTypeAndID_It it(srcList);
        UMLDragData::LvTypeAndID  *src = nullptr;
        while (it.hasNext()) {
            src = it.next();
            moveObject(src->id, src->type, target);
        }
    }
}

/**
 * Get selected items.
 * @return   the list of selected items
 */
UMLListViewItemList UMLListView::selectedItems() const
{
    UMLListViewItemList itemList;
    // There is no QTreeWidgetItemConstIterator, hence we const_cast :/
    UMLListViewItemIterator it(const_cast<UMLListView*>(this));
    // iterate through all items of the list view
    for (; *it; ++it) {
        if ((*it)->isSelected()) {
            UMLListViewItem *item = (UMLListViewItem*)*it;
            itemList.append(item);
        }
    }
    // logDebug1("UMLListView::selectedItems count=%1", itemList.count());

    return itemList;
}

/**
 * Get selected items, but only root elements selected (without children).
 * @return   the list of selected root items
 */
UMLListViewItemList UMLListView::selectedItemsRoot() const
{
    UMLListViewItemList itemList;
    // There is no QTreeWidgetItemConstIterator, hence we const_cast :/
    UMLListViewItemIterator it(const_cast<UMLListView*>(this));
    // iterate through all items of the list view
    for (; *it; ++it) {
        if ((*it)->isSelected()) {
            UMLListViewItem *item = (UMLListViewItem*)*it;
            // this is the trick, we select only the item with a parent unselected
            // since we can't select a child and its grandfather without its parent
            // we would be able to delete each item individually, without an invalid iterator
            if (item && item->parent() && item->parent()->isSelected() == false) {
                itemList.append(item);
            }
        }
    }

    return itemList;
}

/**
 * Create a listview item for an existing diagram.
 *
 * @param view   The existing diagram.
 */
UMLListViewItem* UMLListView::createDiagramItem(UMLView *view)
{
    if (!view) {
        return nullptr;
    }
    UMLListViewItem::ListViewType lvt = Model_Utils::convert_DT_LVT(view->umlScene()->type());
    UMLListViewItem  *parent = nullptr;
    UMLFolder *f = view->umlScene()->folder();
    if (f) {
        parent = findUMLObject(f);
        if (parent == nullptr)
            logError2("UMLListView::createDiagramItem in scene %1 : findUMLObject(%2) returns null",
                      view->umlScene()->name(), f->name());
    } else {
        logDebug1("UMLListView::createDiagramItem %1: no parent folder set, using predefined folder",
                  view->umlScene()->name());
    }
    if (parent == nullptr) {
        parent = determineParentItem(lvt);
        lvt = Model_Utils::convert_DT_LVT(view->umlScene()->type());
    }
    UMLListViewItem *item = new UMLListViewItem(parent, view->umlScene()->name(), lvt, view->umlScene()->ID());
    return item;
}

/**
 * Determine the parent ListViewItem given a ListViewType.
 * This parent is used for creating new UMLListViewItems.
 *
 * @param lvt   The ListViewType for which to lookup the parent.
 * @return  Pointer to the parent UMLListViewItem chosen.
 */
UMLListViewItem* UMLListView::determineParentItem(UMLListViewItem::ListViewType lvt) const
{
    UMLListViewItem *parent = nullptr;
    switch (lvt) {
    case UMLListViewItem::lvt_Datatype:
        parent = m_datatypeFolder;
        break;
    case UMLListViewItem::lvt_Actor:
    case UMLListViewItem::lvt_UseCase:
    case UMLListViewItem::lvt_UseCase_Folder:
    case UMLListViewItem::lvt_UseCase_Diagram:
        parent = m_lv[Uml::ModelType::UseCase];
        break;
    case UMLListViewItem::lvt_Component_Diagram:
    case UMLListViewItem::lvt_Component:
    case UMLListViewItem::lvt_Port:
    case UMLListViewItem::lvt_Artifact:
        parent = m_lv[Uml::ModelType::Component];
        break;
    case UMLListViewItem::lvt_Deployment_Diagram:
    case UMLListViewItem::lvt_Node:
        parent = m_lv[Uml::ModelType::Deployment];
        break;
    case UMLListViewItem::lvt_EntityRelationship_Diagram:
    case UMLListViewItem::lvt_Entity:
    case UMLListViewItem::lvt_Category:
        parent = m_lv[Uml::ModelType::EntityRelationship];
        break;
    default:
        if (Model_Utils::typeIsDiagram(lvt) || !Model_Utils::typeIsClassifierList(lvt))
            parent = m_lv[Uml::ModelType::Logical];
        break;
    }
    return parent;
}

/**
 *  Return the amount of items selected.
 */
int UMLListView::selectedItemsCount() const
{
    UMLListViewItemList items = selectedItems();
    return items.count();
}

/**
 * Returns the document pointer. Called by the UMLListViewItem class.
 */
UMLDoc * UMLListView::document() const
{
    return m_doc;
}

/**
 * Event handler for lost focus.
 * @param fe   the focus event
 */
void UMLListView::focusOutEvent(QFocusEvent * fe)
{
    Qt::FocusReason reason = fe->reason();
    if (reason != Qt::PopupFocusReason && reason != Qt::MouseFocusReason) {
        clearSelection();
        //triggerUpdate();
    }
    //repaint();

    QTreeWidget::focusOutEvent(fe);
}

void UMLListView::contextMenuEvent(QContextMenuEvent *event)
{
    // Get the UMLListViewItem at the point where the mouse pointer was pressed
    UMLListViewItem * item = static_cast<UMLListViewItem*>(itemAt(event->pos()));
    if (item) {
        UMLListViewPopupMenu popup(this, item);
        QAction *triggered = popup.exec(event->globalPos());
        slotMenuSelection(triggered, event->globalPos());
        event->accept();
    }

    QTreeWidget::contextMenuEvent(event);
}

/**
 * Determines the root listview type of the given UMLListViewItem.
 * Starts at the given item, compares it against each of the
 * predefined root views (Root, Logical, UseCase, Component,
 * Deployment, EntityRelationship.) Returns the ListViewType
 * of the matching root view; if no match then continues the
 * search using the item's parent, then grandparent, and so forth.
 * Returns UMLListViewItem::lvt_Unknown if no match at all is found.
 */
UMLListViewItem::ListViewType UMLListView::rootViewType(UMLListViewItem *item)
{
    if (item == m_rv)
        return UMLListViewItem::lvt_View;
    if (item == m_lv[Uml::ModelType::Logical])
        return UMLListViewItem::lvt_Logical_View;
    if (item == m_lv[Uml::ModelType::UseCase])
        return UMLListViewItem::lvt_UseCase_View;
    if (item == m_lv[Uml::ModelType::Component])
        return UMLListViewItem::lvt_Component_View;
    if (item == m_lv[Uml::ModelType::Deployment])
        return UMLListViewItem::lvt_Deployment_View;
    if (item == m_lv[Uml::ModelType::EntityRelationship])
        return UMLListViewItem::lvt_EntityRelationship_Model;
    UMLListViewItem *parent = dynamic_cast<UMLListViewItem*>(item->parent());
    if (parent)
        return rootViewType(parent);
    return UMLListViewItem::lvt_Unknown;
}

/**
 * Return true if the given list view type can be expanded/collapsed.
 */
bool UMLListView::isExpandable(UMLListViewItem::ListViewType lvt)
{
    if (Model_Utils::typeIsRootView(lvt) || Model_Utils::typeIsFolder(lvt))
        return true;
    switch (lvt) {
    case UMLListViewItem::lvt_Package:
    case UMLListViewItem::lvt_Component:
    case UMLListViewItem::lvt_Subsystem:
        return true;
        break;
    default:
        break;
    }
    return false;
}

/**
 * Calls updateFolder() on the item to update the icon to open.
 */
void UMLListView::slotExpanded(QTreeWidgetItem * item)
{
    UMLListViewItem * myItem = dynamic_cast<UMLListViewItem*>(item);
    if (!myItem)
        return;
    if (isExpandable(myItem->type())) {
        myItem->updateFolder();
    }
}

/**
 * Calls updateFolder() on the item to update the icon to closed.
 */
void UMLListView::slotCollapsed(QTreeWidgetItem * item)
{
    UMLListViewItem * myItem = dynamic_cast<UMLListViewItem*>(item);
    if (!myItem)
        return;
    if (isExpandable(myItem->type())) {
        myItem->updateFolder();
    }
}

/**
 *  Connects to the signal that @ref UMLApp emits when a
 *  cut operation is successful.
 */
void UMLListView::slotCutSuccessful()
{
    if (m_bStartedCut) {
        UMLListViewItem* item = static_cast<UMLListViewItem*>(currentItem());
        deleteItem(item);

        m_bStartedCut = false;
    }
}

/**
 * Delete every selected item
 */
void UMLListView::slotDeleteSelectedItems()
{
    UMLListViewItemList itemsSelected = selectedItemsRoot();
    for(UMLListViewItem  *item : itemsSelected) {
        deleteItem(item);
    }
}

/**
 * Adds a new item to the tree of the given type under the given parent.
 * Method will take care of signalling anyone needed on creation of new item.
 * e.g. UMLDoc if a UMLObject is created.
 */
void UMLListView::addNewItem(UMLListViewItem *parentItem, UMLListViewItem::ListViewType type)
{
    parentItem->setOpen(true);

    // Determine the UMLObject belonging to the listview item we're using as parent
    UMLObject* parent = parentItem->umlObject();
    if (parent == nullptr) {
        logError1("UMLListView::addNewItem(%1): parentPkg is null", UMLListViewItem::toString(type));
        return;
    }

    if (Model_Utils::typeIsDiagram(type)) {
        Uml::DiagramType::Enum diagramType = Model_Utils::convert_LVT_DT(type);
        QString diagramName = m_doc->createDiagramName(diagramType);
        if (diagramName.isEmpty()) {
            // creation was cancelled by the user
            return;
        }
        UMLFolder* parent = parentItem->umlObject()->asUMLFolder();
        UMLApp::app()->executeCommand(new Uml::CmdCreateDiagram(m_doc, diagramType, diagramName, parent));
        return;
    }

    // Determine the ObjectType of the new object
    UMLObject::ObjectType objectType = Model_Utils::convert_LVT_OT(type);
    if (objectType == UMLObject::ot_UMLObject) {
        logError1("UMLListView::addNewItem: no UMLObject for type", UMLListViewItem::toString(type));
        return;
    }

    if (Model_Utils::typeIsClassifierList(type)) {
        UMLClassifier* classifier = parent->asUMLClassifier();
        QString name = classifier->uniqChildName(objectType);
        UMLObject* object = Object_Factory::createChildObject(classifier, objectType, name);

        if (object == nullptr) {
            // creation was cancelled by the user
            return;
        }

        // Handle primary key constraints (mark the unique constraint as PK on
        // the parent entity)
        if (type == UMLListViewItem::lvt_PrimaryKeyConstraint) {
            UMLUniqueConstraint* uuc = object->asUMLUniqueConstraint();
            UMLEntity* ent = uuc ? uuc->umlParent()->asUMLEntity() : nullptr;
            if (ent) {
                ent->setAsPrimaryKey(uuc);
            }
        }
    } else {
        bool instanceOfClass = (type == UMLListViewItem::lvt_Instance && parent->isUMLClassifier());
        UMLPackage* package = (instanceOfClass ? parent->umlPackage() : parent->asUMLPackage());
        QString name = Model_Utils::uniqObjectName(objectType, package);
        logDebug0("UMLListView::addNewItem");
        UMLApp::app()->currentView()->enableSceneCreation();
        UMLObject* object = Object_Factory::createUMLObject(objectType, name, package);
<<<<<<< HEAD
        logDebug0("UMLListView::addNewItem");
=======

>>>>>>> 6e797f2d
        if (object == nullptr) {
            // creation was cancelled by the user
            return;
        }

        if (type == UMLListViewItem::lvt_Subsystem) {
            object->setStereotypeCmd(QStringLiteral("subsystem"));
        } else if (Model_Utils::typeIsFolder(type)) {
            object->setStereotypeCmd(QStringLiteral("folder"));
        } else if (instanceOfClass) {
            qApp->processEvents();
            UMLInstance *inst = object->asUMLInstance();
            inst->setClassifierCmd(parent->asUMLClassifier());
            UMLListViewItem *instanceItem = findUMLObject(inst);
            if (instanceItem == nullptr) {
                logError1("UMLListView::addNewItem: listviewitem for %1 not found",
                          UMLListViewItem::toString(type));
                return;
            }
            scrollToItem(instanceItem);
            clearSelection();
            instanceItem->setSelected(true);
            UMLObjectList& values = inst->subordinates();
            for(UMLObject  *child : values) {
                if (!child->isUMLInstanceAttribute())
                    continue;
                connectNewObjectsSlots(child);
                const QString text = child->asUMLInstanceAttribute()->toString();
                UMLListViewItem *childItem =
                    new UMLListViewItem(instanceItem, text, UMLListViewItem::lvt_InstanceAttribute , child);
                instanceItem->addChildItem(child, childItem);  // for updating the ChildObjectMap
            }
        }
    }
}

/**
 * Returns if the given name is unique for the given items type.
 */
bool UMLListView::isUnique(UMLListViewItem * item, const QString &name) const
{
    UMLListViewItem * parentItem = static_cast<UMLListViewItem *>(item->parent());
    UMLListViewItem::ListViewType type = item->type();
    switch (type) {
    case UMLListViewItem::lvt_Class_Diagram:
        return !m_doc->findView(Uml::DiagramType::Class, name);
        break;

    case UMLListViewItem::lvt_Sequence_Diagram:
        return !m_doc->findView(Uml::DiagramType::Sequence, name);
        break;

    case UMLListViewItem::lvt_UseCase_Diagram:
        return !m_doc->findView(Uml::DiagramType::UseCase, name);
        break;

    case UMLListViewItem::lvt_Collaboration_Diagram:
        return !m_doc->findView(Uml::DiagramType::Collaboration, name);
        break;

    case UMLListViewItem::lvt_State_Diagram:
        return !m_doc->findView(Uml::DiagramType::State, name);
        break;

    case UMLListViewItem::lvt_Activity_Diagram:
        return !m_doc->findView(Uml::DiagramType::Activity, name);
        break;

    case UMLListViewItem::lvt_Component_Diagram:
        return !m_doc->findView(Uml::DiagramType::Component, name);
        break;

    case UMLListViewItem::lvt_Deployment_Diagram:
        return !m_doc->findView(Uml::DiagramType::Deployment, name);
        break;

    case UMLListViewItem::lvt_EntityRelationship_Diagram:
        return !m_doc->findView(Uml::DiagramType::EntityRelationship, name);
        break;

    case UMLListViewItem::lvt_Object_Diagram:
        return !m_doc->findView(Uml::DiagramType::Object, name);
    break;

    case UMLListViewItem::lvt_Actor:
    case UMLListViewItem::lvt_UseCase:
    case UMLListViewItem::lvt_Node:
    case UMLListViewItem::lvt_Artifact:
    case UMLListViewItem::lvt_Category:
    case UMLListViewItem::lvt_Instance:
        return !m_doc->findUMLObject(name, Model_Utils::convert_LVT_OT(type));
        break;

    case UMLListViewItem::lvt_Class:
    case UMLListViewItem::lvt_Package:
    case UMLListViewItem::lvt_Interface:
    case UMLListViewItem::lvt_Datatype:
    case UMLListViewItem::lvt_Enum:
    case UMLListViewItem::lvt_Entity:
    case UMLListViewItem::lvt_Component:
    case UMLListViewItem::lvt_Port:
    case UMLListViewItem::lvt_Subsystem:
    case UMLListViewItem::lvt_Logical_Folder:
    case UMLListViewItem::lvt_UseCase_Folder:
    case UMLListViewItem::lvt_Component_Folder:
    case UMLListViewItem::lvt_Deployment_Folder:
    case UMLListViewItem::lvt_EntityRelationship_Folder: {
        UMLListViewItem::ListViewType lvt = parentItem->type();
        if (!Model_Utils::typeIsContainer(lvt))
            return (m_doc->findUMLObject(name) == nullptr);
        const UMLPackage *pkg = parentItem->umlObject()->asUMLPackage();
        if (pkg == nullptr) {
            logError0("UMLListView::isUnique(internal): parent listviewitem is package but has no UMLObject");
            return true;
        }
        return (pkg->findObject(name) == nullptr);
        break;
    }

    case UMLListViewItem::lvt_Template:
    case UMLListViewItem::lvt_Attribute:
    case UMLListViewItem::lvt_EntityAttribute:
    case UMLListViewItem::lvt_InstanceAttribute:
    case UMLListViewItem::lvt_Operation:
    case UMLListViewItem::lvt_EnumLiteral:
    case UMLListViewItem::lvt_UniqueConstraint:
    case UMLListViewItem::lvt_PrimaryKeyConstraint:
    case UMLListViewItem::lvt_ForeignKeyConstraint:
    case UMLListViewItem::lvt_CheckConstraint: {
        const UMLClassifier *parent = parentItem->umlObject()->asUMLClassifier();
        if (parent == nullptr) {
            logError0("UMLListView::isUnique(internal): parent listviewitem is classifier but has no UMLObject");
            return true;
        }
        return (parent->findChildObject(name) == nullptr);
        break;
    }

    default:
        break;
    }
    return false;
}

/**
 *
 */
void UMLListView::saveToXMI(QXmlStreamWriter& writer)
{
    writer.writeStartElement(QStringLiteral("listview"));
    m_rv->saveToXMI(writer);
    writer.writeEndElement();
}

/**
 *
 */
bool UMLListView::loadFromXMI(QDomElement & element)
{
    QDomNode node = element.firstChild();
    QDomElement domElement = node.toElement();
    m_doc->writeToStatusBar(i18n("Loading listview..."));
    while (!domElement.isNull()) {
        if (domElement.tagName() == QStringLiteral("listitem")) {
            QString type = domElement.attribute(QStringLiteral("type"), QStringLiteral("-1"));
            if (type == QStringLiteral("-1"))
                return false;
            UMLListViewItem::ListViewType lvType = (UMLListViewItem::ListViewType)type.toInt();
            if (lvType == UMLListViewItem::lvt_View) {
                if (!loadChildrenFromXMI(m_rv, domElement))
                    return false;
            } else
                return false;
        }
        node = node.nextSibling();
        domElement = node.toElement();

    }//end while
    return true;
}

/**
 *
 */
bool UMLListView::loadChildrenFromXMI(UMLListViewItem * parent, QDomElement & element)
{
    QDomNode node = element.firstChild();
    QDomElement domElement = node.toElement();
    while (!domElement.isNull()) {
        node = domElement.nextSibling();
        if (domElement.tagName() != QStringLiteral("listitem")) {
            domElement = node.toElement();
            continue;
        }
        QString id = domElement.attribute(QStringLiteral("id"), QStringLiteral("-1"));
        QString type = domElement.attribute(QStringLiteral("type"), QStringLiteral("-1"));
        QString label = domElement.attribute(QStringLiteral("label"));
        QString open = domElement.attribute(QStringLiteral("open"), QStringLiteral("1"));
        if (type == QStringLiteral("-1"))
            return false;
        UMLListViewItem::ListViewType lvType = (UMLListViewItem::ListViewType)type.toInt();
        bool bOpen = (bool)open.toInt();
        Uml::ID::Type nID = Uml::ID::fromString(id);
        UMLListViewItem  *item = nullptr;
        if (nID != Uml::ID::None) {
            // The following is an ad hoc hack for the copy/paste code.
            // The clip still contains the old children although new
            // UMLCLassifierListItems have already been created.
            // If the IDChangeLog finds new IDs this means we are in
            // copy/paste and need to adjust the child listitems to the
            // new UMLCLassifierListItems.
            IDChangeLog *idchanges = m_doc->changeLog();
            if (idchanges) {
                Uml::ID::Type newID = idchanges->findNewID(nID);
                if (newID != Uml::ID::None) {
                    logDebug2("UMLListView::loadChildrenFromXMI using id %1 instead of %2",
                              Uml::ID::toString(newID), Uml::ID::toString(nID));
                    nID = newID;
                }
            }
            /************ End of hack for copy/paste code ************/

            UMLObject *pObject = m_doc->findObjectById(nID);
            if (pObject) {
                if (label.isEmpty())
                    label = pObject->name();
            } else if (Model_Utils::typeIsFolder(lvType)) {
                // Synthesize the UMLFolder here
                UMLObject *umlParent = parent->umlObject();
                UMLPackage *parentPkg = umlParent->asUMLPackage();
                if (parentPkg == nullptr) {
                    logError2("UMLListView::loadChildrenFromXMI(%1): umlParent %2 is not a UMLPackage",
                              UMLListViewItem::toString(lvType), umlParent->name());
                    domElement = node.toElement();
                    continue;
                }
                UMLFolder *f = new UMLFolder(label, nID);
                f->setUMLPackage(parentPkg);
                parentPkg->addObject(f);
                pObject = f;
                item = new UMLListViewItem(parent, label, lvType, pObject);
                parent->addChildItem(pObject, item);  // for updating the ChildObjectMap
                // Moving all relevant UMLObjects to the new UMLFolder is done below,
                // in the switch(lvType)
            }
        } else if (Model_Utils::typeIsRootView(lvType)) {
            // Predefined folders did not have their ID set.
            const Uml::ModelType::Enum mt = Model_Utils::convert_LVT_MT(lvType);
            nID = m_doc->rootFolder(mt)->id();
        } else if (Model_Utils::typeIsFolder(lvType)) {
            // Pre-1.2 format: Folders did not have their ID set.
            // Pull a new ID now.
            nID = m_doc->rootFolder(Uml::ModelType::Logical)->id();
        } else {
            logError1("UMLListView::loadChildrenFromXMI: item of type %1 has no ID, skipping.",
                      UMLListViewItem::toString(lvType));
            domElement = node.toElement();
            continue;
        }

        switch (lvType) {
        case UMLListViewItem::lvt_Actor:
        case UMLListViewItem::lvt_UseCase:
        case UMLListViewItem::lvt_Class:
        case UMLListViewItem::lvt_Instance:
        case UMLListViewItem::lvt_Interface:
        case UMLListViewItem::lvt_Datatype:
        case UMLListViewItem::lvt_Enum:
        case UMLListViewItem::lvt_Entity:
        case UMLListViewItem::lvt_Package:
        case UMLListViewItem::lvt_Subsystem:
        case UMLListViewItem::lvt_Component:
        case UMLListViewItem::lvt_Port:
        case UMLListViewItem::lvt_Node:
        case UMLListViewItem::lvt_Artifact:
        case UMLListViewItem::lvt_Logical_Folder:
        case UMLListViewItem::lvt_UseCase_Folder:
        case UMLListViewItem::lvt_Component_Folder:
        case UMLListViewItem::lvt_Deployment_Folder:
        case UMLListViewItem::lvt_EntityRelationship_Folder:
        case UMLListViewItem::lvt_Category:
            item = findItem(nID);
            if (item == nullptr) {
                logError2("UMLListView::loadChildrenFromXMI(%1) internal: findItem(id %2) returns null",
                          UMLListViewItem::toString(lvType), Uml::ID::toString(nID));
            } else if (parent != item->parent()) {
                // The existing item was created by the slot event triggered
                // by the loading of the corresponding model object from the
                // XMI file.
                UMLListViewItem *itmParent = dynamic_cast<UMLListViewItem*>(item->parent());
                logDebug3("UMLListView::loadChildrenFromXMI: Loaded <listview> entry does not match uml model "
                          "item %1 parent %2 != %3", item->text(0), parent->text(0),
                          (itmParent ? itmParent->text(0) : QStringLiteral("")));
            }
            break;
        case UMLListViewItem::lvt_Attribute:
        case UMLListViewItem::lvt_EntityAttribute:
        case UMLListViewItem::lvt_InstanceAttribute:
        case UMLListViewItem::lvt_Template:
        case UMLListViewItem::lvt_Operation:
        case UMLListViewItem::lvt_EnumLiteral:
        case UMLListViewItem::lvt_UniqueConstraint:
        case UMLListViewItem::lvt_PrimaryKeyConstraint:
        case UMLListViewItem::lvt_ForeignKeyConstraint:
        case UMLListViewItem::lvt_CheckConstraint:
            item = findItem(nID);
            if (item == nullptr) {
                logDebug2("UMLListView::loadChildrenFromXMI: item %1 (of type %2) does not yet exist...",
                          Uml::ID::toString(nID), UMLListViewItem::toString(lvType));
                UMLObject* umlObject = parent->umlObject();
                if (!umlObject) {
                    logDebug0("- and also the parent->umlObject() does not exist");
                    return false;
                }
                if (nID == Uml::ID::None) {
                    logError1("UMLListView::loadChildrenFromXMI(%1) has id -1",
                              UMLListViewItem::toString(lvType));
                } else if (lvType == UMLListViewItem::lvt_InstanceAttribute) {
                    UMLInstance *instance = umlObject->asUMLInstance();
                    if (instance) {
                        UMLObject *attrObj = instance->findChildObjectById(nID);
                        if (attrObj) {
                            UMLInstanceAttribute *instAttr = attrObj->asUMLInstanceAttribute();
                            connectNewObjectsSlots(instAttr);
                            label = instAttr->toString();
                            item = new UMLListViewItem(parent, label, lvType, instAttr);
                            parent->addChildItem(instAttr, item);  // for updating the ChildObjectMap
                        } else {
                            logDebug2("UMLListView::loadChildrenFromXMI: %1 lvt_InstanceAttribute child "
                                      " object %2 not found", umlObject->name(), Uml::ID::toString(nID));
                        }
                    } else {
                        logDebug0("UMLListView::loadChildrenFromXMI cast to instance object failed");
                    }
                } else {
                    UMLClassifier *classifier = umlObject->asUMLClassifier();
                    if (classifier) {
                        umlObject = classifier->findChildObjectById(nID);
                        if (umlObject) {
                            connectNewObjectsSlots(umlObject);
                            label = umlObject->name();
                            item = new UMLListViewItem(parent, label, lvType, umlObject);
                            parent->addChildItem(umlObject, item);  // for updating the ChildObjectMap
                        } else {
                            logDebug2("UMLListView::loadChildrenFromXMI lvtype %1 child object %2 not found",
                                      UMLListViewItem::toString(lvType), Uml::ID::toString(nID));
                        }
                    } else {
                        logDebug0("UMLListView::loadChildrenFromXMI cast to classifier object failed");
                    }
                }
            }
            break;
        case UMLListViewItem::lvt_Logical_View:
            item = m_lv[Uml::ModelType::Logical];
            break;
        case UMLListViewItem::lvt_Datatype_Folder:
            item = m_datatypeFolder;
            break;
        case UMLListViewItem::lvt_UseCase_View:
            item = m_lv[Uml::ModelType::UseCase];
            break;
        case UMLListViewItem::lvt_Component_View:
            item = m_lv[Uml::ModelType::Component];
            break;
        case UMLListViewItem::lvt_Deployment_View:
            item = m_lv[Uml::ModelType::Deployment];
            break;
        case UMLListViewItem::lvt_EntityRelationship_Model:
            item = m_lv[Uml::ModelType::EntityRelationship];
            break;
        default:
            if (Model_Utils::typeIsDiagram(lvType)) {
                item = new UMLListViewItem(parent, label, lvType, nID);
            } else {
                logError2("UMLListView::loadChildrenFromXMI internal: unexpected listview type %1 (ID %2)",
                          UMLListViewItem::toString(lvType), Uml::ID::toString(nID));
            }
            break;
        }//end switch

        if (item)  {
            item->setOpen((bool)bOpen);
            if (!loadChildrenFromXMI(item, domElement)) {
                return false;
            }
        } else {
            logWarn2("UMLListView::loadChildrenFromXMI: unused list view ID %1 of lvtype %2",
                     Uml::ID::toString(nID), UMLListViewItem::toString(lvType));
        }
        domElement = node.toElement();
    }//end while
    return true;
}

/**
 * Open all items in the list view.
 */
void UMLListView::expandAll(UMLListViewItem  *item)
{
    if (!item) item = m_rv;
    for (int i = 0; i < item->childCount(); i++)  {
        expandAll(item->childItem(i));
    }
    item->setExpanded(true);
}

/**
 * Close all items in the list view.
 */
void UMLListView::collapseAll(UMLListViewItem  *item)
{
    if (!item) item = m_rv;
    for (int i = 0; i < item->childCount(); i++)  {
        collapseAll(item->childItem(i));
    }
    item->setExpanded(false);
}

/**
 * Set the variable m_bStartedCut
 * to indicate that selection should be deleted
 * in slotCutSuccessful().
 */
void UMLListView::setStartedCut(bool startedCut)
{
    m_bStartedCut = startedCut;
}

/**
 * Set the variable m_bStartedCopy.
 * NB: While m_bStartedCut is reset as soon as the Cut operation is done,
 *     the variable m_bStartedCopy is reset much later - upon pasting.
 */
void UMLListView::setStartedCopy(bool startedCopy)
{
    m_bStartedCopy = startedCopy;
}

/**
 * Return the variable m_bStartedCopy.
 */
bool UMLListView::startedCopy() const
{
    return m_bStartedCopy;
}

/**
 * Returns the corresponding view if the listview type is one of the root views,
 * Root/Logical/UseCase/Component/Deployment/EntityRelation View.
 */
UMLListViewItem *UMLListView::rootView(UMLListViewItem::ListViewType type)
{
    UMLListViewItem  *theView = nullptr;
    switch (type) {
    case UMLListViewItem::lvt_View:
        theView = m_rv;
        break;
    case UMLListViewItem::lvt_Logical_View:
        theView = m_lv[Uml::ModelType::Logical];
        break;
    case UMLListViewItem::lvt_UseCase_View:
        theView = m_lv[Uml::ModelType::UseCase];
        break;
    case UMLListViewItem::lvt_Component_View:
        theView = m_lv[Uml::ModelType::Component];
        break;
    case UMLListViewItem::lvt_Deployment_View:
        theView = m_lv[Uml::ModelType::Deployment];
        break;
    case UMLListViewItem::lvt_EntityRelationship_Model:
        theView = m_lv[Uml::ModelType::EntityRelationship];
        break;
    case UMLListViewItem::lvt_Datatype_Folder:   // @todo fix asymmetric naming
        theView = m_datatypeFolder;
        break;
    default:
        break;
    }
    return theView;
}

/**
 * Deletes all child-items of @p parent.
 * Do it in reverse order, because of the index.
 */
void UMLListView::deleteChildrenOf(UMLListViewItem* parent)
{
    if (!parent) {
        return;
    }
    if (parent == m_lv[Uml::ModelType::Logical]) {
        m_datatypeFolder = nullptr;
    }
    for (int i = parent->childCount() - 1; i >= 0; --i)
        parent->removeChild(parent->child(i));
}

/**
 *
 */
void UMLListView::closeDatatypesFolder()
{
    m_datatypeFolder->setOpen(false);
}

/**
 * Delete a listview item.
 * @param temp a non-null UMLListViewItem, for example: (UMLListViewItem*)currentItem()
 * @return     true if correctly deleted
 */
bool UMLListView::deleteItem(UMLListViewItem *temp)
{
    if (!temp)
        return false;
    UMLObject *object = temp->umlObject();
    UMLListViewItem::ListViewType lvt = temp->type();
    if (Model_Utils::typeIsDiagram(lvt)) {
        m_doc->removeDiagram(temp->ID());
    } else if (temp == m_datatypeFolder) {
        // we can't delete the datatypeFolder because umbrello will crash without a special handling
        return false;
    } else if (Model_Utils::typeIsCanvasWidget(lvt) || Model_Utils::typeIsClassifierList(lvt)) {
        UMLPackage *nmSpc = object->asUMLPackage();
        if (nmSpc) {
            UMLObjectList contained = nmSpc->containedObjects();
            if (contained.count()) {
                if (nmSpc->baseType() == UMLObject::ot_Class) {
                    KMessageBox::error(
                        nullptr,
                        i18n("The class must be emptied before it can be deleted."),
                        i18n("Class Not Empty"));
                } else if (nmSpc->baseType() == UMLObject::ot_Package) {
                    KMessageBox::error(
                        nullptr,
                        i18n("The package must be emptied before it can be deleted."),
                        i18n("Package Not Empty"));
                } else if (nmSpc->baseType() == UMLObject::ot_Folder) {
                    KMessageBox::error(
                        nullptr,
                        i18n("The folder must be emptied before it can be deleted."),
                        i18n("Folder Not Empty"));
                }
                return false;
            }
        }
        UMLCanvasObject *canvasObj = object->asUMLCanvasObject();
        if (canvasObj) {
            // We cannot just delete canvasObj here: What if the object
            // is still being used by others (for example, as a parameter
            // or return type of an operation) ?
            // Deletion should not have been permitted in the first place
            // if the object still has users - but Umbrello is lacking
            // that logic.
            canvasObj->removeAllChildObjects();
        }
        if (object) {
            UMLApp::app()->executeCommand(new Uml::CmdRemoveUMLObject(object));

            // Physical deletion of `temp' will be done by Qt signal, see
            // UMLDoc::removeUMLObject()
        } else {
            UMLListViewItem::deleteItem(temp);
        }
    } else {
        logWarn1("UMLListView::deleteItem is called with unknown type %1",
                 UMLListViewItem::toString(lvt));
    }
    return true;
}

/**
 * Always allow starting a drag
 */
void UMLListView::dragEnterEvent(QDragEnterEvent* event)
{
    event->accept();
}

/**
 * Check drag destination and update move/copy action
 */
void UMLListView::dragMoveEvent(QDragMoveEvent* event)
{
    // Check if drag destination is compatible with source
    if (acceptDrag(event)) {
        event->acceptProposedAction();
    } else {
        event->ignore();
        return;
    }
}

/**
 *
 */
void UMLListView::dropEvent(QDropEvent* event)
{
    if (!acceptDrag(event)) {
        event->ignore();
    }
    else {
        UMLListViewItem* target = static_cast<UMLListViewItem*>(itemAt(event->pos()));
        if (!target) {
            logDebug0("UMLListView::dropEvent itemAt(mousePoint) returns 0");
            event->ignore();
            return;
        }
        slotDropped(event, target);
    }
}

void UMLListView::commitData(QWidget *editor)
{
    if (!editor)
        return;

    QModelIndex index = currentIndex();
    if (!index.isValid())
        return;

    QAbstractItemDelegate *delegate = itemDelegate(index);
    editor->removeEventFilter(delegate);
    QByteArray n = editor->metaObject()->userProperty().name();
    if (n.isEmpty()) {
        logDebug0("UMLListView::commitData: no name property found in list view item editor");
        return;
    }

    QString newText = editor->property(n.data()).toString();

    UMLListViewItem *item = dynamic_cast<UMLListViewItem *>(currentItem());
    if (!item) {
        logDebug2("UMLListView::commitData: no item found after editing model index (row%1 col%2)",
                  index.row(), index.column());
        return;
    }
    item->slotEditFinished(newText);
    editor->installEventFilter(delegate);
}

/**
 * Set the background color.
 * @param color   the new background color
 */
void UMLListView::setBackgroundColor(const QColor & color)
{
    QPalette palette;
    palette.setColor(backgroundRole(), color);
    setPalette(palette);
}

/**
 * Overloading operator for debugging output.
 */
QDebug operator<<(QDebug out, const UMLListView& view)
{
    UMLListViewItem* header = static_cast<UMLListViewItem*>(view.headerItem());
    if (header) {
        out << *header;
        for(int indx = 0;  indx < header->childCount(); ++indx) {
            UMLListViewItem* item = static_cast<UMLListViewItem*>(header->child(indx));
            if (item) {
<<<<<<< HEAD
                out << indx << " - " << *item << Qt::endl;
            }
            else {
                out << indx << " - " << "<null>" << Qt::endl;
=======
                out << indx << " - " << *item << '\n';
            }
            else {
                out << indx << " - " << "<null>" << '\n';
>>>>>>> 6e797f2d
            }
        }
    }
    else {
        out << "<null>";
    }
    return out.space();
}
<|MERGE_RESOLUTION|>--- conflicted
+++ resolved
@@ -639,13 +639,8 @@
 
             if (Model_Utils::typeIsCanvasWidget(lvt)) {
                 UMLViewList views = m_doc->viewIterator();
-<<<<<<< HEAD
-                for(UMLView  *view : views) {
-                    for(UMLWidget  *widget : view->umlScene()->widgetList()) {
-=======
                 for (UMLView *view :  views) {
                     for (UMLWidget *widget :  view->umlScene()->widgetList()) {
->>>>>>> 6e797f2d
                         if (object == widget->umlObject()) {
                             findResults.append(widget);
                         }
@@ -657,11 +652,7 @@
                 break;
             }
 
-<<<<<<< HEAD
-            UMLWidget  *selectedResult = nullptr;
-=======
             UMLWidget *selectedResult = nullptr;
->>>>>>> 6e797f2d
 
             if (findResults.size() > 1) {
                 QMenu menu(this);
@@ -964,11 +955,7 @@
     UMLListViewItem* newItem = findUMLObject(object);
 
     logDebug1("UMLListView::slotObjectCreated: object=%1", object->name());
-<<<<<<< HEAD
-    
-=======
-
->>>>>>> 6e797f2d
+
     if (newItem) {
         logDebug3("UMLListView::slotObjectCreated %1, type=%2, id=%3: item already exists",
                   object->name(), newItem->type(), Uml::ID::toString(object->id()));
@@ -2305,11 +2292,7 @@
         logDebug0("UMLListView::addNewItem");
         UMLApp::app()->currentView()->enableSceneCreation();
         UMLObject* object = Object_Factory::createUMLObject(objectType, name, package);
-<<<<<<< HEAD
         logDebug0("UMLListView::addNewItem");
-=======
-
->>>>>>> 6e797f2d
         if (object == nullptr) {
             // creation was cancelled by the user
             return;
@@ -2973,17 +2956,10 @@
         for(int indx = 0;  indx < header->childCount(); ++indx) {
             UMLListViewItem* item = static_cast<UMLListViewItem*>(header->child(indx));
             if (item) {
-<<<<<<< HEAD
                 out << indx << " - " << *item << Qt::endl;
             }
             else {
                 out << indx << " - " << "<null>" << Qt::endl;
-=======
-                out << indx << " - " << *item << '\n';
-            }
-            else {
-                out << indx << " - " << "<null>" << '\n';
->>>>>>> 6e797f2d
             }
         }
     }
