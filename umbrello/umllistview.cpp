--- conflicted
+++ resolved
@@ -64,12 +64,6 @@
 #include "object_factory.h"
 
 // kde includes
-<<<<<<< HEAD
-=======
-#if QT_VERSION < 0x050000
-#include <kfiledialog.h>
-#endif
->>>>>>> 3999ddef
 #include <KLocalizedString>
 #include <KMessageBox>
 
@@ -80,10 +74,6 @@
 #include <QEvent>
 #include <QFileDialog>
 #include <QFocusEvent>
-<<<<<<< HEAD
-#include <QInputDialog>
-=======
->>>>>>> 3999ddef
 #include <QKeyEvent>
 #include <QMouseEvent>
 #include <QPointer>
@@ -601,19 +591,10 @@
 
     case ListPopupMenu::mt_Model:
         {
-<<<<<<< HEAD
-            bool ok = false;
-            QString name = QInputDialog::getText(UMLApp::app(),
-                                                 i18n("Enter Model Name"),
-                                                 i18n("Enter the new name of the model:"),
-                                                 QLineEdit::Normal,
-                                                 m_doc->name(), &ok);
-=======
             QString name = m_doc->name();
             bool ok = Dialog_Utils::askName(i18n("Enter Model Name"),
                                             i18n("Enter the new name of the model:"),
                                             name);
->>>>>>> 3999ddef
             if (ok) {
                 setTitle(0, name);
                 m_doc->setName(name);
