--- conflicted
+++ resolved
@@ -230,21 +230,13 @@
     QPixmap MainBarIcon(IconType type);
     QPixmap UserIcon(IconType type);
 
-<<<<<<< HEAD
-    QIcon DesktopIcon(IconType type);
-=======
     QPixmap DesktopIcon(IconType type);
->>>>>>> de5ba9cd
 
     QCursor Cursor(IconType type);
 
     QString toString(IconType type);
 
-<<<<<<< HEAD
-    QIcon iconSet(Uml::DiagramType::Enum dt);
-=======
     QPixmap iconSet(Uml::DiagramType::Enum dt);
->>>>>>> de5ba9cd
 
 }  // namespace
 
