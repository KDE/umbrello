--- conflicted
+++ resolved
@@ -478,34 +478,18 @@
     QRectF rect = scene->diagramRect();
     QSizeF paperSize(rect.size() * 25.4f / qApp->desktop()->logicalDpiX());
 
-<<<<<<< HEAD
-    // because we want to work with postscript
-    // user-coordinates, set to the resolution
-    // of the printer (which should be 72dpi here)
-    QPrinter *printer;
-
-    if (isEPS == false) {
-        printer = new QPrinter(QPrinter::PrinterResolution);
-    } else {
-        printer = new QPrinter(QPrinter::ScreenResolution);
-    }
-    printer->setOutputFileName(fileName);
-#if QT_VERSION >= 0x050000
-    printer->setOutputFormat(QPrinter::PdfFormat);
-#else
-    printer->setOutputFormat(QPrinter::PostScriptFormat);
-#endif
-    printer->setColorMode(QPrinter::Color);
-=======
     QPrinter printer(QPrinter::ScreenResolution);
     printer.setOutputFileName(fileName);
+#if QT_VERSION >= 0x050000
+    printer.setOutputFormat(QPrinter::PdfFormat);
+#else
     printer.setOutputFormat(QPrinter::PostScriptFormat);
+#endif
     printer.setColorMode(QPrinter::Color);
     printer.setPaperSize(paperSize, QPrinter::Millimeter);
     printer.setPageMargins(paperSize.width() * border, paperSize.height() * border, 0, 0, QPrinter::Millimeter);
     printer.setResolution(qApp->desktop()->logicalDpiX());
     printer.setOrientation(paperSize.width() < paperSize.height() ? QPrinter::Landscape : QPrinter::Portrait);
->>>>>>> 2d442e93
 
     // do not call printer.setup(); because we want no user
     // interaction here
