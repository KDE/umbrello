/*
    SPDX-License-Identifier: GPL-2.0-or-later
    SPDX-FileCopyrightText: 2014-2020 Umbrello UML Modeller Authors <umbrello-devel@kde.org>
*/

#include "umlscenefinder.h"

#include "floatingtextwidget.h"
#include "messagewidget.h"
#include "uml.h"
#include "umldoc.h"
#include "umllistview.h"
#include "umlscene.h"
#include "umlview.h"

UMLSceneFinder::UMLSceneFinder(UMLView *view)
  : UMLFinder(),
    m_id(view->umlScene()->ID())
{
}

UMLSceneFinder::~UMLSceneFinder()
{
}

int UMLSceneFinder::collect(Category category, const QString &text)
{
    Q_UNUSED(category);
    m_items.clear();
    m_index = -1;

    UMLView *view = UMLApp::app()->document()->findView(m_id);
    if (!view)
        return 0;

    UMLScene *scene = view->umlScene();
<<<<<<< HEAD
    for(UMLWidget *w : scene->widgetList()) {
=======
    for(UMLWidget* w: scene->widgetList()) {
>>>>>>> 6e797f2d
        if (!includeObject(category, w->umlObject()))
            continue;
        if (w->name().contains(text, Qt::CaseInsensitive))
            m_items.append(w->id());
    }
<<<<<<< HEAD
    for(MessageWidget *w : scene->messageList()) {
=======
    for(MessageWidget* w: scene->messageList()) {
>>>>>>> 6e797f2d
        if (w->umlObject() && !includeObject(category, w->umlObject()))
            continue;
        if (w->name().contains(text, Qt::CaseInsensitive))
            m_items.append(w->id());
        if (w->floatingTextWidget()->text().contains(text, Qt::CaseInsensitive))
            m_items.append(w->id());
    }
    return m_items.size();
}

UMLFinder::Result UMLSceneFinder::displayNext()
{
    if (m_items.size() == 0 || UMLApp::app()->document()->findView(m_id) == nullptr)
        return Empty;
    if (m_index >= m_items.size()-1) {
        m_index = -1;
        return End;
    }
    return showItem(m_items.at(++m_index)) ? Found : NotFound;
}

UMLFinder::Result UMLSceneFinder::displayPrevious()
{
    if (m_items.size() == 0 || UMLApp::app()->document()->findView(m_id) == nullptr)
        return Empty;
    if (m_index < 1) {
        m_index = m_items.size();
        return End;
    }
    return showItem(m_items.at(--m_index)) ? Found : NotFound;
}

/**
 * Show item in diagram.
 *
 * @param id ID of uml object to show
 * @return false scene or widget not found, true otherwise
 * @return true widget has been shown
 */
bool UMLSceneFinder::showItem(Uml::ID::Type id)
{
    UMLView *view = UMLApp::app()->document()->findView(m_id);
    if (!view)
        return false;

    UMLScene *scene = view->umlScene();
    if (!scene)
        return false;

    UMLWidget *w = scene->findWidget(id);
    if (!w)
        return false;

    scene->setIsOpen(true);
    view->setZoom(100);
    if (UMLApp::app()->currentView() != view) {
        UMLApp::app()->setCurrentView(view, false);
    }
    view->centerOn(w->pos() + QPointF(w->width(), w->height())/2);
    scene->clearSelection();
    w->setSelected(true);

    // tree view item display is optional
    if (!w->umlObject()) {
        UMLApp::app()->listView()->clearSelection();
        return true;
    }
    UMLListViewItem * item = UMLApp::app()->listView()->findItem(w->umlObject()->id());
    if (!item) {
        UMLApp::app()->listView()->clearSelection();
        return true;
    }
    UMLApp::app()->listView()->setCurrentItem(item);
    return true;
}<|MERGE_RESOLUTION|>--- conflicted
+++ resolved
@@ -34,21 +34,13 @@
         return 0;
 
     UMLScene *scene = view->umlScene();
-<<<<<<< HEAD
-    for(UMLWidget *w : scene->widgetList()) {
-=======
     for(UMLWidget* w: scene->widgetList()) {
->>>>>>> 6e797f2d
         if (!includeObject(category, w->umlObject()))
             continue;
         if (w->name().contains(text, Qt::CaseInsensitive))
             m_items.append(w->id());
     }
-<<<<<<< HEAD
-    for(MessageWidget *w : scene->messageList()) {
-=======
     for(MessageWidget* w: scene->messageList()) {
->>>>>>> 6e797f2d
         if (w->umlObject() && !includeObject(category, w->umlObject()))
             continue;
         if (w->name().contains(text, Qt::CaseInsensitive))
