/*
    SPDX-License-Identifier: GPL-2.0-or-later
    SPDX-FileCopyrightText: 2014-2020 Umbrello UML Modeller Authors <umbrello-devel@kde.org>
*/

#include "umldocfinder.h"

// app include
#include "uml.h"
#include "umldoc.h"
#include "umlscenefinder.h"
#include "umlview.h"
#include "umlwidget.h"
#include "umlviewlist.h"

UMLDocFinder::UMLDocFinder()
  : UMLFinder()
{
}

UMLDocFinder::~UMLDocFinder()
{
}

int UMLDocFinder::collect(UMLFinder::Category category, const QString &text)
{
    m_sceneFinder.clear();
    UMLViewList views = UMLApp::app()->document()->viewIterator();
    int counts = 0;
<<<<<<< HEAD
    for(UMLView  *view : views) {
=======
    for (UMLView *view: views) {
>>>>>>> 6e797f2d
        UMLSceneFinder finder(view);
        int count = finder.collect(category, text);
        if (count > 0) {
            m_sceneFinder.append(finder);
            counts += count;
        }
    }
    m_index = 0;
    return counts;
}

UMLFinder::Result UMLDocFinder::displayNext()
{
    if (m_sceneFinder.size() == 0)
        return Empty;

    if (m_index >= m_sceneFinder.size()) {
        m_index = 0;
        return End;
    }
    Result result = m_sceneFinder[m_index].displayNext();
    if (result == End) {
        ++m_index;
        return displayNext();
    }
    else if (result == NotFound) {
        return displayPrevious();
    }
    return result;
}

UMLFinder::Result UMLDocFinder::displayPrevious()
{
    if (m_sceneFinder.size() == 0)
        return Empty;

    if (m_index < 0) {
        m_index = m_sceneFinder.size()-1;
        return End;
    }
    Result result = m_sceneFinder[m_index].displayPrevious();
    if (result == End) {
        --m_index;
        return displayPrevious();
    }
    else if (result == NotFound) {
        return displayPrevious();
    }
    return result;
}<|MERGE_RESOLUTION|>--- conflicted
+++ resolved
@@ -27,11 +27,7 @@
     m_sceneFinder.clear();
     UMLViewList views = UMLApp::app()->document()->viewIterator();
     int counts = 0;
-<<<<<<< HEAD
-    for(UMLView  *view : views) {
-=======
     for (UMLView *view: views) {
->>>>>>> 6e797f2d
         UMLSceneFinder finder(view);
         int count = finder.collect(category, text);
         if (count > 0) {
