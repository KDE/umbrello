/*
    SPDX-License-Identifier: GPL-2.0-or-later
    SPDX-FileCopyrightText: 2015-2020 Umbrello UML Modeller Authors <umbrello-devel@kde.org>
*/

#ifndef STEREOTYPESWINDOW_H
#define STEREOTYPESWINDOW_H

#include <QDockWidget>
#include <QModelIndex>

class QTableView;

class StereotypesWindow : public QDockWidget
{
    Q_OBJECT
public:
<<<<<<< HEAD
    explicit StereotypesWindow(const QString &title, QWidget  *parent = nullptr);
=======
    explicit StereotypesWindow(const QString &title, QWidget *parent = nullptr);
>>>>>>> 6e797f2d
    ~StereotypesWindow();

Q_SIGNALS:

public Q_SLOTS:
    void modified();

protected Q_SLOTS:
    void slotStereotypesDoubleClicked(QModelIndex index);

protected:
    QTableView *m_stereotypesTree;
    void contextMenuEvent(QContextMenuEvent *event);
};

#endif // STEREOTYPESWINDOW_H<|MERGE_RESOLUTION|>--- conflicted
+++ resolved
@@ -15,11 +15,7 @@
 {
     Q_OBJECT
 public:
-<<<<<<< HEAD
-    explicit StereotypesWindow(const QString &title, QWidget  *parent = nullptr);
-=======
     explicit StereotypesWindow(const QString &title, QWidget *parent = nullptr);
->>>>>>> 6e797f2d
     ~StereotypesWindow();
 
 Q_SIGNALS:
