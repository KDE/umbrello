--- conflicted
+++ resolved
@@ -169,13 +169,10 @@
     void buttonChanged(int b);
     void slotResetToolBar();
 
-<<<<<<< HEAD
-=======
     /**
       * These slots are triggered by the buttons. They call buttonChanged with
       * the button id
       */
->>>>>>> 5f338cd8
     void slotArrow();
     void slotGeneralization();
     void slotAggregation();
