/*
    SPDX-License-Identifier: GPL-2.0-or-later
    SPDX-FileCopyrightText: 2002-2022 Umbrello UML Modeller Authors <umbrello-devel@kde.org>
*/

// own header
#include "listpopupmenu.h"

// app includes
#include "activitywidget.h"
#include "associationline.h"
#include "associationwidget.h"
#include "category.h"
#include "classifier.h"
#include "classifierwidget.h"
#include "combinedfragmentwidget.h"
#include "debug_utils.h"
#include "floatingtextwidget.h"
#include "folder.h"
#include "forkjoinwidget.h"
#include "layoutgenerator.h"
#include "model_utils.h"
#include "objectnodewidget.h"
#include "objectwidget.h"
#include "notewidget.h"
#include "pinportbase.h"
#include "preconditionwidget.h"
#include "signalwidget.h"
#include "statewidget.h"
#include "uml.h"
#include "umldoc.h"
#include "umlscene.h"
#include "umlview.h"
#include "umllistview.h"
#include "umllistviewitem.h"
#include "widget_utils.h"
#include "widgetbase.h"

// kde includes
#include <KLocalizedString>
#include <kactioncollection.h>

DEBUG_REGISTER_DISABLED(ListPopupMenu)

static const bool CHECKABLE = true;

// uncomment to see not handled switch cases
//#define CHECK_SWITCH

class DebugMenu {
public:
    DebugMenu(ListPopupMenu::MenuType _m) : m(_m) {}
    DebugMenu(const QString & _m) : menu(_m) {}
    ListPopupMenu::MenuType m{ListPopupMenu::mt_Undefined};
    QString menu;
};

class ListPopupMenuPrivate {
public:
    QList<DebugMenu> debugActions;
    ~ListPopupMenuPrivate()
    {
        debugActions.clear();
    }
};

#define DEBUG_AddAction(m) d->debugActions.append(DebugMenu(m))
#define DEBUG_StartMenu(m) d->debugActions.append(DebugMenu(m->title() + QStringLiteral(" - start")))
#define DEBUG_EndMenu(m) d->debugActions.append(DebugMenu(m->title() + QStringLiteral(" - end")))

/**
 * Constructs the popup menu
 *
 * @param parent   The parent to ListPopupMenu.
 */
ListPopupMenu::ListPopupMenu(QWidget *parent)
  : QMenu(parent),
    d(new ListPopupMenuPrivate)
{
}

/**
 * Standard destructor.
 */
ListPopupMenu::~ListPopupMenu()
{
    qDeleteAll(m_actions);
    m_actions.clear();
    delete d;
}

QMenu *ListPopupMenu::newMenu(const QString &title, QWidget *widget)
{
    QMenu *menu = new QMenu(title, widget);
    DEBUG_StartMenu(menu);
    return menu;
}

void ListPopupMenu::addMenu(QMenu *menu)
{
    QMenu::addMenu(menu);
    DEBUG_EndMenu(menu);
}

/**
 * Shortcut for the frequently used addAction() calls.
 *
 * @param m   The MenuType for which to insert a menu item.
 */
void ListPopupMenu::insert(MenuType m)
{
    insert(m, this);
}

/**
 * Shortcut for the frequently used addAction() calls.
 *
 * @param m      The MenuType for which to insert a menu item.
 * @param menu   The QMenu for which to insert a menu item.
 * @param s      The entry to be inserted from the action collection
 */
void ListPopupMenu::insertFromActionKey(const MenuType m, QMenu *menu, const QString &s)
{
    QAction* action = UMLApp::app()->actionCollection()->action(s);
    insert(m, menu, action->icon(), action->text());
}

/**
 * Shortcut for the frequently used addAction() calls.
 *
 * @param m      The MenuType for which to insert a menu item.
 * @param menu   The QMenu for which to insert a menu item.
 */
void ListPopupMenu::insert(const MenuType m, QMenu* menu)
{
    // Preprocessor macro for List Popup Menu Insert Small Icon
#define LPMISI(IT, TXT) m_actions[m] = menu->addAction(Icon_Utils::SmallIcon(Icon_Utils::IT), TXT)
    // Preprocessor macro for List Popup Menu Insert Bar Icon
#define LPMIBI(IT, TXT) m_actions[m] = menu->addAction(Icon_Utils::BarIcon(Icon_Utils::IT), TXT)
    DEBUG_AddAction(m);
    Q_ASSERT(menu != nullptr);
    switch (m) {
    case mt_Accept_Signal:              LPMISI(it_Accept_Signal,         i18n("Accept Signal")); break;
    case mt_Accept_Time_Event:          LPMISI(it_Accept_TimeEvent,      i18n("Accept Time Event")); break;
    case mt_Activity:                   LPMISI(it_UseCase,               i18n("Activity...")); break;
    case mt_Activity_Transition:        LPMISI(it_Activity_Transition,   i18n("Activity Transition")); break;
    case mt_Actor:                      LPMISI(it_Actor,                 i18n("Actor")); break;
    //case mt_Actor:                      LPMISI(it_Actor,                 i18n("Actor...")); break;
    case mt_Artifact:                   LPMISI(it_Artifact,              i18n("Artifact")); break;
    //case mt_Artifact:                   LPMISI(it_Artifact,              i18n("Artifact...")); break;
    case mt_Attribute:                  LPMISI(it_Public_Attribute,      i18n("Attribute")); break;
    //case mt_Attribute:                  LPMISI(it_Public_Attribute,      i18n("Attribute...")); break;
    case mt_Branch:                     LPMISI(it_Branch,                i18n("Branch/Merge")); break;
    case mt_Category:                   LPMISI(it_Category,              i18n("Category")); break;
    //case mt_Category:                   LPMISI(it_Category,              i18n("Category...")); break;
    case mt_Change_Font:                LPMISI(it_Change_Font,           i18n("Change Font...")); break;
    case mt_CheckConstraint:            LPMISI(it_Constraint_Check,      i18n("Check Constraint...")); break;
    case mt_Choice:                     LPMISI(it_Choice_Rhomb,          i18n("Choice")); break;
    case mt_Class:                      LPMISI(it_Class,                 i18nc("new class menu item", "Class...")); break;
    case mt_Clone:                      LPMIBI(it_Duplicate,             i18nc("duplicate action", "Duplicate")); break;
    case mt_Collapse_All:               m_actions[m] = menu->addAction(i18n("Collapse All")); break;
    case mt_CombinedState:              LPMISI(it_State,                 i18nc("add new combined state", "Combined state...")); break;
    case mt_Component:                  LPMISI(it_Component,             i18n("Component")); break;
    //case mt_Component:                  LPMISI(it_Component,             i18n("Component...")); break;
    case mt_Component_Diagram:          insertFromActionKey(m, menu, QStringLiteral("new_component_diagram")); break;
    case mt_Component_Folder:           LPMIBI(it_Folder,                i18n("Folder")); break;
    case mt_Copy:                       LPMISI(it_Copy,                  i18n("Copy")); break;
    case mt_Cut:                        LPMISI(it_Cut,                   i18n("Cut")); break;
    case mt_Datatype:                   LPMISI(it_Datatype,              i18n("Datatype...")); break;
    case mt_DeepHistory:                LPMISI(it_History_Deep,          i18n("Deep History")); break;
    case mt_Delete:                     LPMISI(it_Delete,                i18n("Delete")); break;
    case mt_Deployment_Diagram:         insertFromActionKey(m, menu, QStringLiteral("new_deployment_diagram")); break;
    case mt_Deployment_Folder:          LPMIBI(it_Folder,                i18n("Folder")); break;
    case mt_EditCombinedState:          LPMISI(it_State,                 i18n("Edit combined state")); break;
    case mt_End_Activity:               LPMISI(it_EndState,              i18n("End Activity")); break;
    case mt_End_State:                  LPMISI(it_EndState,              i18n("End State")); break;
    case mt_Entity:                     LPMISI(it_Entity,                i18n("Entity")); break;
    //case mt_Entity:                     LPMISI(it_Entity,                i18n("Entity...")); break;
    case mt_EntityAttribute:            LPMISI(it_Entity_Attribute,      i18n("Entity Attribute...")); break;
    case mt_EntityRelationship_Diagram: insertFromActionKey(m, menu, QStringLiteral("new_entityrelationship_diagram")); break;
    case mt_EntityRelationship_Folder:  LPMIBI(it_Folder,                i18n("Folder")); break;
    case mt_Enum:                       LPMISI(it_Enum,                  i18n("Enum...")); break;
    case mt_EnumLiteral:                LPMISI(it_Enum_Literal,          i18n("Enum Literal...")); break;
    case mt_Exception:                  LPMISI(it_Exception,             i18n("Exception")); break;
    case mt_Expand_All:                 m_actions[m] = menu->addAction(i18n("Expand All")); break;
    case mt_Export_Image:               LPMISI(it_Export_Picture,        i18n("Export as Picture...")); break;
    case mt_Externalize_Folder:         m_actions[m] = menu->addAction(i18n("Externalize Folder...")); break;
    case mt_Fill_Color:                 LPMISI(it_Color_Fill,            i18n("Fill Color...")); break;
    case mt_Final_Activity:             LPMISI(it_Activity_Final,        i18n("Final Activity")); break;
    case mt_FlipHorizontal:             m_actions[m] = menu->addAction(i18n("Flip Horizontal")); break;
    case mt_FlipVertical:               m_actions[m] = menu->addAction(i18n("Flip Vertical")); break;
    case mt_FloatText:                  LPMISI(it_Text,                  i18n("Text Line...")); break;
    case mt_ForeignKeyConstraint:       LPMISI(it_Constraint_ForeignKey, i18n("Foreign Key Constraint...")); break;
    case mt_Fork:                       LPMISI(it_Fork_Join,             i18n("Fork")); break;
    case mt_GoToStateDiagram:           LPMISI(it_Remove,                i18n("Go to state diagram")); break;
    case mt_Hide_Destruction_Box:       LPMISI(it_Message_Destroy,       i18n("Hide destruction box")); break;
    case mt_Import_Class:               LPMIBI(it_Import_File,           i18n("Import File(s)...")); break;
    case mt_Import_Project:             LPMIBI(it_Import_Project,        i18n("Import from Directory...")); break;
    case mt_Import_from_File:           LPMISI(it_Import_File,           i18n("from file...")); break;
    case mt_Initial_Activity:           LPMISI(it_InitialState,          i18n("Initial Activity")); break;
    case mt_Initial_State:              LPMISI(it_InitialState,          i18n("Initial State")); break;
    case mt_Instance:                   LPMISI(it_Instance,              i18nc("new instance menu item", "Instance...")); break;
    case mt_InstanceAttribute:          LPMISI(it_Attribute_New,         i18n("New Attribute...")); break;
    case mt_Interface:                  LPMISI(it_Interface,             i18n("Interface")); break;
    case mt_InterfaceComponent:         LPMISI(it_Interface_Provider,    i18n("Interface")); break;
    case mt_InterfaceProvided:          LPMISI(it_Interface_Provider,    i18n("Provided interface")); break;
    case mt_InterfaceRequired:          LPMISI(it_Interface_Requirement, i18n("Required interface")); break;
    case mt_Internalize_Folder:         m_actions[m] = menu->addAction(i18n("Internalize Folder")); break;
    case mt_Junction:                   LPMISI(it_Junction,              i18n("Junction")); break;
    case mt_Line_Color:                 LPMISI(it_Color_Line,            i18n("Line Color...")); break;
    case mt_Logical_Folder:             LPMIBI(it_Folder,                i18n("Folder")); break;
    case mt_MessageAsynchronous:        LPMISI(it_Message_Async,         i18n("Asynchronous Message")); break;
    case mt_MessageCreation:            LPMISI(it_Message_Creation,      i18n("Creation Message")); break;
    case mt_MessageDestroy:             LPMISI(it_Message_Destroy,       i18n("Destroy Message")); break;
    case mt_MessageFound:               LPMISI(it_Message_Found,         i18n("Found Message")); break;
    case mt_MessageLost:                LPMISI(it_Message_Lost,          i18n("Lost Message")); break;
    case mt_MessageSynchronous:         LPMISI(it_Message_Sync,          i18n("Synchronous Message")); break;
    case mt_New_Activity:               LPMISI(it_State_Activity,        i18n("Activity...")); break;
    case mt_New_Attribute:              LPMISI(it_Attribute_New,         i18n("New Attribute...")); break;
    case mt_New_EntityAttribute:        LPMISI(it_Entity_Attribute_New,  i18n("New Entity Attribute...")); break;
    case mt_New_EnumLiteral:            LPMISI(it_Literal_New,           i18n("New Literal...")); break;
    case mt_New_InstanceAttribute:      LPMISI(it_Attribute_New,         i18n("New Attribute...")); break;
    case mt_New_Operation:              LPMISI(it_Operation_Public_New,  i18n("New Operation...")); break;
    case mt_New_Parameter:              LPMISI(it_Parameter_New,         i18n("New Parameter...")); break;
    case mt_New_Template:               LPMISI(it_Template_New,          i18n("New Template...")); break;
    case mt_Node:                       LPMISI(it_Node,                  i18n("Node")); break;
    //case mt_Node:                       LPMISI(it_Node,                  i18n("Node...")); break;
    case mt_Note:                       LPMISI(it_Note,                  i18n("Note...")); break;
    case mt_Object:                     LPMISI(it_Object,                i18n("Object...")); break;
    case mt_Object_Node:                LPMISI(it_Object_Node,           i18n("Object Node")); break;
    case mt_Open_File:                  LPMISI(it_File_Open,             i18n("Open file")); break;
    case mt_Operation:                  LPMISI(it_Public_Method,         i18n("Operation")); break;
    //case mt_Operation:                  LPMISI(it_Public_Method,       i18n("Operation...")); break;
    case mt_Package:                    LPMISI(it_Package,               i18n("Package...")); break;
    case mt_Paste:                      LPMISI(it_Paste,                 i18n("Paste")); break;
    case mt_Pin:                        LPMISI(it_Pin,                   i18n("Pin")); break;
    case mt_Port:                       LPMISI(it_Port,                  i18n("Port")); break;
    //case mt_Port:                       LPMISI(it_Port,                  i18n("Port...")); break;
    case mt_PrePostCondition:           LPMISI(it_Condition_PrePost,     i18n("Pre Post Condition")); break;
    case mt_PrimaryKeyConstraint:       LPMISI(it_Constraint_PrimaryKey, i18n("Primary Key Constraint...")); break;
    case mt_Properties:                 LPMISI(it_Properties,            i18n("Properties")); break;
    case mt_Redo:                       LPMISI(it_Redo,                  i18n("Redo")); break;
    case mt_Region:                     LPMISI(it_Region,                i18n("Region")); break;
    case mt_Remove:                     LPMISI(it_Remove,                i18n("Remove")); break;
    case mt_RemoveStateDiagram:         LPMISI(it_Remove,                i18n("Remove state diagram")); break;
    case mt_Rename:                     LPMISI(it_Rename,                i18n("Rename...")); break;
    case mt_Rename_Object:              insert(m, menu, i18n("Rename Object...")); break;
    case mt_ReturnToCombinedState:      LPMISI(it_Redo,                  i18n("Return to combined state")); break;
    case mt_ReturnToClass:              LPMISI(it_Redo,                  i18n("Return to class")); break;
    case mt_Reset_Label_Positions:      m_actions[m] = menu->addAction(i18n("Reset Label Positions")); break;
    case mt_Resize:                     insert(m, menu, i18n("Resize")); break;
    case mt_SelectStateDiagram:         LPMISI(it_Remove,                i18n("Select state diagram")); break;
    case mt_Send_Signal:                LPMISI(it_Send_Signal,           i18n("Send Signal")); break;
    case mt_ShallowHistory:             LPMISI(it_History_Shallow,       i18n("Shallow History")); break;
    case mt_Show:                       LPMISI(it_Show,                  i18n("Show")); break;
    case mt_Show_Destruction_Box:       LPMISI(it_Message_Destroy,       i18n("Show destruction box")); break;
    case mt_State:                      LPMISI(it_State,                 i18nc("add new state", "State...")); break;
    case mt_StateFork:                  LPMISI(it_Fork_State,            i18n("Fork")); break;
    case mt_StateJoin:                  LPMISI(it_Join,                  i18n("Join")); break;
    case mt_StateTransition:            LPMISI(it_State_Transition,      i18n("State Transition")); break;
    case mt_State_Diagram:              insertFromActionKey(m, menu, QStringLiteral("new_state_diagram")); break;
    case mt_Subsystem:                  LPMISI(it_Subsystem,             i18n("Subsystem")); break;
    //case mt_Subsystem:                  LPMISI(it_Subsystem,             i18n("Subsystem...")); break;
    case mt_Template:                   LPMISI(it_Template_Class,        i18n("Template")); break;
    //case mt_Template:                   LPMISI(it_Template_New,          i18n("Template...")); break;
    case mt_Undo:                       LPMISI(it_Undo,                  i18n("Undo")); break;
    case mt_UniqueConstraint:           LPMISI(it_Constraint_Unique,     i18n("Unique Constraint...")); break;
    case mt_UseCase:                    LPMISI(it_UseCase,               i18n("Use Case")); break;
    //case mt_UseCase:                    LPMISI(it_UseCase,               i18n("Use Case...")); break;
    case mt_UseCase_Diagram:            insertFromActionKey(m, menu, QStringLiteral("new_use_case_diagram")); break;
    case mt_UseCase_Folder:             LPMIBI(it_Folder,                i18n("Folder")); break;

    default:
        logWarn1("ListPopupMenu::insert called on unimplemented MenuType %1", toString(m));
        break;
    }
#undef LPMISI
#undef LPMIBI
}

/**
 * Shortcut for the frequently used addAction() calls.
 *
 * @param m      The MenuType for which to insert a menu item.
 * @param icon   The icon for this action.
 * @param text   The text for this action.
 */
void ListPopupMenu::insert(const MenuType m, const QIcon & icon, const QString & text)
{
    DEBUG_AddAction(m);
    m_actions[m] = addAction(icon, text);
}

/**
 * Shortcut for the frequently used addAction() calls.
 *
 * @param m           The MenuType for which to insert a menu item.
 * @param text        The text for this action.
 * @param checkable   Sets the action to checkable.
 */
void ListPopupMenu::insert(const MenuType m, const QString & text, const bool checkable)
{
    insert(m, this, text, checkable);
}

/**
 * Shortcut for the frequently used addAction() calls.
 *
 * @param m      The MenuType for which to insert a menu item.
 * @param menu   The QMenu for which to insert a menu item.
 * @param icon   The icon for this action.
 * @param text   The text for this action.
 */
void ListPopupMenu::insert(const MenuType m, QMenu* menu, const QIcon & icon, const QString & text)
{
    DEBUG_AddAction(m);
    m_actions[m] = menu->addAction(icon, text);
}

/**
 * Shortcut for the frequently used addAction() calls.
 *
 * @param m      The MenuType for which to insert a menu item.
 * @param menu   The QMenu for which to insert a menu item.
 * @param text   The text for this action.
 * @param checkable   Sets the action to checkable.
 */
void ListPopupMenu::insert(const MenuType m, QMenu* menu, const QString & text, const bool checkable)
{
    DEBUG_AddAction(m);
    m_actions[m] = menu->addAction(text);
    if (checkable) {
        QAction* action = getAction(m);
        if (action)
            action->setCheckable(checkable);
    }
}

/**
 * Shortcut for inserting standard model items (Class, Interface,
 * Datatype, Enum, Package) as well as diagram choices.
 *
 * @param folders   Set this true if folders shall be included as choices.
 * @param diagrams  Set this true if diagram types shall be included as choices.
 * @param packages  Set this true if packages shall be included as choices.
 */
void ListPopupMenu::insertContainerItems(bool folders, bool diagrams, bool packages)
{
    QMenu* menu = newMenu(i18nc("new container menu", "New"), this);
    menu->setIcon(Icon_Utils::SmallIcon(Icon_Utils::it_New));
    insertContainerItems(menu, folders, diagrams, packages);
    addMenu(menu);
}

/**
 * Shortcut for inserting standard model items (Class, Interface,
 * Datatype, Enum, Package) as well as diagram choices.
 *
 * @param menu       Menu to add the menu entries
 * @param folders    Set this true if folders shall be included as choices.
 * @param diagrams   Set this true if diagram types shall be included as choices.
 * @param packages   Set this true if packages shall be included as choices.
 */
void ListPopupMenu::insertContainerItems(QMenu* menu, bool folders, bool diagrams, bool packages)
{
    if (folders)
        insert(mt_Logical_Folder, menu, Icon_Utils::BarIcon(Icon_Utils::it_Folder), i18n("Folder"));
    insert(mt_Class, menu);
    insert(mt_Interface, menu);
    insert(mt_Datatype, menu);
    insert(mt_Enum, menu);
    insert(mt_Instance, menu);
    if (packages)
        insert(mt_Package, menu);
    if (diagrams) {
        insertFromActionKey(mt_Class_Diagram, menu, QStringLiteral("new_class_diagram"));
        insertFromActionKey(mt_Sequence_Diagram, menu, QStringLiteral("new_sequence_diagram"));
        insertFromActionKey(mt_Collaboration_Diagram, menu, QStringLiteral("new_collaboration_diagram"));
        insertFromActionKey(mt_State_Diagram, menu, QStringLiteral("new_state_diagram"));
        insertFromActionKey(mt_Activity_Diagram, menu, QStringLiteral("new_activity_diagram"));
    }
}

/**
 * Inserts a menu item for an association related text
 * (such as name, role, multiplicity etc.)
 *
 * @param label   The menu text.
 * @param mt      The menu type.
 */
void ListPopupMenu::insertAssociationTextItem(const QString &label, MenuType mt)
{
    insert(mt, label);
    insert(mt_Change_Font);
    insert(mt_Reset_Label_Positions);
    insert(mt_Properties);
}

/**
 * Convenience method to extract the ListPopupMenu type from an action.
 * @param action   the action which was called
 * @return menu type enum value
 */
ListPopupMenu::MenuType ListPopupMenu::typeFromAction(QAction *action)
{
    ListPopupMenu *menu = ListPopupMenu::menuFromAction(action);
    if (menu) {
        return menu->getMenuType(action);
    }
    else {
        logError0("typeFromAction: Action's data field does not contain ListPopupMenu pointer!");
        return mt_Undefined;
    }
}

/**
 * Utility: Convert a MenuType value to an ObjectType value.
 */
UMLObject::ObjectType ListPopupMenu::convert_MT_OT(MenuType mt)
{
    UMLObject::ObjectType type =  UMLObject::ot_UMLObject;

    switch (mt) {
    case mt_UseCase:
        type = UMLObject::ot_UseCase;
        break;
    case mt_Actor:
        type = UMLObject::ot_Actor;
        break;
    case mt_Class:
        type = UMLObject::ot_Class;
        break;
    case mt_Datatype:
        type = UMLObject::ot_Datatype;
        break;
    case mt_Attribute:
        type = UMLObject::ot_Attribute;
        break;
    case mt_Interface:
        type = UMLObject::ot_Interface;
        break;
    case mt_Template:
        type = UMLObject::ot_Template;
        break;
    case mt_Enum:
        type = UMLObject::ot_Enum;
        break;
    case mt_EnumLiteral:
        type = UMLObject::ot_EnumLiteral;
        break;
    case mt_EntityAttribute:
        type = UMLObject::ot_EntityAttribute;
        break;
    case mt_Operation:
        type = UMLObject::ot_Operation;
        break;
    case mt_Category:
        type = UMLObject::ot_Category;
        break;
    case mt_InstanceAttribute:
        type = UMLObject::ot_InstanceAttribute;
        break;
    default:
        break;
    }
    return type;
}

/**
 * Returns the data from the given action to the given key.
 */
QVariant ListPopupMenu::dataFromAction(DataType key, QAction* action)
{
    QVariant data = action->data();
    QMap<QString, QVariant> map = data.toMap();
    return map[ListPopupMenu::toString(key)];
}

/**
 * Convenience method to extract the ListPopupMenu pointer stored in QAction
 * objects belonging to ListPopupMenu.
 */
ListPopupMenu* ListPopupMenu::menuFromAction(QAction *action)
{
    if (action) {
        QVariant value = dataFromAction(dt_MenuPointer, action);
        if (value.canConvert<ListPopupMenu*>()) {
            return qvariant_cast<ListPopupMenu*>(value);
        }
    }
    return nullptr;
}

/**
 * Create the 'new' menu
 * @return menu instance
 */
QMenu *ListPopupMenu::makeNewMenu()
{
    QMenu *menu = newMenu(i18nc("new sub menu", "New"), this);
    menu->setIcon(Icon_Utils::SmallIcon(Icon_Utils::it_New));
    return menu;
}

/**
 * Creates a popup menu for a single category Object
 * @param category The UMLCategory for which the category menu is created
 */
void ListPopupMenu::insertSubMenuCategoryType(UMLCategory* category)
{
    QMenu* menu = newMenu(i18nc("category type sub menu", "Category Type"), this);
    insert(mt_DisjointSpecialisation, menu, i18n("Disjoint(Specialisation)"), CHECKABLE);
    insert(mt_OverlappingSpecialisation, menu, i18n("Overlapping(Specialisation)"), CHECKABLE);
    insert(mt_Union, menu, i18n("Union"), CHECKABLE);
    setActionChecked(mt_DisjointSpecialisation, category->getType()==UMLCategory::ct_Disjoint_Specialisation);
    setActionChecked(mt_OverlappingSpecialisation, category->getType()==UMLCategory::ct_Overlapping_Specialisation);
    setActionChecked(mt_Union, category->getType()==UMLCategory::ct_Union);
    addMenu(menu);
}

/**
 * Get the action from the menu type as index.
 */
QAction* ListPopupMenu::getAction(MenuType idx)
{
    return m_actions.value(idx, nullptr);
}

// /**
//  * Get the MenuType from the action.
//  */
// ListPopupMenu::MenuType ListPopupMenu::getMenuType(KAction* action)
// {
//     return m_actions.key(action);
// }

/**
 * Get the MenuType from the action.
 */
ListPopupMenu::MenuType ListPopupMenu::getMenuType(QAction* action)
{
    QList<MenuType> keyList = m_actions.keys(action);
    if (keyList.empty() || /* all key-value pairs are unique*/ keyList.count() > 1) {
        return mt_Undefined;
    } else {
        // we return the first (only) value
        return keyList.first();
    }
}

/**
 * Checks the action item.
 *
 * @param idx     The MenuType for which to check the menu item.
 * @param value   The value.
 */
void ListPopupMenu::setActionChecked(MenuType idx, bool value)
{
    QAction* action = getAction(idx);
    if (action && action->isCheckable()) {
        action->setChecked(value);
    }
    else {
        DEBUG() << "called on unknown MenuType " << toString(idx);
    }
}

/**
 * Enables the action item.
 *
 * @param idx     The MenuType for which to enable the menu item.
 * @param value   The value.
 */
void ListPopupMenu::setActionEnabled(MenuType idx, bool value)
{
    QAction* action = getAction(idx);
    if (action) {
        action->setEnabled(value);
    }
    else {
        DEBUG() << "called on unknown MenuType " << toString(idx);
    }
}

/**
 * Sets up actions added to the ListPopupMenu to have their data field set to
 * pointer to this ListPopupMenu object, so that this menu pointer can be
 * retrieved in UMLWidget::slotMenuSelection
 *
 * @note This might seem like an ugly hack, but this is the only solution which
 *       helped in avoiding storage of ListPopupMenu pointer in each UMLWidget.
 */
void ListPopupMenu::setupActionsData()
{
<<<<<<< HEAD
    for(QAction  *action : m_actions) {
=======
    for(QAction *action : m_actions) {
>>>>>>> 6e797f2d
        QMap<QString, QVariant> map = action->data().toMap();
        map[toString(dt_MenuPointer)] = QVariant::fromValue(this);
        action->setData(QVariant(map));
    }

}

/**
 * Convert enum MenuType to string.
 */
QString ListPopupMenu::toString(MenuType menu)
{
    return QLatin1String(ENUM_NAME(ListPopupMenu, MenuType, menu));
}

/**
 * Convert enum DataType to string.
 */
QString ListPopupMenu::toString(DataType data)
{
    return QLatin1String(ENUM_NAME(ListPopupMenu, DataType, data));
}

//QList<DebugMenu> &ListPopupMenu::debugActions()
//{
//    return d->debugActions;
//}

/**
 * dump collected actions
 * @param title optional menu title
 */
void ListPopupMenu::dumpActions(const QString &title)
{
    qDebug().nospace() << title;
<<<<<<< HEAD
    for(DebugMenu e: d->debugActions) {
=======
    for(DebugMenu e : d->debugActions) {
>>>>>>> 6e797f2d
        if (!e.menu.isEmpty())
            qDebug().nospace() << "  " << e.menu;
        else
            qDebug().nospace() << "    " << toString(e.m);
    }
}<|MERGE_RESOLUTION|>--- conflicted
+++ resolved
@@ -592,11 +592,7 @@
  */
 void ListPopupMenu::setupActionsData()
 {
-<<<<<<< HEAD
-    for(QAction  *action : m_actions) {
-=======
     for(QAction *action : m_actions) {
->>>>>>> 6e797f2d
         QMap<QString, QVariant> map = action->data().toMap();
         map[toString(dt_MenuPointer)] = QVariant::fromValue(this);
         action->setData(QVariant(map));
@@ -632,11 +628,7 @@
 void ListPopupMenu::dumpActions(const QString &title)
 {
     qDebug().nospace() << title;
-<<<<<<< HEAD
-    for(DebugMenu e: d->debugActions) {
-=======
     for(DebugMenu e : d->debugActions) {
->>>>>>> 6e797f2d
         if (!e.menu.isEmpty())
             qDebug().nospace() << "  " << e.menu;
         else
