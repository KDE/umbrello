--- conflicted
+++ resolved
@@ -387,11 +387,7 @@
                                   const QString& name,
                                   UMLObject::ObjectType type /* = ot_UMLObject */)
 {
-<<<<<<< HEAD
-    for(UMLObject  *obj : inList) {
-=======
     for(UMLObject *obj : inList) {
->>>>>>> 6e797f2d
         if (obj->name() == name && type == obj->baseType())
             return obj;
         const UMLPackage *pkg = obj->asUMLPackage();
@@ -1005,11 +1001,7 @@
 
     QStringList nameAndType = t.split(QRegularExpression(QStringLiteral("\\s*:\\s*")));
     if (nameAndType.count() == 2) {
-<<<<<<< HEAD
-        UMLObject  *pType = nullptr;
-=======
         UMLObject *pType = nullptr;
->>>>>>> 6e797f2d
         if (nameAndType[1] != QStringLiteral("class")) {
             pType = pDoc->findUMLObject(nameAndType[1], UMLObject::ot_UMLObject, owningScope);
             if (pType == nullptr)
@@ -1040,11 +1032,7 @@
  * @return      Error status of the parse, PS_OK for success.
  */
 Parse_Status parseAttribute(QString a, NameAndType& nmTp, UMLClassifier *owningScope,
-<<<<<<< HEAD
-                            Uml::Visibility::Enum  *vis /* = nullptr */)
-=======
                             Uml::Visibility::Enum *vis /* = nullptr */)
->>>>>>> 6e797f2d
 {
     UMLDoc *pDoc = UMLApp::app()->document();
 
