/***************************************************************************
 *   This program is free software; you can redistribute it and/or modify  *
 *   it under the terms of the GNU General Public License as published by  *
 *   the Free Software Foundation; either version 2 of the License, or     *
 *   (at your option) any later version.                                   *
 *                                                                         *
 *   copyright (C) 2004-2014                                               *
 *   Umbrello UML Modeller Authors <umbrello-devel@kde.org>                *
 ***************************************************************************/

// own header
#include "model_utils.h"

// app includes
#include "floatingtextwidget.h"
#include "debug_utils.h"
#include "umlobject.h"
#include "umlpackagelist.h"
#include "uniqueconstraint.h"
#include "package.h"
#include "folder.h"
#include "classifier.h"
#include "enum.h"
#include "entity.h"
#include "template.h"
#include "operation.h"
#include "attribute.h"
#include "association.h"
#include "umlrole.h"
#include "umldoc.h"
#include "uml.h"
#include "umllistview.h"
#include "umllistviewitem.h"
#include "umlscene.h"
#include "umlview.h"
#include "codegenerator.h"

// kde includes
#include <KLocalizedString>

// qt includes
#include <QRegExp>
#include <QStringList>

namespace Model_Utils {

/**
 * Determines whether the given widget type is cloneable.
 *
 * @param type  The input WidgetType.
 * @return      True if the given type is cloneable.
 */
bool isCloneable(WidgetBase::WidgetType type)
{
    switch (type) {
    case WidgetBase::wt_Actor:
    case WidgetBase::wt_UseCase:
    case WidgetBase::wt_Class:
    case WidgetBase::wt_Interface:
    case WidgetBase::wt_Enum:
    case WidgetBase::wt_Datatype:
    case WidgetBase::wt_Package:
    case WidgetBase::wt_Component:
    case WidgetBase::wt_Port:
    case WidgetBase::wt_Node:
    case WidgetBase::wt_Artifact:
    case WidgetBase::wt_Instance:
        return true;
    default:
        return false;
    }
}

/**
 * Seek the given id in the given list of objects.
 * Each list element may itself contain other objects
 * and the search is done recursively.
 *
 * @param id       The unique ID to seek.
 * @param inList   The UMLObjectList in which to search.
 * @return Pointer to the UMLObject that matches the ID (NULL if none matches).
 */
UMLObject* findObjectInList(Uml::ID::Type id, const UMLObjectList& inList)
{
    for (UMLObjectListIt oit(inList); oit.hasNext();) {
        UMLObject *obj = oit.next();
        if (obj->id() == id)
            return obj;
        UMLObject *o;
        UMLObject::ObjectType t = obj->baseType();
        switch (t) {
        case UMLObject::ot_Folder:
        case UMLObject::ot_Package:
        case UMLObject::ot_Component:
            o = obj->asUMLPackage()->findObjectById(id);
            if (o)
                return o;
            break;
        case UMLObject::ot_Interface:
        case UMLObject::ot_Class:
        case UMLObject::ot_Enum:
        case UMLObject::ot_Entity:
<<<<<<< HEAD
        case UMLObject::ot_Instance:
            o = static_cast<UMLClassifier*>(obj)->findChildObjectById(id);
=======
            o = obj->asUMLClassifier()->findChildObjectById(id);
>>>>>>> e67d069d
            if (o == NULL &&
                    (t == UMLObject::ot_Interface || t == UMLObject::ot_Class))
                o = ((UMLPackage*)obj)->findObjectById(id);
            if (o)
                return o;
            break;
        case UMLObject::ot_Association:
            {
                UMLAssociation *assoc = obj->asUMLAssociation();
                UMLRole *rA = assoc->getUMLRole(Uml::RoleType::A);
                if (rA->id() == id)
                    return rA;
                UMLRole *rB = assoc->getUMLRole(Uml::RoleType::B);
                if (rB->id() == id)
                    return rB;
            }
            break;
        default:
            break;
        }
    }
    return NULL;
}

/**
 * Find the UML object of the given type and name in the passed-in list.
 *
 * @param inList        List in which to seek the object.
 * @param inName        Name of the object to find.
 * @param type          ObjectType of the object to find (optional.)
 *                      When the given type is ot_UMLObject the type is
 *                      disregarded, i.e. the given name is the only
 *                      search criterion.
 * @param currentObj    Object relative to which to search (optional.)
 *                      If given then the enclosing scope(s) of this
 *                      object are searched before the global scope.
 * @return      Pointer to the UMLObject found, or NULL if not found.
 */
UMLObject* findUMLObject(const UMLObjectList& inList,
                         const QString& inName,
                         UMLObject::ObjectType type /* = ot_UMLObject */,
                         UMLObject *currentObj /* = NULL */)
{
    const bool caseSensitive = UMLApp::app()->activeLanguageIsCaseSensitive();
    QString name = inName;
    const bool atGlobalScope = name.startsWith(QLatin1String("::"));
    if (atGlobalScope) {
        name = name.mid(2);
        currentObj = NULL;
    }
    QStringList components;
#ifdef TRY_BUGFIX_120682
    // If we have a pointer or a reference in cpp we need to remove
    // the asterisks and ampersands in order to find the appropriate object
    if (UMLApp::app()->getActiveLanguage() == Uml::pl_Cpp) {
        if (name.endsWith(QLatin1Char('*')))
            name.remove(QLatin1Char('*'));
        else if (name.contains(QLatin1Char('&')))
            name.remove(QLatin1Char('&'));
    }
#endif
    if (name.contains(QLatin1String("::")))
        components = name.split(QLatin1String("::"));
    else if (name.contains(QLatin1Char('.')))
        components = name.split(QLatin1Char('.'));
    QString nameWithoutFirstPrefix;
    if (components.size() > 1) {
        name = components.front();
        components.pop_front();
        nameWithoutFirstPrefix = components.join(QLatin1String("::"));
    }
    if (currentObj) {
        UMLPackage *pkg = NULL;
        if (currentObj->asUMLClassifierListItem()) {
            currentObj = currentObj->umlParent();
        }
        pkg = currentObj->asUMLPackage();
        if (pkg == NULL || pkg->baseType() == UMLObject::ot_Association)
            pkg = currentObj->umlPackage();
        // Remember packages that we've seen - for avoiding cycles.
        UMLPackageList seenPkgs;
        for (; pkg; pkg = currentObj->umlPackage()) {
            if (nameWithoutFirstPrefix.isEmpty()
                && (type == UMLObject::ot_UMLObject ||
                    type == UMLObject::ot_Folder ||
                    type == UMLObject::ot_Package || type == pkg->baseType())) {
                if (caseSensitive) {
                    if (pkg->name() == name)
                        return pkg;
                } else if (pkg->name().toLower() == name.toLower()) {
                    return pkg;
                }
            }
            if (seenPkgs.indexOf(pkg) != -1) {
                uError() << "findUMLObject(" << name << "): "
                    << "breaking out of cycle involving "
                    << pkg->name();
                break;
            }
            seenPkgs.append(pkg);

            // exclude non package type
            // pg->asUMLPackage() fails for unknown reason
            // see https://bugs.kde.org/show_bug.cgi?id=341709
            UMLObject::ObjectType foundType = pkg->baseType();
            if (foundType != UMLObject::ot_Package &&
                foundType != UMLObject::ot_Folder &&
                foundType != UMLObject::ot_Class &&
                foundType != UMLObject::ot_Interface &&
                foundType != UMLObject::ot_Component) {
                continue;
            }
            UMLObjectList objectsInCurrentScope = pkg->containedObjects();
            for (UMLObjectListIt oit(objectsInCurrentScope); oit.hasNext();) {
                UMLObject *obj = oit.next();
                uIgnoreZeroPointer(obj);
                if (caseSensitive) {
                    if (obj->name() != name)
                        continue;
                } else if (obj->name().toLower() != name.toLower()) {
                    continue;
                }
                UMLObject::ObjectType foundType = obj->baseType();
                if (nameWithoutFirstPrefix.isEmpty()) {
                    if (type != UMLObject::ot_UMLObject && type != foundType) {
                        uDebug() << "type mismatch for "
                            << name << " (seeking type: "
                            << UMLObject::toString(type) << ", found type: "
                            << UMLObject::toString(foundType) << ")";
                        // Class, Interface, and Datatype are all Classifiers
                        // and are considered equivalent.
                        // The caller must be prepared to handle possible mismatches.
                        if ((type == UMLObject::ot_Class ||
                             type == UMLObject::ot_Interface ||
                             type == UMLObject::ot_Datatype) &&
                            (foundType == UMLObject::ot_Class ||
                             foundType == UMLObject::ot_Interface ||
                             foundType == UMLObject::ot_Datatype)) {
                            return obj;
                        }
                        continue;
                    }
                    return obj;
                }
                if (foundType != UMLObject::ot_Package &&
                    foundType != UMLObject::ot_Folder &&
                    foundType != UMLObject::ot_Class &&
                    foundType != UMLObject::ot_Interface &&
                    foundType != UMLObject::ot_Component) {
                    uDebug() << "found " << UMLObject::toString(foundType) << name
                             << " is not a package (?)";
                    continue;
                }
                UMLPackage *pkg = obj->asUMLPackage();
                return findUMLObject(pkg->containedObjects(),
                                      nameWithoutFirstPrefix, type);
            }
            currentObj = pkg;
        }
    }
    for (UMLObjectListIt oit(inList); oit.hasNext();) {
        UMLObject *obj = oit.next();
        uIgnoreZeroPointer(obj);
        if (caseSensitive) {
            if (obj->name() != name)
                continue;
        } else if (obj->name().toLower() != name.toLower()) {
            continue;
        }
        UMLObject::ObjectType foundType = obj->baseType();
        if (nameWithoutFirstPrefix.isEmpty()) {
            if (type != UMLObject::ot_UMLObject && type != foundType) {
                uDebug() << "type mismatch for "
                    << name << " (seeking type: "
                    << UMLObject::toString(type) << ", found type: "
                    << UMLObject::toString(foundType) << ")";
                continue;
            }
            return obj;
        }
        if (foundType != UMLObject::ot_Package &&
            foundType != UMLObject::ot_Folder &&
            foundType != UMLObject::ot_Class &&
            foundType != UMLObject::ot_Interface &&
            foundType != UMLObject::ot_Component) {
            uDebug() << "found " << name << "(" << UMLObject::toString(foundType) << ")"
                     << " is not a package (?)";
            continue;
        }
        UMLPackage *pkg = obj->asUMLPackage();
        return findUMLObject(pkg->containedObjects(),
                              nameWithoutFirstPrefix, type);
    }
    return NULL;
}

/**
 * Find the UML object of the given type and name in the passed-in list.
 * This method searches for the raw name.
 *
 * @param inList        List in which to seek the object.
 * @param name          Name of the object to find.
 * @param type          ObjectType of the object to find (optional.)
 *                      When the given type is ot_UMLObject the type is
 *                      disregarded, i.e. the given name is the only
 *                      search criterion.
 * @param currentObj    Object relative to which to search (optional.)
 *                      If given then the enclosing scope(s) of this
 *                      object are searched before the global scope.
 * @return      Pointer to the UMLObject found, or NULL if not found.
 */
UMLObject* findUMLObjectRaw(const UMLObjectList& inList,
                            const QString& name,
                            UMLObject::ObjectType type /* = ot_UMLObject */,
                            UMLObject *currentObj /*= 0*/)
{
    Q_UNUSED(currentObj);
    for (UMLObjectListIt oit(inList); oit.hasNext();) {
        UMLObject *obj = oit.next();
        if (obj->name() == name && type == obj->baseType())
            return obj;
    }
    return NULL;
}

/**
 * Get the root folder of the given UMLObject.
 */
UMLPackage* rootPackage(UMLObject* obj)
{
    if (obj == NULL)
        return NULL;
    UMLPackage* root = obj->umlPackage();
    if (root == NULL) {
        root = obj->asUMLPackage();
    } else {
        while (root->umlPackage() != NULL) {
            root = root->umlPackage();
        }
    }
    return root;
}

/**
 * Add the given list of views to the tree view.
 * @param viewList   the list of views to add
 */
void treeViewAddViews(const UMLViewList& viewList)
{
    UMLListView* tree = UMLApp::app()->listView();
    foreach (UMLView* v,  viewList) {
        if (tree->findItem(v->umlScene()->ID()) != NULL) {
            continue;
        }
        tree->createDiagramItem(v);
    }
}

/**
 * Change an icon of an object in the tree view.
 * @param object   the object in the treeViewAddViews
 * @param to       the new icon type for the given object
 */
void treeViewChangeIcon(UMLObject* object, Icon_Utils::IconType to)
{
    UMLListView* tree = UMLApp::app()->listView();
    tree->changeIconOf(object, to);
}

/**
 * Set the given object to the current item in the tree view.
 * @param object   the object which will be the current item
 */
void treeViewSetCurrentItem(UMLObject* object)
{
    UMLListView* tree = UMLApp::app()->listView();
    UMLListViewItem* item = tree->findUMLObject(object);
    tree->setCurrentItem(item);
}

/**
 * Move an object to a new container in the tree view.
 * @param container   the new container for the object
 * @param object      the to be moved object
 */
void treeViewMoveObjectTo(UMLObject* container, UMLObject* object)
{
    UMLListView *listView = UMLApp::app()->listView();
    UMLListViewItem *newParent = listView->findUMLObject(container);
    listView->moveObject(object->id(),
                   Model_Utils::convert_OT_LVT(object),
                   newParent);
}

/**
 * Return the current UMLObject from the tree view.
 * @return   the UML object of the current item
 */
UMLObject* treeViewGetCurrentObject()
{
    UMLListView *listView = UMLApp::app()->listView();
    UMLListViewItem *current = static_cast<UMLListViewItem*>(listView->currentItem());
    return current->umlObject();
}

/**
 * Return the UMLPackage if the current item
 * in the tree view is a package. Return the
 * closest package in the tree view or NULL otherwise
 *
 * @return   the package or NULL
 */
UMLPackage* treeViewGetPackageFromCurrent()
{
    UMLListView *listView = UMLApp::app()->listView();
    UMLListViewItem *parentItem = (UMLListViewItem*)listView->currentItem();
    while (parentItem) {
        UMLListViewItem::ListViewType lvt = parentItem->type();
        if (Model_Utils::typeIsContainer(lvt)) {
            UMLObject *o = parentItem->umlObject();
            return o->asUMLPackage();
        }

        // selected item is not a container, try to find the
        // container higher up in the tree view
        parentItem = static_cast<UMLListViewItem*>(parentItem->parent());
    }

    return NULL;
}

/**
 * Build the diagram name from the tree view.

 * The function returns a relative path constructed from the folder hierachy.
 * @param id   the id of the diaram
 * @return     the constructed diagram name
 */
QString treeViewBuildDiagramName(Uml::ID::Type id)
{
    UMLListView *listView = UMLApp::app()->listView();
    UMLListViewItem* listViewItem = listView->findItem(id);

    if (listViewItem) {
        QString name = listViewItem->text(0);
        listViewItem = static_cast<UMLListViewItem*>(listViewItem->parent());
        
        // Relies on the tree structure of the UMLListView. There are a base "Views" folder
        // and five children, one for each view type (Logical, use case, components, deployment
        // and entity relationship)
        while (listView->rootView(listViewItem->type()) == NULL) {
            name.insert(0, listViewItem->text(0) + QLatin1Char('/'));
            listViewItem = static_cast<UMLListViewItem*>(listViewItem->parent());
            if (listViewItem == NULL)
                break;
        }
        return name;
    }
    else {
        uWarning() << "diagram not found - returning empty name!";
        return QString();
    }
}

/**
 * Returns a name for the new object, appended with a number
 * if the default name is taken e.g. new_actor, new_actor_1
 * etc.
 * @param type      The object type.
 * @param parentPkg The package in which to compare the name.
 * @param prefix    The prefix to use (optional)
 *                  If no prefix is given then a type related
 *                  prefix will be chosen internally.
 */
QString uniqObjectName(UMLObject::ObjectType type, UMLPackage *parentPkg, QString prefix)
{
    QString currentName = prefix;
    if (currentName.isEmpty()) {
        if(type == UMLObject::ot_Class)
            currentName = i18n("new_class");
        else if(type == UMLObject::ot_Actor)
            currentName = i18n("new_actor");
        else if(type == UMLObject::ot_UseCase)
            currentName = i18n("new_usecase");
        else if(type == UMLObject::ot_Package)
            currentName = i18n("new_package");
        else if(type == UMLObject::ot_Component)
            currentName = i18n("new_component");
        else if(type == UMLObject::ot_Port)
            currentName = i18n("new_port");
        else if(type == UMLObject::ot_Node)
            currentName = i18n("new_node");
        else if(type == UMLObject::ot_Artifact)
            currentName = i18n("new_artifact");
        else if(type == UMLObject::ot_Interface)
            currentName = i18n("new_interface");
        else if(type == UMLObject::ot_Datatype)
            currentName = i18n("new_datatype");
        else if(type == UMLObject::ot_Enum)
            currentName = i18n("new_enum");
        else if(type == UMLObject::ot_Entity)
            currentName = i18n("new_entity");
        else if(type == UMLObject::ot_Folder)
            currentName = i18n("new_folder");
        else if(type == UMLObject::ot_Association)
            currentName = i18n("new_association");
        else if(type == UMLObject::ot_Category)
            currentName = i18n("new_category");
        else if(type == UMLObject::ot_Instance)
            currentName = i18n("new_object");
        else {
            currentName = i18n("new_object");
            uWarning() << "unknown object type in umldoc::uniqObjectName()";
        }
    }
    UMLDoc *doc = UMLApp::app()->document();
    QString name = currentName;
    for (int number = 1; !doc->isUnique(name, parentPkg); ++number)  {
        name = currentName + QLatin1Char('_') + QString::number(number);
    }
    return name;
}

/**
 * Return the xmi.id (XMI-1) or xmi:id (XMI-2) of a QDomElement.
 */
QString getXmiId(QDomElement element)
{
    QString idStr = element.attribute(QLatin1String("xmi.id"));
    if (idStr.isEmpty())
        idStr = element.attribute(QLatin1String("xmi:id"));
    return idStr;
}

/**
 * Return true if the given tag is one of the common XMI
 * attributes, such as:
 * "name" | "visibility" | "isRoot" | "isLeaf" | "isAbstract" |
 * "isActive" | "ownerScope"
 */
bool isCommonXMIAttribute(const QString &tag)
{
    bool retval = (UMLDoc::tagEq(tag, QLatin1String("name")) ||
                   UMLDoc::tagEq(tag, QLatin1String("visibility")) ||
                   UMLDoc::tagEq(tag, QLatin1String("isRoot")) ||
                   UMLDoc::tagEq(tag, QLatin1String("isLeaf")) ||
                   UMLDoc::tagEq(tag, QLatin1String("isAbstract")) ||
                   UMLDoc::tagEq(tag, QLatin1String("isSpecification")) ||
                   UMLDoc::tagEq(tag, QLatin1String("isActive")) ||
                   UMLDoc::tagEq(tag, QLatin1String("namespace")) ||
                   UMLDoc::tagEq(tag, QLatin1String("ownerScope")) ||
                   UMLDoc::tagEq(tag, QLatin1String("ModelElement.stereotype")) ||
                   UMLDoc::tagEq(tag, QLatin1String("GeneralizableElement.generalization")) ||
                   UMLDoc::tagEq(tag, QLatin1String("specialization")) ||   //NYI
                   UMLDoc::tagEq(tag, QLatin1String("clientDependency")) || //NYI
                   UMLDoc::tagEq(tag, QLatin1String("supplierDependency"))  //NYI
                 );
    return retval;
}

/**
 * Return true if the given type is common among the majority
 * of programming languages, such as "bool" or "boolean".
 * TODO: Make this depend on the active programming language.
 */
bool isCommonDataType(QString type)
{
    CodeGenerator *gen = UMLApp::app()->generator();
    if (gen == NULL)
        return false;
    const bool caseSensitive = UMLApp::app()->activeLanguageIsCaseSensitive();
    const QStringList dataTypes = gen->defaultDatatypes();
    QStringList::ConstIterator end(dataTypes.end());
    for (QStringList::ConstIterator it = dataTypes.begin(); it != end; ++it) {
        if (caseSensitive) {
            if (type == *it)
                return true;
        } else if (type.toLower() == (*it).toLower()) {
            return true;
        }
    }
    return false;
}

/**
 * Return true if the given object type is a classifier list item type.
 */
bool isClassifierListitem(UMLObject::ObjectType type)
{
    if (type == UMLObject::ot_Attribute ||
        type == UMLObject::ot_Operation ||
        type == UMLObject::ot_Template ||
        type == UMLObject::ot_EntityAttribute ||
        type == UMLObject::ot_EnumLiteral ||
        type == UMLObject::ot_UniqueConstraint ||
        type == UMLObject::ot_ForeignKeyConstraint  ||
        type == UMLObject::ot_CheckConstraint ||
        type == UMLObject::ot_InstanceAttribute ) {
        return true;
    } else {
        return false;
    }
}

/**
 * Try to guess the correct container folder type of an UMLObject.
 * Object types that can't be guessed are mapped to Uml::ModelType::Logical.
 * NOTE: This function exists mainly for handling pre-1.5.5 files
 *       and should not be used for new code.
 */
Uml::ModelType::Enum guessContainer(UMLObject *o)
{
    UMLObject::ObjectType ot = o->baseType();
    if (ot == UMLObject::ot_Package && o->stereotype() == QLatin1String("subsystem"))
        return Uml::ModelType::Component;
    Uml::ModelType::Enum mt = Uml::ModelType::N_MODELTYPES;
    switch (ot) {
        case UMLObject::ot_Package:   // trouble: package can also appear in Component view
        case UMLObject::ot_Interface:
        case UMLObject::ot_Datatype:
        case UMLObject::ot_Enum:
        case UMLObject::ot_Class:
        case UMLObject::ot_Attribute:
        case UMLObject::ot_Operation:
        case UMLObject::ot_EnumLiteral:
        case UMLObject::ot_Template:
        case UMLObject::ot_Instance:
        case UMLObject::ot_InstanceAttribute:
            mt = Uml::ModelType::Logical;
            break;
        case UMLObject::ot_Actor:
        case UMLObject::ot_UseCase:
            mt = Uml::ModelType::UseCase;
            break;
        case UMLObject::ot_Component:
        case UMLObject::ot_Port:
        case UMLObject::ot_Artifact:  // trouble: artifact can also appear at Deployment
            mt = Uml::ModelType::Component;
            break;
        case UMLObject::ot_Node:
            mt = Uml::ModelType::Deployment;
            break;
        case UMLObject::ot_Entity:
        case UMLObject::ot_EntityAttribute:
        case UMLObject::ot_UniqueConstraint:
        case UMLObject::ot_ForeignKeyConstraint:
        case UMLObject::ot_CheckConstraint:
        case UMLObject::ot_Category:
            mt = Uml::ModelType::EntityRelationship;
            break;
        case UMLObject::ot_Association:
            {
                UMLAssociation *assoc = o->asUMLAssociation();
                UMLDoc *umldoc = UMLApp::app()->document();
                for (int r = Uml::RoleType::A; r <= Uml::RoleType::B; ++r) {
                    UMLObject *roleObj = assoc->getObject(Uml::RoleType::fromInt(r));
                    if (roleObj == NULL) {
                        // Ouch! we have been called while types are not yet resolved
                        return Uml::ModelType::N_MODELTYPES;
                    }
                    UMLPackage *pkg = roleObj->umlPackage();
                    if (pkg) {
                        while (pkg->umlPackage()) {  // wind back to root
                            pkg = pkg->umlPackage();
                        }
                        const Uml::ModelType::Enum m = umldoc->rootFolderType(pkg);
                        if (m != Uml::ModelType::N_MODELTYPES)
                            return m;
                    }
                    mt = guessContainer(roleObj);
                    if (mt != Uml::ModelType::Logical)
                        break;
                }
            }
            break;
        default:
            break;
    }
    return mt;
}

/**
 * Parse a direction string into the Uml::ParameterDirection::Enum.
 *
 * @param input  The string to parse: "in", "out", or "inout"
 *               optionally followed by whitespace.
 * @param result The corresponding Uml::ParameterDirection::Enum.
 * @return       Length of the string matched, excluding the optional
 *               whitespace.
 */
int stringToDirection(QString input, Uml::ParameterDirection::Enum & result)
{
    QRegExp dirx(QLatin1String("^(in|out|inout)"));
    int pos = dirx.indexIn(input);
    if (pos == -1)
        return 0;
    const QString dirStr = dirx.capturedTexts().first();
    int dirLen = dirStr.length();
    if (input.length() > dirLen && !input[dirLen].isSpace())
        return 0;       // no match after all.
    if (dirStr == QLatin1String("out"))
        result = Uml::ParameterDirection::Out;
    else if (dirStr == QLatin1String("inout"))
        result = Uml::ParameterDirection::InOut;
    else
        result = Uml::ParameterDirection::In;
    return dirLen;
}

/**
 * Parses a template parameter given in UML syntax.
 *
 * @param t             Input text of the template parameter.
 *                      Example:  parname : partype
 *                      or just:  parname          (for class type)
 * @param nmTp          NameAndType returned by this method.
 * @param owningScope   Pointer to the owning scope of the template param.
 * @return      Error status of the parse, PS_OK for success.
 */
Parse_Status parseTemplate(QString t, NameAndType& nmTp, UMLClassifier *owningScope)
{
    UMLDoc *pDoc = UMLApp::app()->document();

    t = t.trimmed();
    if (t.isEmpty())
        return PS_Empty;

    QStringList nameAndType = t.split(QRegExp(QLatin1String("\\s*:\\s*")));
    if (nameAndType.count() == 2) {
        UMLObject *pType = NULL;
        if (nameAndType[1] != QLatin1String("class")) {
            pType = pDoc->findUMLObject(nameAndType[1], UMLObject::ot_UMLObject, owningScope);
            if (pType == NULL)
                return PS_Unknown_ArgType;
        }
        nmTp = NameAndType(nameAndType[0], pType);
    } else {
        nmTp = NameAndType(t, NULL);
    }
    return PS_OK;
}

/**
 * Parses an attribute given in UML syntax.
 *
 * @param a             Input text of the attribute in UML syntax.
 *                      Example:  argname : argtype
 * @param nmTp          NameAndType returned by this method.
 * @param owningScope   Pointer to the owning scope of the attribute.
 * @param vis           Optional pointer to visibility (return value.)
 *                      The visibility may be given at the beginning of the
 *                      attribute text in mnemonic form as follows:
 *                      "+"  stands for public
 *                      "#"  stands for protected
 *                      "-"  stands for private
 *                      "~"  stands for implementation level visibility
 *
 * @return      Error status of the parse, PS_OK for success.
 */
Parse_Status parseAttribute(QString a, NameAndType& nmTp, UMLClassifier *owningScope,
                            Uml::Visibility::Enum *vis /* = 0 */)
{
    UMLDoc *pDoc = UMLApp::app()->document();

    a = a.simplified();
    if (a.isEmpty())
        return PS_Empty;

    int colonPos = a.indexOf(QLatin1Char(':'));
    if (colonPos < 0) {
        nmTp = NameAndType(a, NULL);
        return PS_OK;
    }
    QString name = a.left(colonPos).trimmed();
    if (vis) {
        QRegExp mnemonicVis(QLatin1String("^([\\+\\#\\-\\~] *)"));
        int pos = mnemonicVis.indexIn(name);
        if (pos == -1) {
            *vis = Uml::Visibility::Private;  // default value
        } else {
            QString caption = mnemonicVis.cap(1);
            QString strVis = caption.left(1);
            if (strVis == QLatin1String("+"))
                *vis = Uml::Visibility::Public;
            else if (strVis == QLatin1String("#"))
                *vis = Uml::Visibility::Protected;
            else if (strVis == QLatin1String("-"))
                *vis = Uml::Visibility::Private;
            else
                *vis = Uml::Visibility::Implementation;
        }
        name.remove(mnemonicVis);
    }
    Uml::ParameterDirection::Enum pd = Uml::ParameterDirection::In;
    if (name.startsWith(QLatin1String(QLatin1String("in ")))) {
        pd = Uml::ParameterDirection::In;
        name = name.mid(3);
    } else if (name.startsWith(QLatin1String(QLatin1String("inout ")))) {
        pd = Uml::ParameterDirection::InOut;
        name = name.mid(6);
    } else if (name.startsWith(QLatin1String(QLatin1String("out ")))) {
        pd = Uml::ParameterDirection::Out;
        name = name.mid(4);
    }
    a = a.mid(colonPos + 1).trimmed();
    if (a.isEmpty()) {
        nmTp = NameAndType(name, NULL, pd);
        return PS_OK;
    }
    QStringList typeAndInitialValue = a.split(QRegExp(QLatin1String("\\s*=\\s*")));
    const QString &type = typeAndInitialValue[0];
    UMLObject *pType = pDoc->findUMLObject(type, UMLObject::ot_UMLObject, owningScope);
    if (pType == NULL) {
        nmTp = NameAndType(name, NULL, pd);
        return PS_Unknown_ArgType;
    }
    QString initialValue;
    if (typeAndInitialValue.count() == 2) {
        initialValue = typeAndInitialValue[1];
    }
    nmTp = NameAndType(name, pType, pd, initialValue);
    return PS_OK;
}

/**
 * Parses an operation given in UML syntax.
 *
 * @param m             Input text of the operation in UML syntax.
 *                      Example of a two-argument operation returning "void":
 *                      methodname (arg1name : arg1type, arg2name : arg2type) : void
 * @param desc          OpDescriptor returned by this method.
 * @param owningScope   Pointer to the owning scope of the operation.
 * @return      Error status of the parse, PS_OK for success.
 */
Parse_Status parseOperation(QString m, OpDescriptor& desc, UMLClassifier *owningScope)
{
    UMLDoc *pDoc = UMLApp::app()->document();

    m = m.simplified();
    if (m.isEmpty())
        return PS_Empty;
    if (m.contains(QRegExp(QLatin1String("operator *()")))) {
        // C++ special case: two sets of parentheses
        desc.m_name = QLatin1String("operator()");
        m.remove(QRegExp(QLatin1String("operator *()")));
    } else {
        /**
         * The search pattern includes everything up to the opening parenthesis
         * because UML also permits non programming-language oriented designs
         * using narrative names, for example "check water temperature".
         */
        QRegExp beginningUpToOpenParenth(QLatin1String("^([^\\(]+)"));
        int pos = beginningUpToOpenParenth.indexIn(m);
        if (pos == -1)
            return PS_Illegal_MethodName;
        desc.m_name = beginningUpToOpenParenth.cap(1);
    }
    desc.m_pReturnType = NULL;
    QRegExp pat = QRegExp(QLatin1String("\\) *:(.*)$"));
    int pos = pat.indexIn(m);
    if (pos != -1) {  // return type is optional
        QString retType = pat.cap(1);
        retType = retType.trimmed();
        if (retType != QLatin1String("void")) {
            UMLObject *pRetType = owningScope->findTemplate(retType);
            if (pRetType == NULL) {
                pRetType = pDoc->findUMLObject(retType, UMLObject::ot_UMLObject, owningScope);
                if (pRetType == NULL)
                    return PS_Unknown_ReturnType;
            }
            desc.m_pReturnType = pRetType;
        }
    }
    // Remove possible empty parentheses ()
    m.remove(QRegExp(QLatin1String("\\s*\\(\\s*\\)")));
    desc.m_args.clear();
    pat = QRegExp(QLatin1String("\\((.*)\\)"));
    pos = pat.indexIn(m);
    if (pos == -1)  // argument list is optional
        return PS_OK;
    QString arglist = pat.cap(1);
    arglist = arglist.trimmed();
    if (arglist.isEmpty())
        return PS_OK;
    const QStringList args = arglist.split(QRegExp(QLatin1String("\\s*, \\s*")));
    for (QStringList::ConstIterator lit = args.begin(); lit != args.end(); ++lit) {
        NameAndType nmTp;
        Parse_Status ps = parseAttribute(*lit, nmTp, owningScope);
        if (ps)
            return ps;
        desc.m_args.append(nmTp);
    }
    return PS_OK;
}

/**
 * Parses a constraint.
 *
 * @param m             Input text of the constraint
 *
 * @param name          The name returned by this method
 * @param owningScope   Pointer to the owning scope of the constraint
 * @return       Error status of the parse, PS_OK for success.
 */
Parse_Status parseConstraint(QString m, QString& name, UMLEntity* owningScope)
{
    Q_UNUSED(owningScope);
    m = m.simplified();
    if (m.isEmpty())
        return PS_Empty;

    int colonPos = m.indexOf(QLatin1Char(':'));
    if (colonPos < 0) {
        name = m;
        return PS_OK;
    }

    name = m.left(colonPos).trimmed();
    return PS_OK;
}

/**
 * Returns the Parse_Status as a text.
 */
QString psText(Parse_Status value)
{
    const QString text[] = {
                               i18n("OK"), i18nc("parse status", "Empty"), i18n("Malformed argument"),
                               i18n("Unknown argument type"), i18n("Illegal method name"),
                               i18n("Unknown return type"), i18n("Unspecified error")
                           };
    return text[(unsigned) value];
}

/**
 * Return true if the listview type is one of the predefined root views
 * (root, logical, usecase, component, deployment, datatype, or entity-
 * relationship view.)
 */
bool typeIsRootView(UMLListViewItem::ListViewType type)
{
    switch (type) {
        case UMLListViewItem::lvt_View:
        case UMLListViewItem::lvt_Logical_View:
        case UMLListViewItem::lvt_UseCase_View:
        case UMLListViewItem::lvt_Component_View:
        case UMLListViewItem::lvt_Deployment_View:
        case UMLListViewItem::lvt_EntityRelationship_Model:
            return true;
            break;
        default:
            break;
    }
    return false;
}

/**
 * Return true if the listview type also has a widget representation in diagrams.
 */
bool typeIsCanvasWidget(UMLListViewItem::ListViewType type)
{
    switch (type) {
        case UMLListViewItem::lvt_Actor:
        case UMLListViewItem::lvt_UseCase:
        case UMLListViewItem::lvt_Class:
        case UMLListViewItem::lvt_Package:
        case UMLListViewItem::lvt_Logical_Folder:
        case UMLListViewItem::lvt_UseCase_Folder:
        case UMLListViewItem::lvt_Component_Folder:
        case UMLListViewItem::lvt_Deployment_Folder:
        case UMLListViewItem::lvt_EntityRelationship_Folder:
        case UMLListViewItem::lvt_Subsystem:
        case UMLListViewItem::lvt_Component:
        case UMLListViewItem::lvt_Port:
        case UMLListViewItem::lvt_Node:
        case UMLListViewItem::lvt_Artifact:
        case UMLListViewItem::lvt_Interface:
        case UMLListViewItem::lvt_Datatype:
        case UMLListViewItem::lvt_Enum:
        case UMLListViewItem::lvt_Entity:
        case UMLListViewItem::lvt_Category:
            return true;
            break;
        default:
            break;
    }
    return false;
}

/**
 * Return true if the listview type is a logical, usecase or component folder.
 */
bool typeIsFolder(UMLListViewItem::ListViewType type)
{
    if (typeIsRootView(type) ||
            type == UMLListViewItem::lvt_Datatype_Folder ||
            type == UMLListViewItem::lvt_Logical_Folder ||
            type == UMLListViewItem::lvt_UseCase_Folder ||
            type == UMLListViewItem::lvt_Component_Folder ||
            type == UMLListViewItem::lvt_Deployment_Folder ||
            type == UMLListViewItem::lvt_EntityRelationship_Folder) {
        return true;
    } else {
        return false;
    }
}

/**
 * Return true if the listview type may act as a container for other objects,
 * i.e. if it is a folder, package, subsystem, or component.
 */
bool typeIsContainer(UMLListViewItem::ListViewType type)
{
    if (typeIsFolder(type))
        return true;
    return (type == UMLListViewItem::lvt_Package ||
            type == UMLListViewItem::lvt_Subsystem ||
            type == UMLListViewItem::lvt_Component ||
            type == UMLListViewItem::lvt_Class ||
            type == UMLListViewItem::lvt_Interface);
}

/**
 * Return true if the listview type is an attribute, operation, or template.
 */
bool typeIsClassifierList(UMLListViewItem::ListViewType type)
{
    if (type == UMLListViewItem::lvt_Attribute ||
        type == UMLListViewItem::lvt_Operation ||
        type == UMLListViewItem::lvt_Template ||
        type == UMLListViewItem::lvt_EntityAttribute ||
        type == UMLListViewItem::lvt_UniqueConstraint ||
        type == UMLListViewItem::lvt_ForeignKeyConstraint ||
        type == UMLListViewItem::lvt_PrimaryKeyConstraint ||
        type == UMLListViewItem::lvt_CheckConstraint  ||
        type == UMLListViewItem::lvt_EnumLiteral ||
        type == UMLListViewItem::lvt_InstanteAttribute) {
        return true;
    } else {
        return false;
    }
}

/**
 * Return true if the listview type is a classifier (Class, Entity, Enum)
 */
bool typeIsClassifier(UMLListViewItem::ListViewType type)
{
    if (type == UMLListViewItem::lvt_Class ||
         type == UMLListViewItem::lvt_Interface ||
         type == UMLListViewItem::lvt_Entity ||
         type == UMLListViewItem::lvt_Enum) {
        return true;
    }
    return false;
}

/**
 * Return true if the listview type is a settings entry.
 */
bool typeIsProperties(UMLListViewItem::ListViewType type)
{
    switch (type) {
    case UMLListViewItem::lvt_Properties:
    case UMLListViewItem::lvt_Properties_AutoLayout:
    case UMLListViewItem::lvt_Properties_Class:
    case UMLListViewItem::lvt_Properties_CodeImport:
    case UMLListViewItem::lvt_Properties_CodeGeneration:
    case UMLListViewItem::lvt_Properties_CodeViewer:
    case UMLListViewItem::lvt_Properties_Font:
    case UMLListViewItem::lvt_Properties_General:
    case UMLListViewItem::lvt_Properties_UserInterface:
        return true;
        break;
    default:
        break;
    }
    return false;
}

/**
 * Check if a listviewitem of type childType is allowed
 * as child of type parentType
 */
bool typeIsAllowedInType(UMLListViewItem::ListViewType childType,
    UMLListViewItem::ListViewType parentType)
{
    switch (childType) {
    case UMLListViewItem::lvt_Class:
    case UMLListViewItem::lvt_Package:
    case UMLListViewItem::lvt_Interface:
    case UMLListViewItem::lvt_Enum:
    case UMLListViewItem::lvt_Instance:
        return parentType == UMLListViewItem::lvt_Logical_View ||
               parentType == UMLListViewItem::lvt_Class ||
               parentType == UMLListViewItem::lvt_Package ||
               parentType == UMLListViewItem::lvt_Logical_Folder;
    case UMLListViewItem::lvt_Attribute:
    case UMLListViewItem::lvt_EntityAttribute:
    case UMLListViewItem::lvt_InstanteAttribute:
        return parentType == UMLListViewItem::lvt_Entity;
    case UMLListViewItem::lvt_Operation:
        return parentType == UMLListViewItem::lvt_Class ||
               parentType == UMLListViewItem::lvt_Interface;
    case UMLListViewItem::lvt_Datatype:
        return parentType == UMLListViewItem::lvt_Logical_Folder ||
               parentType == UMLListViewItem::lvt_Datatype_Folder ||
               parentType == UMLListViewItem::lvt_Class ||
               parentType == UMLListViewItem::lvt_Interface ||
               parentType == UMLListViewItem::lvt_Package;
    case UMLListViewItem::lvt_Class_Diagram:
    case UMLListViewItem::lvt_Collaboration_Diagram:
    case UMLListViewItem::lvt_State_Diagram:
    case UMLListViewItem::lvt_Activity_Diagram:
    case UMLListViewItem::lvt_Sequence_Diagram:
    case UMLListViewItem::lvt_Object_Diagram:
        return parentType == UMLListViewItem::lvt_Logical_Folder ||
               parentType == UMLListViewItem::lvt_Logical_View;
    case UMLListViewItem::lvt_Logical_Folder:
        return parentType == UMLListViewItem::lvt_Logical_Folder ||
               parentType == UMLListViewItem::lvt_Logical_View;
    case UMLListViewItem::lvt_UseCase_Folder:
        return parentType == UMLListViewItem::lvt_UseCase_Folder ||
               parentType == UMLListViewItem::lvt_UseCase_View;
    case UMLListViewItem::lvt_Component_Folder:
        return parentType == UMLListViewItem::lvt_Component_Folder ||
               parentType == UMLListViewItem::lvt_Component_View;
    case UMLListViewItem::lvt_Deployment_Folder:
        return parentType == UMLListViewItem::lvt_Deployment_Folder ||
               parentType == UMLListViewItem::lvt_Deployment_View;
    case UMLListViewItem::lvt_EntityRelationship_Folder:
        return parentType == UMLListViewItem::lvt_EntityRelationship_Folder ||
               parentType == UMLListViewItem::lvt_EntityRelationship_Model;
    case UMLListViewItem::lvt_Actor:
    case UMLListViewItem::lvt_UseCase:
    case UMLListViewItem::lvt_UseCase_Diagram:
        return parentType == UMLListViewItem::lvt_UseCase_Folder ||
               parentType == UMLListViewItem::lvt_UseCase_View;
    case UMLListViewItem::lvt_Subsystem:
        return parentType == UMLListViewItem::lvt_Component_Folder ||
               parentType == UMLListViewItem::lvt_Subsystem;
    case UMLListViewItem::lvt_Component:
    case UMLListViewItem::lvt_Port:
        return parentType == UMLListViewItem::lvt_Component_Folder ||
               parentType == UMLListViewItem::lvt_Component ||
               parentType == UMLListViewItem::lvt_Subsystem;
    case UMLListViewItem::lvt_Artifact:
    case UMLListViewItem::lvt_Component_Diagram:
        return parentType == UMLListViewItem::lvt_Component_Folder ||
               parentType == UMLListViewItem::lvt_Component_View;
        break;
    case UMLListViewItem::lvt_Node:
    case UMLListViewItem::lvt_Deployment_Diagram:
        return parentType == UMLListViewItem::lvt_Deployment_Folder;
    case UMLListViewItem::lvt_Entity:
    case UMLListViewItem::lvt_EntityRelationship_Diagram:
    case UMLListViewItem::lvt_Category:
        return parentType == UMLListViewItem::lvt_EntityRelationship_Folder;
    default:
        return false;
    }
}

/**
 * Return true if the listview type is a diagram.
 */
bool typeIsDiagram(UMLListViewItem::ListViewType type)
{
    if (type == UMLListViewItem::lvt_Class_Diagram ||
            type == UMLListViewItem::lvt_Collaboration_Diagram ||
            type == UMLListViewItem::lvt_State_Diagram ||
            type == UMLListViewItem::lvt_Activity_Diagram ||
            type == UMLListViewItem::lvt_Sequence_Diagram ||
            type == UMLListViewItem::lvt_UseCase_Diagram ||
            type == UMLListViewItem::lvt_Component_Diagram ||
            type == UMLListViewItem::lvt_Deployment_Diagram ||
            type == UMLListViewItem::lvt_EntityRelationship_Diagram ||
            type == UMLListViewItem::lvt_Object_Diagram ){
        return true;
    } else {
        return false;
    }
}

/**
 * Return the Model_Type which corresponds to the given DiagramType.
 */
Uml::ModelType::Enum convert_DT_MT(Uml::DiagramType::Enum dt)
{
    Uml::ModelType::Enum mt;
    switch (dt) {
        case Uml::DiagramType::UseCase:
            mt = Uml::ModelType::UseCase;
            break;
        case Uml::DiagramType::Collaboration:
        case Uml::DiagramType::Class:
        case Uml::DiagramType::Object:
        case Uml::DiagramType::Sequence:
        case Uml::DiagramType::State:
        case Uml::DiagramType::Activity:
            mt = Uml::ModelType::Logical;
            break;
        case Uml::DiagramType::Component:
            mt = Uml::ModelType::Component;
            break;
        case Uml::DiagramType::Deployment:
            mt = Uml::ModelType::Deployment;
            break;
        case Uml::DiagramType::EntityRelationship:
            mt = Uml::ModelType::EntityRelationship;
            break;
        default:
            uError() << "Model_Utils::convert_DT_MT: illegal input value " << dt;
            mt = Uml::ModelType::N_MODELTYPES;
            break;
    }
    return mt;
}

/**
 * Return the ListViewType which corresponds to the given Model_Type.
 */
UMLListViewItem::ListViewType convert_MT_LVT(Uml::ModelType::Enum mt)
{
    UMLListViewItem::ListViewType lvt = UMLListViewItem::lvt_Unknown;
    switch (mt) {
        case Uml::ModelType::Logical:
            lvt = UMLListViewItem::lvt_Logical_View;
            break;
        case Uml::ModelType::UseCase:
            lvt = UMLListViewItem::lvt_UseCase_View;
            break;
        case Uml::ModelType::Component:
            lvt = UMLListViewItem::lvt_Component_View;
            break;
        case Uml::ModelType::Deployment:
            lvt = UMLListViewItem::lvt_Deployment_View;
            break;
        case Uml::ModelType::EntityRelationship:
            lvt = UMLListViewItem::lvt_EntityRelationship_Model;
            break;
        default:
            break;
    }
    return lvt;
}

/**
 * Return the Model_Type which corresponds to the given ListViewType.
 * Returns Uml::N_MODELTYPES if the list view type given does not map
 * to a Model_Type.
 */
Uml::ModelType::Enum convert_LVT_MT(UMLListViewItem::ListViewType lvt)
{
    Uml::ModelType::Enum mt = Uml::ModelType::N_MODELTYPES;
    switch (lvt) {
        case UMLListViewItem::lvt_Logical_View:
            mt = Uml::ModelType::Logical;
            break;
        case UMLListViewItem::lvt_UseCase_View:
            mt = Uml::ModelType::UseCase;
            break;
        case UMLListViewItem::lvt_Component_View:
            mt = Uml::ModelType::Component;
            break;
        case UMLListViewItem::lvt_Deployment_View:
            mt = Uml::ModelType::Deployment;
            break;
        case UMLListViewItem::lvt_EntityRelationship_Model:
            mt = Uml::ModelType::EntityRelationship;
            break;
        default:
            break;
    }
    return mt;
}

/**
 * Convert a diagram type enum to the equivalent list view type.
 */
UMLListViewItem::ListViewType convert_DT_LVT(Uml::DiagramType::Enum dt)
{
    UMLListViewItem::ListViewType type =  UMLListViewItem::lvt_Unknown;
    switch(dt) {
    case Uml::DiagramType::UseCase:
        type = UMLListViewItem::lvt_UseCase_Diagram;
        break;

    case Uml::DiagramType::Class:
        type = UMLListViewItem::lvt_Class_Diagram;
        break;

    case Uml::DiagramType::Object:
        type = UMLListViewItem::lvt_Object_Diagram;
        break;

    case Uml::DiagramType::Sequence:
        type = UMLListViewItem::lvt_Sequence_Diagram;
        break;

    case Uml::DiagramType::Collaboration:
        type = UMLListViewItem::lvt_Collaboration_Diagram;
        break;

    case Uml::DiagramType::State:
        type = UMLListViewItem::lvt_State_Diagram;
        break;

    case Uml::DiagramType::Activity:
        type = UMLListViewItem::lvt_Activity_Diagram;
        break;

    case Uml::DiagramType::Component:
        type = UMLListViewItem::lvt_Component_Diagram;
        break;

    case Uml::DiagramType::Deployment:
        type = UMLListViewItem::lvt_Deployment_Diagram;
        break;

    case Uml::DiagramType::EntityRelationship:
        type = UMLListViewItem::lvt_EntityRelationship_Diagram;
        break;

    default:
        uWarning() << "convert_DT_LVT() called on unknown diagram type";
    }
    return type;
}

/**
 * Convert an object's type to the equivalent list view type
 *
 * @param o  Pointer to the UMLObject whose type shall be converted
 *           to the equivalent ListViewType.  We cannot just
 *           pass in a UMLObject::ObjectType because a UMLFolder is mapped
 *           to different ListViewType values, depending on its
 *           location in one of the predefined modelviews (Logical/
 *           UseCase/etc.)
 * @return  The equivalent ListViewType.
 */
UMLListViewItem::ListViewType convert_OT_LVT(UMLObject *o)
{
    UMLObject::ObjectType ot = o->baseType();
    UMLListViewItem::ListViewType type =  UMLListViewItem::lvt_Unknown;
    switch(ot) {
    case UMLObject::ot_UseCase:
        type = UMLListViewItem::lvt_UseCase;
        break;

    case UMLObject::ot_Actor:
        type = UMLListViewItem::lvt_Actor;
        break;

    case UMLObject::ot_Class:
        type = UMLListViewItem::lvt_Class;
        break;

    case UMLObject::ot_Package:
        if (o->stereotype() == QLatin1String("subsystem"))
            type = UMLListViewItem::lvt_Subsystem;
        else
            type = UMLListViewItem::lvt_Package;
        break;

    case UMLObject::ot_Folder:
        {
            UMLDoc *umldoc = UMLApp::app()->document();
            UMLFolder *f = o->asUMLFolder();
            do {
                const Uml::ModelType::Enum mt = umldoc->rootFolderType(f);
                if (mt != Uml::ModelType::N_MODELTYPES) {
                    switch (mt) {
                        case Uml::ModelType::Logical:
                            type = UMLListViewItem::lvt_Logical_Folder;
                            break;
                        case Uml::ModelType::UseCase:
                            type = UMLListViewItem::lvt_UseCase_Folder;
                            break;
                        case Uml::ModelType::Component:
                            type = UMLListViewItem::lvt_Component_Folder;
                            break;
                        case Uml::ModelType::Deployment:
                            type = UMLListViewItem::lvt_Deployment_Folder;
                            break;
                        case Uml::ModelType::EntityRelationship:
                            type = UMLListViewItem::lvt_EntityRelationship_Folder;
                            break;
                        default:
                            break;
                    }
                    return type;
                }
            } while ((f = f->umlPackage()->asUMLFolder()) != NULL);
            uError() << "convert_OT_LVT(" << o->name()
                << "): internal error - object is not properly nested in folder";
        }
        break;

    case UMLObject::ot_Component:
        type = UMLListViewItem::lvt_Component;
        break;

    case UMLObject::ot_Port:
        type = UMLListViewItem::lvt_Port;
        break;

    case UMLObject::ot_Node:
        type = UMLListViewItem::lvt_Node;
        break;

    case UMLObject::ot_Artifact:
        type = UMLListViewItem::lvt_Artifact;
        break;

    case UMLObject::ot_Interface:
        type = UMLListViewItem::lvt_Interface;
        break;

    case UMLObject::ot_Datatype:
        type = UMLListViewItem::lvt_Datatype;
        break;

    case UMLObject::ot_Enum:
        type = UMLListViewItem::lvt_Enum;
        break;

    case UMLObject::ot_EnumLiteral:
        type = UMLListViewItem::lvt_EnumLiteral;
        break;

    case UMLObject::ot_Entity:
        type = UMLListViewItem::lvt_Entity;
        break;

    case UMLObject::ot_Category:
        type = UMLListViewItem::lvt_Category;
        break;

    case UMLObject::ot_EntityAttribute:
        type = UMLListViewItem::lvt_EntityAttribute;
        break;

    case UMLObject::ot_UniqueConstraint: {
         UMLEntity* ent = o->umlParent()->asUMLEntity();
         UMLUniqueConstraint* uc = o->asUMLUniqueConstraint();
         if (ent->isPrimaryKey(uc)) {
             type = UMLListViewItem::lvt_PrimaryKeyConstraint;
         } else {
             type = UMLListViewItem::lvt_UniqueConstraint;
         }
         break;
        }

    case UMLObject::ot_ForeignKeyConstraint:
        type = UMLListViewItem::lvt_ForeignKeyConstraint;
        break;

    case UMLObject::ot_CheckConstraint:
        type = UMLListViewItem::lvt_CheckConstraint;
        break;

    case UMLObject::ot_Attribute:
        type = UMLListViewItem::lvt_Attribute;
        break;

    case UMLObject::ot_Operation:
        type = UMLListViewItem::lvt_Operation;
        break;

    case UMLObject::ot_Template:
        type = UMLListViewItem::lvt_Template;
        break;

    case UMLObject::ot_Association:
        type = UMLListViewItem::lvt_Association;
        break;

    case UMLObject::ot_Instance:
        type = UMLListViewItem::lvt_Instance;
        break;

    case UMLObject::ot_InstanceAttribute:
        type = UMLListViewItem::lvt_InstanteAttribute;
        break;

    default:
        break;
    }
    return type;
}

/**
 * Converts a list view type enum to the equivalent object type.
 *
 * @param lvt   The ListViewType to convert.
 * @return  The converted ObjectType if the listview type
 *          has a UMLObject::ObjectType representation, else 0.
 */
UMLObject::ObjectType convert_LVT_OT(UMLListViewItem::ListViewType lvt)
{
    UMLObject::ObjectType ot = (UMLObject::ObjectType)0;
    switch (lvt) {
    case UMLListViewItem::lvt_UseCase:
        ot = UMLObject::ot_UseCase;
        break;

    case UMLListViewItem::lvt_Actor:
        ot = UMLObject::ot_Actor;
        break;

    case UMLListViewItem::lvt_Class:
        ot = UMLObject::ot_Class;
        break;

    case UMLListViewItem::lvt_Package:
    case UMLListViewItem::lvt_Subsystem:
        ot = UMLObject::ot_Package;
        break;

    case UMLListViewItem::lvt_Component:
        ot = UMLObject::ot_Component;
        break;

    case UMLListViewItem::lvt_Port:
        ot = UMLObject::ot_Port;
        break;

    case UMLListViewItem::lvt_Node:
        ot = UMLObject::ot_Node;
        break;

    case UMLListViewItem::lvt_Artifact:
        ot = UMLObject::ot_Artifact;
        break;

    case UMLListViewItem::lvt_Interface:
        ot = UMLObject::ot_Interface;
        break;

    case UMLListViewItem::lvt_Datatype:
        ot = UMLObject::ot_Datatype;
        break;

    case UMLListViewItem::lvt_Enum:
        ot = UMLObject::ot_Enum;
        break;

    case UMLListViewItem::lvt_Entity:
        ot = UMLObject::ot_Entity;
        break;

    case UMLListViewItem::lvt_Category:
        ot = UMLObject::ot_Category;
        break;

    case UMLListViewItem::lvt_EntityAttribute:
        ot = UMLObject::ot_EntityAttribute;
        break;

    case UMLListViewItem::lvt_UniqueConstraint:
        ot = UMLObject::ot_UniqueConstraint;
        break;

    case UMLListViewItem::lvt_PrimaryKeyConstraint:
        ot = UMLObject::ot_UniqueConstraint;
        break;

    case UMLListViewItem::lvt_ForeignKeyConstraint:
        ot = UMLObject::ot_ForeignKeyConstraint;
        break;

    case UMLListViewItem::lvt_CheckConstraint:
        ot = UMLObject::ot_CheckConstraint;
        break;

    case UMLListViewItem::lvt_Attribute:
        ot = UMLObject::ot_Attribute;
        break;

    case UMLListViewItem::lvt_Operation:
        ot = UMLObject::ot_Operation;
        break;

    case UMLListViewItem::lvt_Template:
        ot = UMLObject::ot_Template;
        break;

    case UMLListViewItem::lvt_EnumLiteral:
        ot = UMLObject::ot_EnumLiteral;
        break;

    case UMLListViewItem::lvt_Instance:
        ot = UMLObject::ot_Instance;
        break;

    case UMLListViewItem::lvt_InstanteAttribute:
        ot = UMLObject::ot_InstanceAttribute;
        break;

    default:
        if (typeIsFolder(lvt))
            ot = UMLObject::ot_Folder;
        break;
    }
    return ot;
}

/**
 * Return the IconType which corresponds to the given listview type.
 *
 * @param lvt  ListViewType to convert.
 * @return  The Icon_Utils::IconType corresponding to the lvt.
 *          Returns it_Home in case no mapping to IconType exists.
 */
Icon_Utils::IconType convert_LVT_IT(UMLListViewItem::ListViewType lvt, UMLObject *o)
{
    Icon_Utils::IconType icon = Icon_Utils::it_Home;
    switch (lvt) {
        case UMLListViewItem::lvt_UseCase_View:
        case UMLListViewItem::lvt_UseCase_Folder:
            icon = Icon_Utils::it_Folder_Grey;
            break;
        case UMLListViewItem::lvt_Logical_View:
        case UMLListViewItem::lvt_Logical_Folder:
            icon = Icon_Utils::it_Folder_Green;
            break;
        case UMLListViewItem::lvt_Datatype_Folder:
            icon = Icon_Utils::it_Folder_Orange;
            break;
        case UMLListViewItem::lvt_Component_View:
        case UMLListViewItem::lvt_Component_Folder:
            icon = Icon_Utils::it_Folder_Red;
            break;
        case UMLListViewItem::lvt_Deployment_View:
        case UMLListViewItem::lvt_Deployment_Folder:
            icon = Icon_Utils::it_Folder_Violet;
            break;
        case UMLListViewItem::lvt_EntityRelationship_Model:
        case UMLListViewItem::lvt_EntityRelationship_Folder:
            icon = Icon_Utils::it_Folder_Cyan;
            break;
        case UMLListViewItem::lvt_Actor:
            icon = Icon_Utils::it_Actor;
            break;
        case UMLListViewItem::lvt_Association:
            icon = Icon_Utils::it_Association;
            break;
        case UMLListViewItem::lvt_UseCase:
            icon = Icon_Utils::it_UseCase;
            break;
        case UMLListViewItem::lvt_Class:
            if (o && o->stereotype() == QLatin1String("class-or-package"))
                icon = Icon_Utils::it_ClassOrPackage;
            else
                icon = Icon_Utils::it_Class;
            break;
        case UMLListViewItem::lvt_Package:
            icon = Icon_Utils::it_Package;
            break;
        case UMLListViewItem::lvt_Subsystem:
            icon = Icon_Utils::it_Subsystem;
            break;
        case UMLListViewItem::lvt_Component:
            icon = Icon_Utils::it_Component;
            break;
        case UMLListViewItem::lvt_Port:
            icon = Icon_Utils::it_Port;
            break;
        case UMLListViewItem::lvt_Node:
            icon = Icon_Utils::it_Node;
            break;
        case UMLListViewItem::lvt_Artifact:
            icon = Icon_Utils::it_Artifact;
            break;
        case UMLListViewItem::lvt_Interface:
            icon = Icon_Utils::it_Interface;
            break;
        case UMLListViewItem::lvt_Datatype:
            icon = Icon_Utils::it_Datatype;
            break;
        case UMLListViewItem::lvt_Enum:
            icon = Icon_Utils::it_Enum;
            break;
        case UMLListViewItem::lvt_Entity:
            icon = Icon_Utils::it_Entity;
            break;
        case UMLListViewItem::lvt_Category:
            icon = Icon_Utils::it_Category;
            break;
        case UMLListViewItem::lvt_Template:
            icon = Icon_Utils::it_Template;
            break;
        case UMLListViewItem::lvt_Attribute:
            icon = Icon_Utils::it_Private_Attribute;
            break;
        case UMLListViewItem::lvt_EntityAttribute:
            icon = Icon_Utils::it_Private_Attribute;
            break;
        case UMLListViewItem::lvt_EnumLiteral:
            icon = Icon_Utils::it_Public_Attribute;
            break;
        case UMLListViewItem::lvt_Operation:
            icon = Icon_Utils::it_Public_Method;
            break;
        case UMLListViewItem::lvt_UniqueConstraint:
            icon = Icon_Utils::it_Unique_Constraint;
            break;
        case UMLListViewItem::lvt_PrimaryKeyConstraint:
            icon = Icon_Utils::it_PrimaryKey_Constraint;
            break;
        case UMLListViewItem::lvt_ForeignKeyConstraint:
            icon = Icon_Utils::it_ForeignKey_Constraint;
            break;
        case UMLListViewItem::lvt_CheckConstraint:
            icon = Icon_Utils::it_Check_Constraint;
            break;
        case UMLListViewItem::lvt_Class_Diagram:
            icon = Icon_Utils::it_Diagram_Class;
            break;
        case UMLListViewItem::lvt_Object_Diagram:
            icon = Icon_Utils::it_Diagram_Object;
            break;
        case UMLListViewItem::lvt_UseCase_Diagram:
            icon = Icon_Utils::it_Diagram_Usecase;
            break;
        case UMLListViewItem::lvt_Sequence_Diagram:
            icon = Icon_Utils::it_Diagram_Sequence;
            break;
        case UMLListViewItem::lvt_Collaboration_Diagram:
            icon = Icon_Utils::it_Diagram_Collaboration;
            break;
        case UMLListViewItem::lvt_State_Diagram:
            icon = Icon_Utils::it_Diagram_State;
            break;
        case UMLListViewItem::lvt_Activity_Diagram:
            icon = Icon_Utils::it_Diagram_Activity;
            break;
        case UMLListViewItem::lvt_Component_Diagram:
            icon = Icon_Utils::it_Diagram_Component;
            break;
        case UMLListViewItem::lvt_Deployment_Diagram:
            icon = Icon_Utils::it_Diagram_Deployment;
            break;
        case UMLListViewItem::lvt_EntityRelationship_Diagram:
            icon = Icon_Utils::it_Diagram_EntityRelationship;
            break;
        case UMLListViewItem::lvt_Properties:
            icon = Icon_Utils::it_Properties;
            break;
        case UMLListViewItem::lvt_Properties_AutoLayout:
            icon = Icon_Utils::it_Properties_AutoLayout;
            break;
        case UMLListViewItem::lvt_Properties_Class:
            icon = Icon_Utils::it_Properties_Class;
            break;
        case UMLListViewItem::lvt_Properties_CodeImport:
            icon = Icon_Utils::it_Properties_CodeImport;
            break;
        case UMLListViewItem::lvt_Properties_CodeGeneration:
            icon = Icon_Utils::it_Properties_CodeGeneration;
            break;
        case UMLListViewItem::lvt_Properties_CodeViewer:
            icon = Icon_Utils::it_Properties_CodeViewer;
            break;
        case UMLListViewItem::lvt_Properties_Font:
            icon = Icon_Utils::it_Properties_Font;
            break;
        case UMLListViewItem::lvt_Properties_General:
            icon = Icon_Utils::it_Properties_General;
            break;
        case UMLListViewItem::lvt_Properties_UserInterface:
            icon = Icon_Utils::it_Properties_UserInterface;
            break;
        case UMLListViewItem::lvt_Instance:
            icon = Icon_Utils::it_Instance;
        break;
        case UMLListViewItem::lvt_InstanteAttribute:
            icon = Icon_Utils::it_Private_Attribute;
        break;
        default:
            break;
    }
    return icon;
}

/**
 * Return the DiagramType which corresponds to the given listview type.
 *
 * @param lvt  ListViewType to convert.
 * @return  The Uml::DiagramType corresponding to the lvt.
 *          Returns dt_Undefined in case no mapping to DiagramType exists.
 */
Uml::DiagramType::Enum convert_LVT_DT(UMLListViewItem::ListViewType lvt)
{
    Uml::DiagramType::Enum dt = Uml::DiagramType::Undefined;
    switch (lvt) {
        case UMLListViewItem::lvt_Class_Diagram:
            dt = Uml::DiagramType::Class;
            break;
        case UMLListViewItem::lvt_UseCase_Diagram:
            dt = Uml::DiagramType::UseCase;
            break;
        case UMLListViewItem::lvt_Sequence_Diagram:
            dt = Uml::DiagramType::Sequence;
            break;
        case UMLListViewItem::lvt_Collaboration_Diagram:
            dt = Uml::DiagramType::Collaboration;
            break;
        case UMLListViewItem::lvt_State_Diagram:
            dt = Uml::DiagramType::State;
            break;
        case UMLListViewItem::lvt_Activity_Diagram:
            dt = Uml::DiagramType::Activity;
            break;
        case UMLListViewItem::lvt_Component_Diagram:
            dt = Uml::DiagramType::Component;
            break;
        case UMLListViewItem::lvt_Deployment_Diagram:
            dt = Uml::DiagramType::Deployment;
            break;
        case UMLListViewItem::lvt_EntityRelationship_Diagram:
            dt = Uml::DiagramType::EntityRelationship;
            break;
    case UMLListViewItem::lvt_Object_Diagram:
            dt = Uml::DiagramType::Object;
        break;
        default:
            break;
    }
    return dt;
}

/**
 * Converts a list view type enum to the equivalent settings dialog type.
 *
 * @param lvt   The ListViewType to convert.
 * @return  The converted settings dialog type
 */
MultiPageDialogBase::PageType convert_LVT_PT(UMLListViewItem::ListViewType type)
{
    MultiPageDialogBase::PageType pt = MultiPageDialogBase::GeneralPage;
    switch (type) {
    case UMLListViewItem::lvt_Properties:
        pt = MultiPageDialogBase::GeneralPage;
        break;
    case UMLListViewItem::lvt_Properties_AutoLayout:
        pt = MultiPageDialogBase::AutoLayoutPage;
        break;
    case UMLListViewItem::lvt_Properties_Class:
        pt = MultiPageDialogBase::ClassPage;
        break;
    case UMLListViewItem::lvt_Properties_CodeImport:
        pt = MultiPageDialogBase::CodeImportPage;
        break;
    case UMLListViewItem::lvt_Properties_CodeGeneration:
        pt = MultiPageDialogBase::CodeGenerationPage;
        break;
    case UMLListViewItem::lvt_Properties_CodeViewer:
        pt = MultiPageDialogBase::CodeViewerPage;
        break;
    case UMLListViewItem::lvt_Properties_Font:
        pt = MultiPageDialogBase::FontPage;
        break;
    case UMLListViewItem::lvt_Properties_General:
        pt = MultiPageDialogBase::GeneralPage;
        break;
    case UMLListViewItem::lvt_Properties_UserInterface:
        pt = MultiPageDialogBase::UserInterfacePage;
        break;
    default:
        break;
    }
    return pt;
}

/**
 * Return the Model_Type which corresponds to the given ObjectType.
 */
Uml::ModelType::Enum convert_OT_MT(UMLObject::ObjectType ot)
{
    Uml::ModelType::Enum mt = Uml::ModelType::N_MODELTYPES;
    switch (ot) {
        case UMLObject::ot_Actor:
        case UMLObject::ot_UseCase:
            mt = Uml::ModelType::UseCase;
            break;
        case UMLObject::ot_Component:
        case UMLObject::ot_Port:
        case UMLObject::ot_Artifact:
            mt = Uml::ModelType::Component;
            break;
        case UMLObject::ot_Node:
            mt = Uml::ModelType::Deployment;
            break;
        case UMLObject::ot_Entity:
        case UMLObject::ot_EntityAttribute:
        case UMLObject::ot_UniqueConstraint:
        case UMLObject::ot_ForeignKeyConstraint:
        case UMLObject::ot_CheckConstraint:
        case UMLObject::ot_Category:
            mt = Uml::ModelType::EntityRelationship;
            break;
        default:
            mt = Uml::ModelType::Logical;
            break;
    }
    return mt;
}

/**
 * Converts from the UpdateDeleteAction enum to a QString
 * @param uda The UpdateDeleteAction enum literal
 */
QString updateDeleteActionToString(UMLForeignKeyConstraint::UpdateDeleteAction uda)
{
    switch(uda) {
     case UMLForeignKeyConstraint::uda_NoAction:
         return QLatin1String("NO ACTION");
     case  UMLForeignKeyConstraint::uda_Restrict:
         return QLatin1String("RESTRICT");
     case UMLForeignKeyConstraint::uda_Cascade:
         return QLatin1String("CASCADE");
     case  UMLForeignKeyConstraint::uda_SetNull:
         return QLatin1String("SET NULL");
     case  UMLForeignKeyConstraint::uda_SetDefault:
         return QLatin1String("SET DEFAULT");
     default:
         return QString();
    }
}

/**
 * Return true if the object type is allowed in the related diagram
 * @param o UML object instance
 * @param scene diagram instance
 * @return true type is allowed
 * @return false type is not allowed
 */
bool typeIsAllowedInDiagram(UMLObject* o, UMLScene *scene)
{
    //make sure dragging item onto correct diagram
    // concept - class, seq, coll diagram
    // actor, usecase - usecase diagram
    UMLObject::ObjectType ot = o->baseType();
    Uml::ID::Type id = o->id();
    Uml::DiagramType::Enum diagramType = scene->type();
    bool bAccept = true;

    switch (diagramType) {
    case Uml::DiagramType::UseCase:
        if ((scene->widgetOnDiagram(id) && ot == UMLObject::ot_Actor) ||
            (ot != UMLObject::ot_Actor && ot != UMLObject::ot_UseCase))
            bAccept = false;
        break;
    case Uml::DiagramType::Class:
        if (scene->widgetOnDiagram(id) ||
            (ot != UMLObject::ot_Class &&
             ot != UMLObject::ot_Package &&
             ot != UMLObject::ot_Interface &&
             ot != UMLObject::ot_Enum &&
             ot != UMLObject::ot_Datatype)) {
            bAccept = false;
        }
        break;
    case Uml::DiagramType::Object:
        if( scene->widgetOnDiagram(id) || (ot != UMLObject::ot_Instance))
                bAccept = false;
        break;
    case Uml::DiagramType::Sequence:
    case Uml::DiagramType::Collaboration:
        if (ot != UMLObject::ot_Class &&
            ot != UMLObject::ot_Interface &&
            ot != UMLObject::ot_Actor)
            bAccept = false;
        break;
    case Uml::DiagramType::Deployment:
        if (scene->widgetOnDiagram(id))
            bAccept = false;
        else if (ot != UMLObject::ot_Interface &&
                 ot != UMLObject::ot_Package &&
                 ot != UMLObject::ot_Component &&
                 ot != UMLObject::ot_Class &&
                 ot != UMLObject::ot_Node)
            bAccept = false;
        else if (ot == UMLObject::ot_Package &&
                 o->stereotype() != QLatin1String("subsystem"))
            bAccept = false;
        break;
    case Uml::DiagramType::Component:
        if (scene->widgetOnDiagram(id) ||
            (ot != UMLObject::ot_Interface &&
             ot != UMLObject::ot_Package &&
             ot != UMLObject::ot_Component &&
             ot != UMLObject::ot_Port &&
             ot != UMLObject::ot_Artifact &&
             ot != UMLObject::ot_Class))
            bAccept = false;
        else if (ot == UMLObject::ot_Class && !o->isAbstract())
            bAccept = false;
        else if (ot == UMLObject::ot_Port) {
            const bool componentOnDiagram = scene->widgetOnDiagram(o->umlPackage()->id());
            bAccept = componentOnDiagram;
        }
        break;
    case Uml::DiagramType::EntityRelationship:
        if (ot != UMLObject::ot_Entity && ot != UMLObject::ot_Category)
            bAccept = false;
        break;
    default:
        break;
    }
    return bAccept;
}

/**
 * Return true if the widget type is allowed in the related diagram
 * @param w UML widget object
 * @param scene diagram instance
 * @return true type is allowed
 * @return false type is not allowed
 */
bool typeIsAllowedInDiagram(UMLWidget* w, UMLScene *scene)
{
    UMLWidget::WidgetType wt = w->baseType();
    Uml::DiagramType::Enum diagramType = scene->type();
    bool bAccept = true;

    // TODO: check additional widgets
    switch (diagramType) {
    case Uml::DiagramType::Activity:
    case Uml::DiagramType::Class:
    case Uml::DiagramType::Object:
    case Uml::DiagramType::Collaboration:
    case Uml::DiagramType::Component:
    case Uml::DiagramType::Deployment:
    case Uml::DiagramType::EntityRelationship:
    case Uml::DiagramType::Sequence:
    case Uml::DiagramType::State:
    case Uml::DiagramType::UseCase:
    default:
        switch(wt) {
        case WidgetBase::wt_Note:
            break;
        case WidgetBase::wt_Text:
            {
                FloatingTextWidget *ft = dynamic_cast<FloatingTextWidget*>(w);
                if (ft && ft->textRole() != Uml::TextRole::Floating) {
                    bAccept = false;
                }
            }
            break;
        default:
            bAccept = false;
            break;
        }
        break;
    }
    return bAccept;
}

}  // namespace Model_Utils
<|MERGE_RESOLUTION|>--- conflicted
+++ resolved
@@ -100,12 +100,8 @@
         case UMLObject::ot_Class:
         case UMLObject::ot_Enum:
         case UMLObject::ot_Entity:
-<<<<<<< HEAD
         case UMLObject::ot_Instance:
-            o = static_cast<UMLClassifier*>(obj)->findChildObjectById(id);
-=======
             o = obj->asUMLClassifier()->findChildObjectById(id);
->>>>>>> e67d069d
             if (o == NULL &&
                     (t == UMLObject::ot_Interface || t == UMLObject::ot_Class))
                 o = ((UMLPackage*)obj)->findObjectById(id);
