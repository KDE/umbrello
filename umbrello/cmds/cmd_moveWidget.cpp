/***************************************************************************
 *   This program is free software; you can redistribute it and/or modify  *
 *   it under the terms of the GNU General Public License as published by  *
 *   the Free Software Foundation; either version 2 of the License, or     *
 *   (at your option) any later version.                                   *
 *                                                                         *
 *   copyright (C) 2002-2013                                               *
<<<<<<< HEAD
 *   Umbrello UML Modeller Authors <umbrello-devel@kde.org>                *
=======
 *   Umbrello UML Modeller Authors <uml-devel@uml.sf.net>                  *
>>>>>>> fce0447e
 ***************************************************************************/

#include "cmd_moveWidget.h"

// app includes
#include "umlwidget.h"

#include <klocale.h>

namespace Uml
{

    CmdMoveWidget::CmdMoveWidget(UMLWidget *widget)
      : QUndoCommand(),
        m_widget(widget)
    {
        Q_ASSERT(widget != 0);
        setText(i18n("Move widget : %1", widget->name()));
        m_pos = widget->pos();
        m_posOld = widget->startMovePosition();
    }

    CmdMoveWidget::~CmdMoveWidget()
    {
    }

    void CmdMoveWidget::redo()
    {
<<<<<<< HEAD
        m_widgetCtrl->insertSaveValues(m_oldX, m_oldY, m_x, m_y);
        m_widgetCtrl->widgetMoved();

        //UMLWidget * w =
        //m_widgetCtrl->reverseOldNewValues();
        //m_widgetCtrl->widgetMoved();
        //m_widgetCtrl->moveWidget(diffX, diffY);
        //m_widgetCtrl->moveWidget(10, 10);
        //widget->getWidgetController()->moveWidgetBy(diffX, diffY);
=======
        m_widget->setPos(m_pos);
        m_widget->updateGeometry();
>>>>>>> fce0447e
    }

    void CmdMoveWidget::undo()
    {
<<<<<<< HEAD
        //UMLWidget * w =
        m_widgetCtrl->insertSaveValues(m_x, m_y, m_oldX, m_oldY);
        m_widgetCtrl->widgetMoved();
        //w->setX(m_oldX);
        //w->setY(m_oldY);

        //m_widgetCtrl->moveWidget(w->x() - m_oldX, w->y() - m_oldY);
        //m_widgetCtrl->moveWidget(-10, -10);
        //m_widgetCtrl->moveWidget(-diffX, -diffY);
        //widget->getWidgetController()->moveWidgetBy(-diffX, -diffY);
=======
        m_widget->setPos(m_posOld);
        m_widget->updateGeometry();
>>>>>>> fce0447e
    }

//    bool CmdMoveWidget::mergeWith(const QUndoCommand* other)
//    {
//        const CmdMoveWidget* otherCmd = static_cast<const CmdMoveWidget*>(other);
//        if (m_widgetCtrl != otherCmd->m_widgetCtrl)
//            return false;
//        m_x = otherCmd->m_x;
//        m_y = otherCmd->m_y;
//        return true;
//    }
}<|MERGE_RESOLUTION|>--- conflicted
+++ resolved
@@ -5,11 +5,7 @@
  *   (at your option) any later version.                                   *
  *                                                                         *
  *   copyright (C) 2002-2013                                               *
-<<<<<<< HEAD
  *   Umbrello UML Modeller Authors <umbrello-devel@kde.org>                *
-=======
- *   Umbrello UML Modeller Authors <uml-devel@uml.sf.net>                  *
->>>>>>> fce0447e
  ***************************************************************************/
 
 #include "cmd_moveWidget.h"
@@ -38,39 +34,14 @@
 
     void CmdMoveWidget::redo()
     {
-<<<<<<< HEAD
-        m_widgetCtrl->insertSaveValues(m_oldX, m_oldY, m_x, m_y);
-        m_widgetCtrl->widgetMoved();
-
-        //UMLWidget * w =
-        //m_widgetCtrl->reverseOldNewValues();
-        //m_widgetCtrl->widgetMoved();
-        //m_widgetCtrl->moveWidget(diffX, diffY);
-        //m_widgetCtrl->moveWidget(10, 10);
-        //widget->getWidgetController()->moveWidgetBy(diffX, diffY);
-=======
         m_widget->setPos(m_pos);
         m_widget->updateGeometry();
->>>>>>> fce0447e
     }
 
     void CmdMoveWidget::undo()
     {
-<<<<<<< HEAD
-        //UMLWidget * w =
-        m_widgetCtrl->insertSaveValues(m_x, m_y, m_oldX, m_oldY);
-        m_widgetCtrl->widgetMoved();
-        //w->setX(m_oldX);
-        //w->setY(m_oldY);
-
-        //m_widgetCtrl->moveWidget(w->x() - m_oldX, w->y() - m_oldY);
-        //m_widgetCtrl->moveWidget(-10, -10);
-        //m_widgetCtrl->moveWidget(-diffX, -diffY);
-        //widget->getWidgetController()->moveWidgetBy(-diffX, -diffY);
-=======
         m_widget->setPos(m_posOld);
         m_widget->updateGeometry();
->>>>>>> fce0447e
     }
 
 //    bool CmdMoveWidget::mergeWith(const QUndoCommand* other)
