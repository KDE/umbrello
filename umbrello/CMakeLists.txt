--- conflicted
+++ resolved
@@ -259,7 +259,6 @@
     ${CMAKE_CURRENT_SOURCE_DIR}/dialogs/pages/codeimportoptionspage.ui
     ${CMAKE_CURRENT_SOURCE_DIR}/dialogs/pages/diagrampropertiespage.ui
     ${CMAKE_CURRENT_SOURCE_DIR}/dialogs/pages/umlrolepropertiesbase.ui
-<<<<<<< HEAD
     ${CMAKE_CURRENT_SOURCE_DIR}/dialogs/umlattributedialog.ui
     ${CMAKE_CURRENT_SOURCE_DIR}/dialogs/umlinstanceattributedialog.ui
     ${CMAKE_CURRENT_SOURCE_DIR}/dialogs/umlentityattributedialog.ui
@@ -271,9 +270,6 @@
     ${CMAKE_CURRENT_SOURCE_DIR}/dialogs/widgets/documentationwidget.ui
     ${CMAKE_CURRENT_SOURCE_DIR}/dialogs/widgets/umltypemodifierwidget.ui
     ${CMAKE_CURRENT_SOURCE_DIR}/dialogs/widgets/umlstereotypewidget.ui
-=======
-    ${CMAKE_CURRENT_SOURCE_DIR}/dialogs/umlinstanceattributedialog.ui
->>>>>>> 576a4346
 )
 
 set(librefactoring_SRCS
@@ -354,7 +350,6 @@
     cmds/generic/cmdcreateumlobject.cpp
     cmds/generic/cmdremoveumlobject.cpp
     cmds/generic/cmdrenameumlobject.cpp
-    cmds/generic/cmdrenameumlobjectinstance.cpp
     cmds/widget/cmdbasewidgetcommand.cpp
     cmds/widget/cmdchangefont.cpp
     cmds/widget/cmdchangetextcolor.cpp
@@ -427,43 +422,6 @@
 )
 
 set(libuml_SRCS
-<<<<<<< HEAD
-    umlmodel/actor.cpp
-    umlmodel/artifact.cpp
-    umlmodel/association.cpp
-    umlmodel/attribute.cpp
-    umlmodel/category.cpp
-    umlmodel/checkconstraint.cpp
-    umlmodel/classifier.cpp
-    umlmodel/classifierlistitem.cpp
-    umlmodel/component.cpp
-    umlmodel/datatype.cpp
-    umlmodel/entity.cpp
-    umlmodel/entityattribute.cpp
-    umlmodel/entityconstraint.cpp
-    umlmodel/enum.cpp
-    umlmodel/enumliteral.cpp
-    umlmodel/folder.cpp
-    umlmodel/foreignkeyconstraint.cpp
-    umlmodel/node.cpp
-    umlmodel/operation.cpp
-    umlmodel/package.cpp
-    umlmodel/port.cpp
-    umlmodel/stereotype.cpp
-    umlmodel/template.cpp
-    umlmodel/umlattributelist.cpp
-    umlmodel/umlcanvasobject.cpp
-    umlmodel/umlclassifierlistitemlist.cpp
-    umlmodel/umlentityattributelist.cpp
-    umlmodel/umlentityconstraintlist.cpp
-    umlmodel/umlobject.cpp
-    umlmodel/umlobjectlist.cpp
-    umlmodel/umlrole.cpp
-    umlmodel/usecase.cpp
-    umlmodel/uniqueconstraint.cpp
-    umlmodel/instance.cpp
-    umlmodel/instanceattribute.cpp
-=======
     uml1model/actor.cpp
     uml1model/artifact.cpp
     uml1model/association.cpp
@@ -499,7 +457,6 @@
     uml1model/uniqueconstraint.cpp
     uml1model/instance.cpp
     uml1model/instanceattribute.cpp
->>>>>>> 576a4346
 )
 
 set(umbrellobase_SRCS
@@ -580,46 +537,7 @@
 if(CMAKE_MAJOR_VERSION LESS 3)
     qt5_add_resources(libumbrello_SRCS icons.qrc ui.qrc)
 else()
-<<<<<<< HEAD
     list(APPEND libumbrello_SRCS icons.qrc ui.qrc)
-=======
-    if(CMAKE_MAJOR_VERSION LESS 3)
-        qt5_add_resources(libumbrello_SRCS icons.qrc ${CMAKE_CURRENT_BINARY_DIR}/ui.qrc)
-    else()
-        list(APPEND libumbrello_SRCS icons.qrc ui.qrc)
-    endif()
-    add_library(libumbrello ${LIB_BUILD_MODE} ${libumbrello_SRCS})
-    set_target_properties(libumbrello PROPERTIES OUTPUT_NAME umbrello)
-    target_link_libraries(libumbrello
-        Qt5::Widgets
-        Qt5::Xml
-        Qt5::PrintSupport
-        Qt5::Svg
-        Qt5::WebKitWidgets
-        KF5::Archive
-        KF5::Completion
-        KF5::CoreAddons
-        KF5::I18n
-        KF5::IconThemes
-        KF5::KIOCore
-        KF5::TextEditor
-        KF5::WidgetsAddons
-        KF5::XmlGui
-        ${LIBXSLT_LIBRARIES}
-        ${LIBXML2_LIBRARIES}
-    )
-    ecm_add_app_icon(umbrello_SRCS
-        ICONS
-        ${CMAKE_CURRENT_SOURCE_DIR}/pics/global/16-apps-umbrello.png
-        ${CMAKE_CURRENT_SOURCE_DIR}/pics/global/22-apps-umbrello.png
-        ${CMAKE_CURRENT_SOURCE_DIR}/pics/global/32-apps-umbrello.png
-        ${CMAKE_CURRENT_SOURCE_DIR}/pics/global/48-apps-umbrello.png
-        ${CMAKE_CURRENT_SOURCE_DIR}/pics/global/64-apps-umbrello.png
-        ${CMAKE_CURRENT_SOURCE_DIR}/pics/global/128-apps-umbrello.png
-    )
-    add_executable(umbrello ${umbrello_SRCS})
-    target_link_libraries(umbrello libumbrello KF5::WindowSystem)
->>>>>>> 576a4346
 endif()
 add_library(libumbrello ${LIB_BUILD_MODE} ${libumbrello_SRCS})
 set_target_properties(libumbrello PROPERTIES OUTPUT_NAME umbrello)
@@ -659,26 +577,11 @@
 
 ########### install files #############
 
-<<<<<<< HEAD
 file(READ umbrello.desktop UMBRELLO_DESKTOP)
 string(REPLACE "-caption" "-qwindowtitle" UMBRELLO_DESKTOP_OUT "${UMBRELLO_DESKTOP}")
 file(WRITE ${CMAKE_CURRENT_BINARY_DIR}/umbrello.desktop "${UMBRELLO_DESKTOP_OUT}")
 install( PROGRAMS ${CMAKE_CURRENT_BINARY_DIR}/umbrello.desktop  DESTINATION  ${XDG_APPS_INSTALL_DIR} RENAME org.kde.umbrello.desktop)
 install(FILES org.kde.umbrello.appdata.xml  DESTINATION  ${KDE_INSTALL_METAINFODIR})
-=======
-if(NOT BUILD_KF5)
-    install( PROGRAMS umbrello.desktop  DESTINATION  ${XDG_APPS_INSTALL_DIR} )
-    install( FILES
-        ${CMAKE_CURRENT_BINARY_DIR}/umbrelloui.rc
-        DESTINATION ${DATA_INSTALL_DIR}/umbrello )
-else()
-    file(READ umbrello.desktop UMBRELLO_DESKTOP)
-    string(REPLACE "-caption" "-qwindowtitle" UMBRELLO_DESKTOP_OUT "${UMBRELLO_DESKTOP}")
-    file(WRITE ${CMAKE_CURRENT_BINARY_DIR}/umbrello.desktop "${UMBRELLO_DESKTOP_OUT}")
-    install( PROGRAMS ${CMAKE_CURRENT_BINARY_DIR}/umbrello.desktop  DESTINATION  ${XDG_APPS_INSTALL_DIR} RENAME org.kde.umbrello.desktop)
-    install(FILES org.kde.umbrello.appdata.xml  DESTINATION  ${KDE_INSTALL_METAINFODIR})
-endif()
->>>>>>> 576a4346
 
 install( FILES
     docgenerators/xmi2docbook.xsl
