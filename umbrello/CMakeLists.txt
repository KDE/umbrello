--- conflicted
+++ resolved
@@ -447,14 +447,8 @@
     optionstate.cpp
     petalnode.cpp
     petaltree2uml.cpp
-<<<<<<< HEAD
-=======
-    port.cpp
-    stereotype.cpp
-    template.cpp
     stereotypeswindow.cpp
     stereotypesmodel.cpp
->>>>>>> 36eb4d74
     toolbarstatearrow.cpp
     toolbarstateassociation.cpp
     toolbarstate.cpp
