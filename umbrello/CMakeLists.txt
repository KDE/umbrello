add_subdirectory( headings )

if(ENABLE_OBJECT_DIAGRAM)
    set(ACTION_NEW_OBJECT_DIAGRAM "<Action name=\"new_object_diagram\"/>")
endif()
configure_file(umbrelloui.rc.cmake ${CMAKE_CURRENT_BINARY_DIR}/umbrelloui.rc @ONLY)
if(BUILD_KF5)
    configure_file(ui.qrc.cmake ${CMAKE_CURRENT_BINARY_DIR}/ui.qrc @ONLY)
endif()

########### set variables #############

# php import support requires kdevplatform and kdev-php
# which does not compile without NO_CAST_XX_ASCII
if(NOT BUILD_PHP_IMPORT)
    add_definitions(-DQT_NO_CAST_TO_ASCII)
    add_definitions(-DQT_NO_CAST_FROM_ASCII)
endif()
# Some definitions for experimental code or debugging
# TODO migrate debug settings to DEBUG_REGISTER macro
#add_definitions(-DXMI_FLAT_PACKAGES)             # umlobject
#add_definitions(-DDEBUG_LVITEM_INSERTION_ORDER)  # umllistviewitem
#add_definitions(-DTRY_BUGFIX_120682)             # model_utils
#add_definitions(-DVERBOSE_DEBUGGING)             # listpopupmenu, association, petaltree2uml,
                                                  # umlobject, umldoc, classifierlistpage
if(UNIX)
    add_definitions(-D_GLIBCXX_PERMIT_BACKWARD_HASH)
endif()

add_definitions(-DCMAKE_BINARY_DIR="${CMAKE_BINARY_DIR}")

include_directories(
  ${LIBXML2_INCLUDE_DIR}
  ${LIBXSLT_INCLUDE_DIR}
  ${CMAKE_CURRENT_SOURCE_DIR}/
  ${CMAKE_CURRENT_SOURCE_DIR}/clipboard/
  ${CMAKE_CURRENT_SOURCE_DIR}/cmds
  ${CMAKE_CURRENT_SOURCE_DIR}/codegenerators/
  ${CMAKE_CURRENT_SOURCE_DIR}/codegenerators/ada/
  ${CMAKE_CURRENT_SOURCE_DIR}/codegenerators/as/
  ${CMAKE_CURRENT_SOURCE_DIR}/codegenerators/cpp/
  ${CMAKE_CURRENT_SOURCE_DIR}/codegenerators/csharp/
  ${CMAKE_CURRENT_SOURCE_DIR}/codegenerators/d/
  ${CMAKE_CURRENT_SOURCE_DIR}/codegenerators/idl/
  ${CMAKE_CURRENT_SOURCE_DIR}/codegenerators/java/
  ${CMAKE_CURRENT_SOURCE_DIR}/codegenerators/js/
  ${CMAKE_CURRENT_SOURCE_DIR}/codegenerators/pascal/
  ${CMAKE_CURRENT_SOURCE_DIR}/codegenerators/perl/
  ${CMAKE_CURRENT_SOURCE_DIR}/codegenerators/php/
  ${CMAKE_CURRENT_SOURCE_DIR}/codegenerators/python/
  ${CMAKE_CURRENT_SOURCE_DIR}/codegenerators/ruby/
  ${CMAKE_CURRENT_SOURCE_DIR}/codegenerators/sql/
  ${CMAKE_CURRENT_SOURCE_DIR}/codegenerators/tcl/
  ${CMAKE_CURRENT_SOURCE_DIR}/codegenerators/vala/
  ${CMAKE_CURRENT_SOURCE_DIR}/codegenerators/xml/
  ${CMAKE_CURRENT_SOURCE_DIR}/codegenwizard/
  ${CMAKE_CURRENT_SOURCE_DIR}/codeimport/
  ${CMAKE_CURRENT_SOURCE_DIR}/codeimport/csharp/
  ${CMAKE_CURRENT_SOURCE_DIR}/codeimpwizard/
  ${CMAKE_CURRENT_SOURCE_DIR}/debug/
  ${CMAKE_CURRENT_SOURCE_DIR}/dialogs/
  ${CMAKE_CURRENT_SOURCE_DIR}/dialogs/pages/
  ${CMAKE_CURRENT_SOURCE_DIR}/dialogs/widgets/
  ${CMAKE_CURRENT_SOURCE_DIR}/docgenerators/
  ${CMAKE_CURRENT_SOURCE_DIR}/finder/
  ${CMAKE_CURRENT_SOURCE_DIR}/refactoring/
  ${CMAKE_CURRENT_SOURCE_DIR}/uml1model/
  ${CMAKE_CURRENT_SOURCE_DIR}/umlwidgets/
  ${CMAKE_SOURCE_DIR}/lib/cppparser/
  ${CMAKE_SOURCE_DIR}/lib/interfaces/
)

set(libdebug_SRCS
    debug/debug_utils.cpp
)

set(libcodegenerator_SRCS
    codegenerators/advancedcodegenerator.cpp
    codegenerators/classifiercodedocument.cpp
    codegenerators/codeaccessormethod.cpp
    codegenerators/codeblock.cpp
    codegenerators/codeblockwithcomments.cpp
    codegenerators/codeclassfield.cpp
    codegenerators/codeclassfielddeclarationblock.cpp
    codegenerators/codecomment.cpp
    codegenerators/codedocument.cpp
    codegenerators/codegenerationpolicy.cpp
    codegenerators/codegenerator.cpp
    codegenerators/codegenfactory.cpp
    codegenerators/codegenobjectwithtextblocks.cpp
    codegenerators/codegenpolicyext.cpp
    codegenerators/codegen_utils.cpp
    codegenerators/codemethodblock.cpp
    codegenerators/codeoperation.cpp
    codegenerators/codeparameter.cpp
    codegenerators/ada/adawriter.cpp
    codegenerators/as/aswriter.cpp
    codegenerators/cpp/cppcodeclassfield.cpp
    codegenerators/cpp/cppcodecomment.cpp
    codegenerators/cpp/cppcodedocumentation.cpp
    codegenerators/cpp/cppcodegenerationform.cpp
    codegenerators/cpp/cppcodegenerationpolicy.cpp
    codegenerators/cpp/cppcodegenerationpolicypage.cpp
    codegenerators/cpp/cppcodegenerator.cpp
    codegenerators/cpp/cppheaderclassdeclarationblock.cpp
    codegenerators/cpp/cppheadercodeaccessormethod.cpp
    codegenerators/cpp/cppheadercodeclassfielddeclarationblock.cpp
    codegenerators/cpp/cppheadercodedocument.cpp
    codegenerators/cpp/cppheadercodeoperation.cpp
    codegenerators/cpp/cppmakecodedocument.cpp
    codegenerators/cpp/cppsourcecodeaccessormethod.cpp
    codegenerators/cpp/cppsourcecodeclassfielddeclarationblock.cpp
    codegenerators/cpp/cppsourcecodedocument.cpp
    codegenerators/cpp/cppsourcecodeoperation.cpp
    codegenerators/cpp/cppwriter.cpp
    codegenerators/csharp/csharpwriter.cpp
    codegenerators/d/dclassdeclarationblock.cpp
    codegenerators/d/dclassifiercodedocument.cpp
    codegenerators/d/dcodeaccessormethod.cpp
    codegenerators/d/dcodeclassfield.cpp
    codegenerators/d/dcodeclassfielddeclarationblock.cpp
    codegenerators/d/dcodecomment.cpp
    codegenerators/d/dcodedocumentation.cpp
    codegenerators/d/dcodegenerationpolicy.cpp
    codegenerators/d/dcodegenerationpolicypage.cpp
    codegenerators/d/dcodegenerator.cpp
    codegenerators/d/dcodeoperation.cpp
    codegenerators/d/dwriter.cpp
    codegenerators/hierarchicalcodeblock.cpp
    codegenerators/idl/idlwriter.cpp
    codegenerators/java/javaantcodedocument.cpp
    codegenerators/java/javaclassdeclarationblock.cpp
    codegenerators/java/javaclassifiercodedocument.cpp
    codegenerators/java/javacodeaccessormethod.cpp
    codegenerators/java/javacodeclassfield.cpp
    codegenerators/java/javacodeclassfielddeclarationblock.cpp
    codegenerators/java/javacodecomment.cpp
    codegenerators/java/javacodedocumentation.cpp
    codegenerators/java/javacodegenerationpolicy.cpp
    codegenerators/java/javacodegenerationpolicypage.cpp
    codegenerators/java/javacodegenerator.cpp
    codegenerators/java/javacodeoperation.cpp
    codegenerators/java/javawriter.cpp
    codegenerators/js/jswriter.cpp
    codegenerators/ownedcodeblock.cpp
    codegenerators/ownedhierarchicalcodeblock.cpp
    codegenerators/pascal/pascalwriter.cpp
    codegenerators/perl/perlwriter.cpp
    codegenerators/php/php5writer.cpp
    codegenerators/php/phpwriter.cpp
    codegenerators/python/pythonwriter.cpp
    codegenerators/ruby/rubyclassdeclarationblock.cpp
    codegenerators/ruby/rubyclassifiercodedocument.cpp
    codegenerators/ruby/rubycodeaccessormethod.cpp
    codegenerators/ruby/rubycodeclassfield.cpp
    codegenerators/ruby/rubycodeclassfielddeclarationblock.cpp
    codegenerators/ruby/rubycodecomment.cpp
    codegenerators/ruby/rubycodedocumentation.cpp
    codegenerators/ruby/rubycodegenerationpolicy.cpp
    codegenerators/ruby/rubycodegenerationpolicypage.cpp
    codegenerators/ruby/rubycodegenerator.cpp
    codegenerators/ruby/rubycodeoperation.cpp
    codegenerators/ruby/rubywriter.cpp
    codegenerators/simplecodegenerator.cpp
    codegenerators/sql/mysqlwriter.cpp
    codegenerators/sql/postgresqlwriter.cpp
    codegenerators/sql/sqlwriter.cpp
    codegenerators/tcl/tclwriter.cpp
    codegenerators/textblock.cpp
    codegenerators/vala/valawriter.cpp
    codegenerators/xml/xmlcodecomment.cpp
    codegenerators/xml/xmlelementcodeblock.cpp
    codegenerators/xml/xmlschemawriter.cpp
)

ki18n_wrap_ui(  libcodegenerator_SRCS
    ${CMAKE_CURRENT_SOURCE_DIR}/codegenerators/cpp/cppcodegenerationformbase.ui
    ${CMAKE_CURRENT_SOURCE_DIR}/codegenerators/d/dcodegenerationformbase.ui
    ${CMAKE_CURRENT_SOURCE_DIR}/codegenerators/java/javacodegenerationformbase.ui
    ${CMAKE_CURRENT_SOURCE_DIR}/codegenerators/ruby/rubycodegenerationformbase.ui
)

set(libdocgenerator_SRCS
    docgenerators/docbook2xhtmlgeneratorjob.cpp
    docgenerators/docbookgenerator.cpp
    docgenerators/docbookgeneratorjob.cpp
    docgenerators/xhtmlgenerator.cpp
)

set(libdialogs_SRCS
    dialogs/activitydialog.cpp
    dialogs/associationpropertiesdialog.cpp
    dialogs/classpropertiesdialog.cpp
    dialogs/classwizard.cpp
    dialogs/codeeditor.cpp
    dialogs/codetextedit.cpp
    dialogs/codetexthighlighter.cpp
    dialogs/codeviewerdialog.cpp
    dialogs/diagramselectiondialog.cpp
    dialogs/dialog_utils.cpp
    dialogs/exportallviewsdialog.cpp
    dialogs/finddialog.cpp
    dialogs/multipagedialogbase.cpp
    dialogs/notedialog.cpp
    dialogs/objectnodedialog.cpp
    dialogs/overwritedialog.cpp
    dialogs/parameterpropertiesdialog.cpp
    dialogs/selectoperationdialog.cpp
    dialogs/settingsdialog.cpp
    dialogs/singlepagedialogbase.cpp
    dialogs/statedialog.cpp
    dialogs/umlattributedialog.cpp
    dialogs/umlinstanceattributedialog.cpp
    dialogs/umlcheckconstraintdialog.cpp
    dialogs/umlentityattributedialog.cpp
    dialogs/umlenumliteraldialog.cpp
    dialogs/umlfiledialog.cpp
    dialogs/umlforeignkeyconstraintdialog.cpp
    dialogs/umloperationdialog.cpp
    dialogs/umlroledialog.cpp
    dialogs/umltemplatedialog.cpp
    dialogs/umluniqueconstraintdialog.cpp
    dialogs/umlviewdialog.cpp
    dialogs/pages/activitypage.cpp
    dialogs/pages/associationgeneralpage.cpp
    dialogs/pages/associationrolepage.cpp
    dialogs/pages/autolayoutoptionpage.cpp
    dialogs/pages/classassociationspage.cpp
    dialogs/pages/classgeneralpage.cpp
    dialogs/pages/classifierlistpage.cpp
    dialogs/pages/classoptionspage.cpp
    dialogs/pages/codegenerationpolicypage.cpp
    dialogs/pages/codeimportoptionspage.cpp
    dialogs/pages/codevieweroptionspage.cpp
    dialogs/pages/constraintlistpage.cpp
    dialogs/pages/defaultcodegenpolicypage.cpp
    dialogs/pages/diagramprintpage.cpp
    dialogs/pages/diagrampropertiespage.cpp
    dialogs/pages/dialogpagebase.cpp
    dialogs/pages/generaloptionpage.cpp
    dialogs/pages/packagecontentspage.cpp
    dialogs/pages/umlroleproperties.cpp
    dialogs/pages/umlwidgetstylepage.cpp
    dialogs/widgets/documentationwidget.cpp
    dialogs/widgets/imagetypewidget.cpp
    dialogs/widgets/resolutionwidget.cpp
    dialogs/widgets/umlartifacttypewidget.cpp
    dialogs/widgets/umldatatypewidget.cpp
    dialogs/widgets/umlobjectnamewidget.cpp
    dialogs/widgets/umlpackagewidget.cpp
    dialogs/widgets/umlstereotypewidget.cpp
    dialogs/widgets/visibilityenumwidget.cpp
    dialogs/widgets/umltypequalifierswidget.cpp
    dialogs/widgets/umltypemodifierwidget.cpp
)

ki18n_wrap_ui(  libdialogs_SRCS
    ${CMAKE_CURRENT_SOURCE_DIR}/dialogs/codeviewerdialogbase.ui
    ${CMAKE_CURRENT_SOURCE_DIR}/dialogs/codevieweroptionsbase.ui
    ${CMAKE_CURRENT_SOURCE_DIR}/dialogs/exportallviewsdialogbase.ui
    ${CMAKE_CURRENT_SOURCE_DIR}/dialogs/finddialog.ui
    ${CMAKE_CURRENT_SOURCE_DIR}/dialogs/pages/autolayoutoptionpage.ui
    ${CMAKE_CURRENT_SOURCE_DIR}/dialogs/pages/codeimportoptionspage.ui
    ${CMAKE_CURRENT_SOURCE_DIR}/dialogs/pages/diagrampropertiespage.ui
    ${CMAKE_CURRENT_SOURCE_DIR}/dialogs/pages/umlrolepropertiesbase.ui
    ${CMAKE_CURRENT_SOURCE_DIR}/dialogs/umlattributedialog.ui
    ${CMAKE_CURRENT_SOURCE_DIR}/dialogs/umlinstanceattributedialog.ui
    ${CMAKE_CURRENT_SOURCE_DIR}/dialogs/umlentityattributedialog.ui
    ${CMAKE_CURRENT_SOURCE_DIR}/dialogs/umltemplatedialog.ui
    ${CMAKE_CURRENT_SOURCE_DIR}/dialogs/umloperationdialog.ui
    ${CMAKE_CURRENT_SOURCE_DIR}/dialogs/widgets/umldatatypewidget.ui
    ${CMAKE_CURRENT_SOURCE_DIR}/dialogs/widgets/umltypequalifierswidget.ui
    ${CMAKE_CURRENT_SOURCE_DIR}/dialogs/widgets/visibilityenumwidget.ui
    ${CMAKE_CURRENT_SOURCE_DIR}/dialogs/widgets/documentationwidget.ui
    ${CMAKE_CURRENT_SOURCE_DIR}/dialogs/widgets/umltypemodifierwidget.ui
    ${CMAKE_CURRENT_SOURCE_DIR}/dialogs/widgets/umlstereotypewidget.ui
)

set(librefactoring_SRCS
    refactoring/refactoringassistant.cpp
)

set(libcodegenwizard_SRCS
    codegenwizard/codegenerationwizard.cpp
    codegenwizard/codegenoptionspage.cpp
    codegenwizard/codegenselectpage.cpp
    codegenwizard/codegenstatuspage.cpp
)

ki18n_wrap_ui(  libcodegenwizard_SRCS
    ${CMAKE_CURRENT_SOURCE_DIR}/codegenwizard/codegenoptionspage.ui
    ${CMAKE_CURRENT_SOURCE_DIR}/codegenwizard/codegenselectpage.ui
    ${CMAKE_CURRENT_SOURCE_DIR}/codegenwizard/codegenstatuspage.ui
)

set(libcodeimpwizard_SRCS
    codeimpwizard/codeimportingwizard.cpp
    codeimpwizard/codeimpselectpage.cpp
    codeimpwizard/codeimpstatuspage.cpp
    codeimpwizard/codeimpthread.cpp
)

ki18n_wrap_ui(  libcodeimpwizard_SRCS
    ${CMAKE_CURRENT_SOURCE_DIR}/codeimpwizard/codeimpselectpage.ui
    ${CMAKE_CURRENT_SOURCE_DIR}/codeimpwizard/codeimpstatuspage.ui
)

set(libcodeimport_SRCS
    codeimport/adaimport.cpp
    codeimport/classimport.cpp
    codeimport/idlimport.cpp
    codeimport/import_utils.cpp
    codeimport/javaimport.cpp
    codeimport/nativeimportbase.cpp
    codeimport/pascalimport.cpp
    codeimport/pythonimport.cpp
    codeimport/sqlimport.cpp
    codeimport/csharp/csharpimport.cpp
)
if(BUILD_PHP_IMPORT)
    list(APPEND libcodeimport_SRCS
        codeimport/phpimport.cpp
    )
endif()

list(APPEND libcodeimport_SRCS
    codeimport/cppimport.cpp
)

set(libkdevcppparser_SRCS
    ${CMAKE_SOURCE_DIR}/lib/cppparser/ast.cpp
    ${CMAKE_SOURCE_DIR}/lib/cppparser/ast_utils.cpp
    ${CMAKE_SOURCE_DIR}/lib/cppparser/cachemanager.cpp
    ${CMAKE_SOURCE_DIR}/lib/cppparser/driver.cpp
    ${CMAKE_SOURCE_DIR}/lib/cppparser/errors.cpp
    ${CMAKE_SOURCE_DIR}/lib/cppparser/lexer.cpp
    ${CMAKE_SOURCE_DIR}/lib/cppparser/lexercache.cpp
    ${CMAKE_SOURCE_DIR}/lib/cppparser/lookup.cpp
    ${CMAKE_SOURCE_DIR}/lib/cppparser/parser.cpp
    ${CMAKE_SOURCE_DIR}/lib/cppparser/tree_parser.cpp
    ${CMAKE_SOURCE_DIR}/lib/interfaces/hashedstring.cpp
    codeimport/kdevcppparser/cpptree2uml.cpp
)

set(libclipboard_SRCS
    clipboard/idchangelog.cpp
    clipboard/umlclipboard.cpp
    clipboard/umldragdata.cpp
)

set(libcmds_SRCS
    cmds/cmdbaseobjectcommand.cpp
    cmds/cmdcreatediagram.cpp
    cmds/cmdhandlerename.cpp
    cmds/cmdremovediagram.cpp
    cmds/cmdsetstereotype.cpp
    cmds/cmdsetvisibility.cpp
    cmds/generic/cmdrenameumlinstancetype.cpp
    cmds/generic/cmdcreateumlobject.cpp
    cmds/generic/cmdremoveumlobject.cpp
    cmds/generic/cmdrenameumlobject.cpp
    cmds/widget/cmdbasewidgetcommand.cpp
    cmds/widget/cmdchangefont.cpp
    cmds/widget/cmdchangetextcolor.cpp
    cmds/widget/cmdchangelinecolor.cpp
    cmds/widget/cmdchangelinewidth.cpp
    cmds/widget/cmdchangefillcolor.cpp
    cmds/widget/cmdchangeusefillcolor.cpp
    cmds/widget/cmdchangemultiplicity.cpp
    cmds/widget/cmdchangevisualproperty.cpp
    cmds/widget/cmdcreatewidget.cpp
    cmds/widget/cmdmovewidget.cpp
    cmds/widget/cmdresizewidget.cpp
    cmds/widget/cmdremovewidget.cpp
    cmds/widget/cmdsetname.cpp
    cmds/widget/cmdsettxt.cpp
)

set(libumlwidgets_SRCS
    umlwidgets/activitywidget.cpp
    umlwidgets/actorwidget.cpp
    umlwidgets/artifactwidget.cpp
    umlwidgets/associationline.cpp
    umlwidgets/associationwidget.cpp
    umlwidgets/boxwidget.cpp
    umlwidgets/categorywidget.cpp
    umlwidgets/childwidgetplacement.cpp
    umlwidgets/childwidgetplacementpin.cpp
    umlwidgets/childwidgetplacementport.cpp
    umlwidgets/classifierwidget.cpp
    umlwidgets/combinedfragmentwidget.cpp
    umlwidgets/componentwidget.cpp
    umlwidgets/datatypewidget.cpp
    umlwidgets/entitywidget.cpp
    umlwidgets/enumwidget.cpp
    umlwidgets/floatingdashlinewidget.cpp
    umlwidgets/floatingtextwidget.cpp
    umlwidgets/forkjoinwidget.cpp
    umlwidgets/layoutgrid.cpp
    umlwidgets/linkwidget.cpp
    umlwidgets/messagewidget.cpp
    umlwidgets/nodewidget.cpp
    umlwidgets/notewidget.cpp
    umlwidgets/objectnodewidget.cpp
    umlwidgets/objectwidget.cpp
    umlwidgets/packagewidget.cpp
    umlwidgets/pinportbase.cpp
    umlwidgets/pinwidget.cpp
    umlwidgets/portwidget.cpp
    umlwidgets/preconditionwidget.cpp
    umlwidgets/regionwidget.cpp
    umlwidgets/seqlinewidget.cpp
    umlwidgets/signalwidget.cpp
    umlwidgets/statewidget.cpp
    umlwidgets/toolbarstateonewidget.cpp
    umlwidgets/umlwidget.cpp
    umlwidgets/usecasewidget.cpp
    umlwidgets/widget_factory.cpp
    umlwidgets/widget_utils.cpp
    umlwidgets/widgetbase.cpp
    umlwidgets/widgetlist_utils.cpp
    umlwidgets/statusbartoolbutton.cpp
)

set(libfinder_SRCS
    finder/findresults.cpp
    finder/umldocfinder.cpp
    finder/umlfinder.cpp
    finder/umllistviewfinder.cpp
    finder/umlscenefinder.cpp
)

set(libuml_SRCS
    uml1model/actor.cpp
    uml1model/artifact.cpp
    uml1model/association.cpp
    uml1model/attribute.cpp
    uml1model/category.cpp
    uml1model/checkconstraint.cpp
    uml1model/classifier.cpp
    uml1model/classifierlistitem.cpp
    uml1model/component.cpp
    uml1model/datatype.cpp
    uml1model/entity.cpp
    uml1model/entityattribute.cpp
    uml1model/entityconstraint.cpp
    uml1model/enum.cpp
    uml1model/enumliteral.cpp
    uml1model/folder.cpp
    uml1model/foreignkeyconstraint.cpp
    uml1model/node.cpp
    uml1model/operation.cpp
    uml1model/package.cpp
    uml1model/port.cpp
    uml1model/stereotype.cpp
    uml1model/template.cpp
    uml1model/umlattributelist.cpp
    uml1model/umlcanvasobject.cpp
    uml1model/umlclassifierlistitemlist.cpp
    uml1model/umlentityattributelist.cpp
    uml1model/umlentityconstraintlist.cpp
    uml1model/umlobject.cpp
    uml1model/umlobjectlist.cpp
    uml1model/umlrole.cpp
    uml1model/usecase.cpp
    uml1model/uniqueconstraint.cpp
    uml1model/instance.cpp
    uml1model/instanceattribute.cpp
)

set(umbrellobase_SRCS
    assocrules.cpp
    basictypes.cpp
    birdview.cpp
    cmdlineexportallviewsevent.cpp
    diagramswindow.cpp
    diagram_utils.cpp
    objectswindow.cpp
    docwindow.cpp
    dotgenerator.cpp
    icon_utils.cpp
    import_argo.cpp
    import_rose.cpp
    layoutgenerator.cpp
    listpopupmenu.cpp
    model_utils.cpp
    object_factory.cpp
    optionstate.cpp
    petalnode.cpp
    petaltree2uml.cpp
    stereotypeswindow.cpp
    toolbarstatearrow.cpp
    toolbarstateassociation.cpp
    toolbarstate.cpp
    toolbarstatefactory.cpp
    toolbarstatemessages.cpp
    toolbarstateother.cpp
    toolbarstatepool.cpp
    umlappprivate.cpp
    uml.cpp
    umldoc.cpp
    umllistview.cpp
    umllistviewitem.cpp
    umlscene.cpp
    umlview.cpp
    umlviewimageexporterall.cpp
    umlviewimageexporter.cpp
    umlviewimageexportermodel.cpp
    uniqueid.cpp
    worktoolbar.cpp
)

set(umbrellomodels_SRCS
    models/diagramsmodel.cpp
    models/objectsmodel.cpp
    models/stereotypesmodel.cpp
)

kconfig_add_kcfg_files(umbrellobase_SRCS umbrellosettings.kcfgc)

set(libumbrello_SRCS
    ${libdebug_SRCS}
    ${libdialogs_SRCS}
    ${libfinder_SRCS}
    ${librefactoring_SRCS}
    ${libcodegenwizard_SRCS}
    ${libcodeimpwizard_SRCS}
    ${libclassparser_SRCS}
    ${libclipboard_SRCS}
    ${libkdevcppparser_SRCS}
    ${libcodeimport_SRCS}
    ${libcodegenerator_SRCS}
    ${libdocgenerator_SRCS}
    ${libcmds_SRCS}
    ${libuml_SRCS}
    ${libumlwidgets_SRCS}
    ${umbrellobase_SRCS}
    ${umbrellomodels_SRCS}
)

set(umbrello_SRCS
    main.cpp
)

set(LIB_BUILD_MODE STATIC)
<<<<<<< HEAD
if(CMAKE_MAJOR_VERSION LESS 3)
    qt5_add_resources(libumbrello_SRCS icons.qrc ui.qrc)
else()
    list(APPEND libumbrello_SRCS icons.qrc ui.qrc)
=======

if(NOT BUILD_KF5)
    if(CMAKE_MAJOR_VERSION LESS 3)
        qt4_add_resources(libumbrello_SRCS icons.qrc)
    else()
        list(APPEND libumbrello_SRCS icons.qrc)
    endif()
    kde4_add_library(libumbrello ${LIB_BUILD_MODE} ${libumbrello_SRCS})
    set_target_properties(libumbrello PROPERTIES OUTPUT_NAME umbrello)
    target_link_libraries(libumbrello
        Qt4::QtCore
        Qt4::QtGui
        Qt4::QtXml
        Qt4::QtWebKit
        ${LIBXML2_LIBRARIES}
        ${LIBXSLT_LIBRARIES}
        ${KDE4_KTEXTEDITOR_LIBS}
        ${KDE4_KFILE_LIBS}
    )

    if(BUILD_PHP_IMPORT)
        target_link_libraries(libumbrello
            ${KDEVPLATFORM_INTERFACES_LIBRARIES}
            ${KDEVPLATFORM_LANGUAGE_LIBRARIES}
            ${KDEVPLATFORM_OUTPUTVIEW_LIBRARIES}
            ${KDEVPLATFORM_PROJECT_LIBRARIES}
            ${KDEVPLATFORM_SUBLIME_LIBRARIES}
            ${KDEVPLATFORM_SHELL_LIBRARIES}
            ${KDEVPLATFORM_UTIL_LIBRARIES}
            ${KDEVPLATFORM_VCS_LIBRARIES}
            ${KDEVPLATFORM_DEBUGGER_LIBRARIES}
            ${KDEVPLATFORM_DOCUMENTATION_LIBRARIES}
            ${KDEVPLATFORM_TESTS_LIBRARIES}
            ${KDEVPLATFORM_JSONTESTS_LIBRARIES}
            kdev4phpparser
        )
    endif()
    kde4_add_app_icon(umbrello_SRCS "${CMAKE_CURRENT_SOURCE_DIR}/pics/global/kde4/hi*-apps-umbrello.png")
    kde4_add_executable(umbrello ${umbrello_SRCS})
    target_link_libraries(umbrello ${LIBXML2_LIBRARIES} ${LIBXSLT_LIBRARIES} ${KDE4_KTEXTEDITOR_LIBS} ${KDE4_KFILE_LIBS} libumbrello)
else()
    if(CMAKE_MAJOR_VERSION LESS 3)
        qt5_add_resources(libumbrello_SRCS icons.qrc ${CMAKE_CURRENT_BINARY_DIR}/ui.qrc)
    else()
        list(APPEND libumbrello_SRCS icons.qrc ${CMAKE_CURRENT_BINARY_DIR}/ui.qrc)
    endif()
    add_library(libumbrello ${LIB_BUILD_MODE} ${libumbrello_SRCS})
    set_target_properties(libumbrello PROPERTIES OUTPUT_NAME umbrello)
    target_link_libraries(libumbrello
        Qt5::Widgets
        Qt5::Xml
        Qt5::PrintSupport
        Qt5::Svg
        Qt5::WebKitWidgets
        KF5::Archive
        KF5::Completion
        KF5::CoreAddons
        KF5::I18n
        KF5::IconThemes
        KF5::KIOCore
        KF5::TextEditor
        KF5::WidgetsAddons
        KF5::XmlGui
        ${LIBXSLT_LIBRARIES}
        ${LIBXML2_LIBRARIES}
    )
    ecm_add_app_icon(umbrello_SRCS
        ICONS
        ${CMAKE_CURRENT_SOURCE_DIR}/pics/global/16-apps-umbrello.png
        ${CMAKE_CURRENT_SOURCE_DIR}/pics/global/22-apps-umbrello.png
        ${CMAKE_CURRENT_SOURCE_DIR}/pics/global/32-apps-umbrello.png
        ${CMAKE_CURRENT_SOURCE_DIR}/pics/global/48-apps-umbrello.png
        ${CMAKE_CURRENT_SOURCE_DIR}/pics/global/64-apps-umbrello.png
        ${CMAKE_CURRENT_SOURCE_DIR}/pics/global/128-apps-umbrello.png
    )
    add_executable(umbrello ${umbrello_SRCS})
    target_link_libraries(umbrello
        libumbrello
        KF5::Crash
        KF5::WindowSystem
    )
    set_target_properties(umbrello PROPERTIES OUTPUT_NAME umbrello5)
>>>>>>> b2c30369
endif()
add_library(libumbrello ${LIB_BUILD_MODE} ${libumbrello_SRCS})
set_target_properties(libumbrello PROPERTIES OUTPUT_NAME umbrello)
target_link_libraries(libumbrello
    Qt5::Widgets
    Qt5::Xml
    Qt5::PrintSupport
    Qt5::Svg
    Qt5::WebKitWidgets
    KF5::Archive
    KF5::Completion
    KF5::CoreAddons
    KF5::I18n
    KF5::IconThemes
    KF5::KIOCore
    KF5::TextEditor
    KF5::WidgetsAddons
    KF5::XmlGui
    ${LIBXSLT_LIBRARIES}
    ${LIBXML2_LIBRARIES}
)
ecm_add_app_icon(umbrello_SRCS
    ICONS
    ${CMAKE_CURRENT_SOURCE_DIR}/pics/global/hi16-apps-umbrello.png
    ${CMAKE_CURRENT_SOURCE_DIR}/pics/global/hi22-apps-umbrello.png
    ${CMAKE_CURRENT_SOURCE_DIR}/pics/global/hi32-apps-umbrello.png
    ${CMAKE_CURRENT_SOURCE_DIR}/pics/global/hi48-apps-umbrello.png
    ${CMAKE_CURRENT_SOURCE_DIR}/pics/global/hi64-apps-umbrello.png
    ${CMAKE_CURRENT_SOURCE_DIR}/pics/global/hi128-apps-umbrello.png
)
add_executable(umbrello ${umbrello_SRCS})
target_link_libraries(umbrello libumbrello KF5::WindowSystem)
if(LIB_BUILD_MODE EQUAL SHARED)
    install(TARGETS libumbrello ${INSTALL_TARGETS_DEFAULT_ARGS} )
endif()
install(TARGETS umbrello ${INSTALL_TARGETS_DEFAULT_ARGS} )

########### install files #############

file(READ umbrello.desktop UMBRELLO_DESKTOP)
string(REPLACE "-caption" "-qwindowtitle" UMBRELLO_DESKTOP_OUT "${UMBRELLO_DESKTOP}")
string(REPLACE "Exec=umbrello" "Exec=umbrello5" UMBRELLO_DESKTOP_OUT "${UMBRELLO_DESKTOP_OUT}")
file(WRITE ${CMAKE_CURRENT_BINARY_DIR}/umbrello.desktop "${UMBRELLO_DESKTOP_OUT}")
install( PROGRAMS ${CMAKE_CURRENT_BINARY_DIR}/umbrello.desktop  DESTINATION  ${XDG_APPS_INSTALL_DIR} RENAME org.kde.umbrello5.desktop)
file(READ org.kde.umbrello.appdata.xml UMBRELLO_APPDATA)
string(REPLACE "<binary>umbrello</binary>" "<binary>umbrello5</binary>" UMBRELLO_APPDATA_OUT "${UMBRELLO_APPDATA}")
file(WRITE ${CMAKE_CURRENT_BINARY_DIR}/org.kde.umbrello.appdata.xml "${UMBRELLO_APPDATA_OUT}")
install(FILES ${CMAKE_CURRENT_BINARY_DIR}/org.kde.umbrello.appdata.xml  DESTINATION  ${KDE_INSTALL_METAINFODIR})

install( FILES
    docgenerators/xmi2docbook.xsl
    docgenerators/docbook2xhtml.xsl
    docgenerators/xmi.css
    docgenerators/common.ent
    DESTINATION ${UMBRELLO_DATA_INSTALL_DIR} )

install( DIRECTORY
    layouts
    DESTINATION ${UMBRELLO_DATA_INSTALL_DIR}
    PATTERN .svn EXCLUDE )

add_subdirectory( pics )<|MERGE_RESOLUTION|>--- conflicted
+++ resolved
@@ -543,95 +543,10 @@
 )
 
 set(LIB_BUILD_MODE STATIC)
-<<<<<<< HEAD
 if(CMAKE_MAJOR_VERSION LESS 3)
-    qt5_add_resources(libumbrello_SRCS icons.qrc ui.qrc)
+    qt5_add_resources(libumbrello_SRCS icons.qrc ${CMAKE_CURRENT_BINARY_DIR}/ui.qrc)
 else()
-    list(APPEND libumbrello_SRCS icons.qrc ui.qrc)
-=======
-
-if(NOT BUILD_KF5)
-    if(CMAKE_MAJOR_VERSION LESS 3)
-        qt4_add_resources(libumbrello_SRCS icons.qrc)
-    else()
-        list(APPEND libumbrello_SRCS icons.qrc)
-    endif()
-    kde4_add_library(libumbrello ${LIB_BUILD_MODE} ${libumbrello_SRCS})
-    set_target_properties(libumbrello PROPERTIES OUTPUT_NAME umbrello)
-    target_link_libraries(libumbrello
-        Qt4::QtCore
-        Qt4::QtGui
-        Qt4::QtXml
-        Qt4::QtWebKit
-        ${LIBXML2_LIBRARIES}
-        ${LIBXSLT_LIBRARIES}
-        ${KDE4_KTEXTEDITOR_LIBS}
-        ${KDE4_KFILE_LIBS}
-    )
-
-    if(BUILD_PHP_IMPORT)
-        target_link_libraries(libumbrello
-            ${KDEVPLATFORM_INTERFACES_LIBRARIES}
-            ${KDEVPLATFORM_LANGUAGE_LIBRARIES}
-            ${KDEVPLATFORM_OUTPUTVIEW_LIBRARIES}
-            ${KDEVPLATFORM_PROJECT_LIBRARIES}
-            ${KDEVPLATFORM_SUBLIME_LIBRARIES}
-            ${KDEVPLATFORM_SHELL_LIBRARIES}
-            ${KDEVPLATFORM_UTIL_LIBRARIES}
-            ${KDEVPLATFORM_VCS_LIBRARIES}
-            ${KDEVPLATFORM_DEBUGGER_LIBRARIES}
-            ${KDEVPLATFORM_DOCUMENTATION_LIBRARIES}
-            ${KDEVPLATFORM_TESTS_LIBRARIES}
-            ${KDEVPLATFORM_JSONTESTS_LIBRARIES}
-            kdev4phpparser
-        )
-    endif()
-    kde4_add_app_icon(umbrello_SRCS "${CMAKE_CURRENT_SOURCE_DIR}/pics/global/kde4/hi*-apps-umbrello.png")
-    kde4_add_executable(umbrello ${umbrello_SRCS})
-    target_link_libraries(umbrello ${LIBXML2_LIBRARIES} ${LIBXSLT_LIBRARIES} ${KDE4_KTEXTEDITOR_LIBS} ${KDE4_KFILE_LIBS} libumbrello)
-else()
-    if(CMAKE_MAJOR_VERSION LESS 3)
-        qt5_add_resources(libumbrello_SRCS icons.qrc ${CMAKE_CURRENT_BINARY_DIR}/ui.qrc)
-    else()
-        list(APPEND libumbrello_SRCS icons.qrc ${CMAKE_CURRENT_BINARY_DIR}/ui.qrc)
-    endif()
-    add_library(libumbrello ${LIB_BUILD_MODE} ${libumbrello_SRCS})
-    set_target_properties(libumbrello PROPERTIES OUTPUT_NAME umbrello)
-    target_link_libraries(libumbrello
-        Qt5::Widgets
-        Qt5::Xml
-        Qt5::PrintSupport
-        Qt5::Svg
-        Qt5::WebKitWidgets
-        KF5::Archive
-        KF5::Completion
-        KF5::CoreAddons
-        KF5::I18n
-        KF5::IconThemes
-        KF5::KIOCore
-        KF5::TextEditor
-        KF5::WidgetsAddons
-        KF5::XmlGui
-        ${LIBXSLT_LIBRARIES}
-        ${LIBXML2_LIBRARIES}
-    )
-    ecm_add_app_icon(umbrello_SRCS
-        ICONS
-        ${CMAKE_CURRENT_SOURCE_DIR}/pics/global/16-apps-umbrello.png
-        ${CMAKE_CURRENT_SOURCE_DIR}/pics/global/22-apps-umbrello.png
-        ${CMAKE_CURRENT_SOURCE_DIR}/pics/global/32-apps-umbrello.png
-        ${CMAKE_CURRENT_SOURCE_DIR}/pics/global/48-apps-umbrello.png
-        ${CMAKE_CURRENT_SOURCE_DIR}/pics/global/64-apps-umbrello.png
-        ${CMAKE_CURRENT_SOURCE_DIR}/pics/global/128-apps-umbrello.png
-    )
-    add_executable(umbrello ${umbrello_SRCS})
-    target_link_libraries(umbrello
-        libumbrello
-        KF5::Crash
-        KF5::WindowSystem
-    )
-    set_target_properties(umbrello PROPERTIES OUTPUT_NAME umbrello5)
->>>>>>> b2c30369
+    list(APPEND libumbrello_SRCS icons.qrc ${CMAKE_CURRENT_BINARY_DIR}/ui.qrc)
 endif()
 add_library(libumbrello ${LIB_BUILD_MODE} ${libumbrello_SRCS})
 set_target_properties(libumbrello PROPERTIES OUTPUT_NAME umbrello)
