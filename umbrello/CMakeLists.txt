--- conflicted
+++ resolved
@@ -434,18 +434,7 @@
     assocrules.cpp
     basictypes.cpp
     birdview.cpp
-<<<<<<< HEAD
-    classifiercodedocument.cpp
     cmdlineexportallviewsevent.cpp
-    codeaccessormethod.cpp
-=======
-    category.cpp
-    checkconstraint.cpp
-    classifier.cpp
-    classifierlistitem.cpp
-    cmdlineexportallviewsevent.cpp
-    component.cpp
->>>>>>> 4c8a3b01
     docwindow.cpp
     dotgenerator.cpp
     icon_utils.cpp
