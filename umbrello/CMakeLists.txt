add_subdirectory( pics )
add_subdirectory( headings )

########### set variables #############

# Some definitions for experimental code or debugging
add_definitions(-DQT_NO_CAST_TO_ASCII)
add_definitions(-DQT_NO_CAST_FROM_ASCII)
#add_definitions(-DQT_NO_CAST_FROM_BYTEARRAY)
#add_definitions(-DWANT_LVTOOLTIP)                # umllistiew
#add_definitions(-DXMI_FLAT_PACKAGES)             # umlobject
#add_definitions(-DDEBUG_LVITEM_INSERTION_ORDER)  # umllistviewitem
#add_definitions(-DTRY_BUGFIX_120682)             # model_utils
#add_definitions(-DQ_CC_MSVC)                     # preprocesslexer
#add_definitions(-DDEBUG_CPPTREE2UML)             # cpptree2uml
#add_definitions(-DDEBUG_PRINTING)                # umlview
#add_definitions(-DVERBOSE_DEBUGGING)             # listpopupmenu, association, petaltree2uml,
                                                  # umlobject, umldoc, classifierlistpage
if(UNIX)
    add_definitions(-D_GLIBCXX_PERMIT_BACKWARD_HASH)
endif()

include_directories(
  ${LIBXML2_INCLUDE_DIR}
  ${LIBXSLT_INCLUDE_DIR}
  ${CMAKE_CURRENT_SOURCE_DIR}/
  ${CMAKE_CURRENT_SOURCE_DIR}/clipboard/
  ${CMAKE_CURRENT_SOURCE_DIR}/cmds
  ${CMAKE_CURRENT_SOURCE_DIR}/codegenerators/
  ${CMAKE_CURRENT_SOURCE_DIR}/codegenerators/ada/
  ${CMAKE_CURRENT_SOURCE_DIR}/codegenerators/as/
  ${CMAKE_CURRENT_SOURCE_DIR}/codegenerators/cpp/
  ${CMAKE_CURRENT_SOURCE_DIR}/codegenerators/csharp/
  ${CMAKE_CURRENT_SOURCE_DIR}/codegenerators/d/
  ${CMAKE_CURRENT_SOURCE_DIR}/codegenerators/idl/
  ${CMAKE_CURRENT_SOURCE_DIR}/codegenerators/java/
  ${CMAKE_CURRENT_SOURCE_DIR}/codegenerators/js/
  ${CMAKE_CURRENT_SOURCE_DIR}/codegenerators/pascal/
  ${CMAKE_CURRENT_SOURCE_DIR}/codegenerators/perl/
  ${CMAKE_CURRENT_SOURCE_DIR}/codegenerators/php/
  ${CMAKE_CURRENT_SOURCE_DIR}/codegenerators/python/
  ${CMAKE_CURRENT_SOURCE_DIR}/codegenerators/ruby/
  ${CMAKE_CURRENT_SOURCE_DIR}/codegenerators/sql/
  ${CMAKE_CURRENT_SOURCE_DIR}/codegenerators/tcl/
  ${CMAKE_CURRENT_SOURCE_DIR}/codegenerators/vala/
  ${CMAKE_CURRENT_SOURCE_DIR}/codegenerators/xml/
  ${CMAKE_CURRENT_SOURCE_DIR}/codegenwizard/
  ${CMAKE_CURRENT_SOURCE_DIR}/codeimport/
  ${CMAKE_CURRENT_SOURCE_DIR}/codeimport/csharp/
  ${CMAKE_CURRENT_SOURCE_DIR}/codeimpwizard/
  ${CMAKE_CURRENT_SOURCE_DIR}/debug/
  ${CMAKE_CURRENT_SOURCE_DIR}/dialogs/
  ${CMAKE_CURRENT_SOURCE_DIR}/dialogs/pages/
  ${CMAKE_CURRENT_SOURCE_DIR}/dialogs/widgets/
  ${CMAKE_CURRENT_SOURCE_DIR}/docgenerators/
  ${CMAKE_CURRENT_SOURCE_DIR}/finder/
  ${CMAKE_CURRENT_SOURCE_DIR}/refactoring/
  ${CMAKE_CURRENT_SOURCE_DIR}/widgets/
  ${CMAKE_SOURCE_DIR}/lib/cppparser/
  ${CMAKE_SOURCE_DIR}/lib/interfaces/
)

set(libdebug_SRCS
    debug/debug_utils.cpp
)

set(libcodegenerator_SRCS
    codegenerators/codegenfactory.cpp
    codegenerators/codegenpolicyext.cpp
    codegenerators/codeblock.cpp
    codegenerators/codeblockwithcomments.cpp
    codegenerators/codeclassfield.cpp
    codegenerators/codeclassfielddeclarationblock.cpp
    codegenerators/codecomment.cpp
    codegenerators/codedocument.cpp
    codegenerators/codegenerationpolicy.cpp
    codegenerators/codegenerator.cpp
    codegenerators/codegenobjectwithtextblocks.cpp
    codegenerators/codemethodblock.cpp
    codegenerators/codeoperation.cpp
    codegenerators/codeparameter.cpp
    codegenerators/codegen_utils.cpp
    codegenerators/hierarchicalcodeblock.cpp
    codegenerators/ownedcodeblock.cpp
    codegenerators/ownedhierarchicalcodeblock.cpp
    codegenerators/textblock.cpp
    codegenerators/java/javacodegenerator.cpp
    codegenerators/java/javaantcodedocument.cpp
    codegenerators/java/javacodeclassfield.cpp
    codegenerators/java/javaclassifiercodedocument.cpp
    codegenerators/java/javacodecomment.cpp
    codegenerators/java/javacodedocumentation.cpp
    codegenerators/java/javacodeoperation.cpp
    codegenerators/java/javacodeaccessormethod.cpp
    codegenerators/java/javaclassdeclarationblock.cpp
    codegenerators/java/javacodeclassfielddeclarationblock.cpp
    codegenerators/java/javacodegenerationpolicy.cpp
    codegenerators/java/javacodegenerationpolicypage.cpp
    codegenerators/cpp/cppcodegenerator.cpp
    codegenerators/cpp/cppcodedocumentation.cpp
    codegenerators/cpp/cppcodeclassfield.cpp
    codegenerators/cpp/cppcodecomment.cpp
    codegenerators/cpp/cppmakecodedocument.cpp
    codegenerators/cpp/cppsourcecodedocument.cpp
    codegenerators/cpp/cppsourcecodeoperation.cpp
    codegenerators/cpp/cppsourcecodeaccessormethod.cpp
    codegenerators/cpp/cppsourcecodeclassfielddeclarationblock.cpp
    codegenerators/cpp/cppheadercodedocument.cpp
    codegenerators/cpp/cppheaderclassdeclarationblock.cpp
    codegenerators/cpp/cppheadercodeoperation.cpp
    codegenerators/cpp/cppheadercodeaccessormethod.cpp
    codegenerators/cpp/cppheadercodeclassfielddeclarationblock.cpp
    codegenerators/cpp/cppcodegenerationpolicy.cpp
    codegenerators/cpp/cppcodegenerationpolicypage.cpp
    codegenerators/cpp/cppcodegenerationform.cpp
    codegenerators/d/dcodegenerator.cpp
    codegenerators/d/dcodedocumentation.cpp
    codegenerators/d/dcodeclassfield.cpp
    codegenerators/d/dcodecomment.cpp
    codegenerators/d/dclassdeclarationblock.cpp
    codegenerators/d/dclassifiercodedocument.cpp
    codegenerators/d/dcodeoperation.cpp
    codegenerators/d/dcodeaccessormethod.cpp
    codegenerators/d/dcodeclassfielddeclarationblock.cpp
    codegenerators/d/dcodegenerationpolicy.cpp
    codegenerators/d/dcodegenerationpolicypage.cpp
    codegenerators/ruby/rubycodegenerator.cpp
    codegenerators/ruby/rubycodeclassfield.cpp
    codegenerators/ruby/rubyclassifiercodedocument.cpp
    codegenerators/ruby/rubycodecomment.cpp
    codegenerators/ruby/rubycodedocumentation.cpp
    codegenerators/ruby/rubycodeoperation.cpp
    codegenerators/ruby/rubycodeaccessormethod.cpp
    codegenerators/ruby/rubyclassdeclarationblock.cpp
    codegenerators/ruby/rubycodeclassfielddeclarationblock.cpp
    codegenerators/ruby/rubycodegenerationpolicy.cpp
    codegenerators/ruby/rubycodegenerationpolicypage.cpp
    codegenerators/simplecodegenerator.cpp
    codegenerators/ada/adawriter.cpp
    codegenerators/as/aswriter.cpp
    codegenerators/cpp/cppwriter.cpp
    codegenerators/csharp/csharpwriter.cpp
    codegenerators/d/dwriter.cpp
    codegenerators/java/javawriter.cpp
    codegenerators/js/jswriter.cpp
    codegenerators/idl/idlwriter.cpp
    codegenerators/sql/mysqlwriter.cpp
    codegenerators/pascal/pascalwriter.cpp
    codegenerators/perl/perlwriter.cpp
    codegenerators/php/phpwriter.cpp
    codegenerators/php/php5writer.cpp
    codegenerators/sql/postgresqlwriter.cpp
    codegenerators/python/pythonwriter.cpp
    codegenerators/ruby/rubywriter.cpp
    codegenerators/sql/sqlwriter.cpp
    codegenerators/tcl/tclwriter.cpp
    codegenerators/vala/valawriter.cpp
    codegenerators/xml/xmlschemawriter.cpp
    codegenerators/xml/xmlelementcodeblock.cpp
    codegenerators/xml/xmlcodecomment.cpp
)

qt5_wrap_ui(  libcodegenerator_SRCS
    ${CMAKE_CURRENT_SOURCE_DIR}/codegenerators/cpp/cppcodegenerationformbase.ui
    ${CMAKE_CURRENT_SOURCE_DIR}/codegenerators/ruby/rubycodegenerationformbase.ui
    ${CMAKE_CURRENT_SOURCE_DIR}/codegenerators/d/dcodegenerationformbase.ui
    ${CMAKE_CURRENT_SOURCE_DIR}/codegenerators/java/javacodegenerationformbase.ui
)

set(libdocgenerator_SRCS
    docgenerators/docbookgenerator.cpp
    docgenerators/docbookgeneratorjob.cpp
    docgenerators/xhtmlgenerator.cpp
    docgenerators/docbook2xhtmlgeneratorjob.cpp
)

set(libdialogs_SRCS
    dialogs/activitydialog.cpp
    dialogs/associationpropertiesdialog.cpp
    dialogs/classpropertiesdialog.cpp
    dialogs/classwizard.cpp
    dialogs/codeeditor.cpp
    dialogs/codeviewerdialog.cpp
    dialogs/codetextedit.cpp
    dialogs/codetexthighlighter.cpp
    dialogs/dialog_utils.cpp
    dialogs/dialogbase.cpp
    dialogs/exportallviewsdialog.cpp
    dialogs/finddialog.cpp
    dialogs/objectnodedialog.cpp
    dialogs/overwritedialog.cpp
    dialogs/parameterpropertiesdialog.cpp
    dialogs/selectoperationdialog.cpp
    dialogs/settingsdialog.cpp
    dialogs/statedialog.cpp
    dialogs/umlattributedialog.cpp
    dialogs/umlcheckconstraintdialog.cpp
    dialogs/umlentityattributedialog.cpp
    dialogs/umlforeignkeyconstraintdialog.cpp
    dialogs/umloperationdialog.cpp
    dialogs/umltemplatedialog.cpp
    dialogs/umlroledialog.cpp
    dialogs/umluniqueconstraintdialog.cpp
    dialogs/umlviewdialog.cpp
    dialogs/pages/activitypage.cpp
    dialogs/pages/associationgeneralpage.cpp
    dialogs/pages/associationrolepage.cpp
    dialogs/pages/autolayoutoptionpage.cpp
    dialogs/pages/classassociationspage.cpp
    dialogs/pages/classgeneralpage.cpp
    dialogs/pages/classifierlistpage.cpp
    dialogs/pages/classoptionspage.cpp
    dialogs/pages/codegenerationpolicypage.cpp
    dialogs/pages/codeimportoptionspage.cpp
    dialogs/pages/codevieweroptionspage.cpp
    dialogs/pages/constraintlistpage.cpp
    dialogs/pages/defaultcodegenpolicypage.cpp
    dialogs/pages/diagrampropertiespage.cpp
    dialogs/pages/dialogpagebase.cpp
    dialogs/pages/generaloptionpage.cpp
    dialogs/pages/packagecontentspage.cpp
    dialogs/pages/diagramprintpage.cpp
    dialogs/pages/umlroleproperties.cpp
    dialogs/pages/umlwidgetstylepage.cpp
    dialogs/widgets/umlartifacttypewidget.cpp
    dialogs/widgets/umlstereotypewidget.cpp
    dialogs/widgets/umlobjectnamewidget.cpp
    dialogs/widgets/umlpackagewidget.cpp
<<<<<<< HEAD
=======
    dialogs/widgets/visibilityenumwidget.cpp
>>>>>>> 4d8eb739
)

qt5_wrap_ui(  libdialogs_SRCS
    ${CMAKE_CURRENT_SOURCE_DIR}/dialogs/codeviewerdialogbase.ui
    ${CMAKE_CURRENT_SOURCE_DIR}/dialogs/codevieweroptionsbase.ui
    ${CMAKE_CURRENT_SOURCE_DIR}/dialogs/exportallviewsdialogbase.ui
    ${CMAKE_CURRENT_SOURCE_DIR}/dialogs/finddialog.ui
    ${CMAKE_CURRENT_SOURCE_DIR}/dialogs/pages/autolayoutoptionpage.ui
    ${CMAKE_CURRENT_SOURCE_DIR}/dialogs/pages/codeimportoptionspage.ui
    ${CMAKE_CURRENT_SOURCE_DIR}/dialogs/pages/diagrampropertiespage.ui
    ${CMAKE_CURRENT_SOURCE_DIR}/dialogs/pages/umlrolepropertiesbase.ui
)

set(librefactoring_SRCS
    refactoring/refactoringassistant.cpp
)

set(libcodegenwizard_SRCS
    codegenwizard/codegenselectpage.cpp
    codegenwizard/codegenoptionspage.cpp
    codegenwizard/codegenstatuspage.cpp
    codegenwizard/codegenerationwizard.cpp
)

qt5_wrap_ui(  libcodegenwizard_SRCS
    ${CMAKE_CURRENT_SOURCE_DIR}/codegenwizard/codegenselectpage.ui
    ${CMAKE_CURRENT_SOURCE_DIR}/codegenwizard/codegenoptionspage.ui
    ${CMAKE_CURRENT_SOURCE_DIR}/codegenwizard/codegenstatuspage.ui
)

set(libcodeimpwizard_SRCS
    codeimpwizard/codeimpselectpage.cpp
    codeimpwizard/codeimpstatuspage.cpp
    codeimpwizard/codeimpthread.cpp
    codeimpwizard/codeimportingwizard.cpp
)

qt5_wrap_ui(  libcodeimpwizard_SRCS
    ${CMAKE_CURRENT_SOURCE_DIR}/codeimpwizard/codeimpselectpage.ui
    ${CMAKE_CURRENT_SOURCE_DIR}/codeimpwizard/codeimpstatuspage.ui
)

set(libcodeimport_SRCS
    codeimport/adaimport.cpp
    codeimport/classimport.cpp
    codeimport/idlimport.cpp
    codeimport/import_utils.cpp
    codeimport/javaimport.cpp
    codeimport/nativeimportbase.cpp
    codeimport/pascalimport.cpp
    codeimport/pythonimport.cpp
    codeimport/csharp/csharpimport.cpp
)

list(APPEND libcodeimport_SRCS
    codeimport/cppimport.cpp
)

set(libkdevcppparser_SRCS
    ${CMAKE_SOURCE_DIR}/lib/cppparser/ast.cpp
    ${CMAKE_SOURCE_DIR}/lib/cppparser/ast_utils.cpp
    ${CMAKE_SOURCE_DIR}/lib/cppparser/cachemanager.cpp
    ${CMAKE_SOURCE_DIR}/lib/cppparser/driver.cpp
    ${CMAKE_SOURCE_DIR}/lib/cppparser/errors.cpp
    ${CMAKE_SOURCE_DIR}/lib/cppparser/lexer.cpp
    ${CMAKE_SOURCE_DIR}/lib/cppparser/lexercache.cpp
    ${CMAKE_SOURCE_DIR}/lib/cppparser/lookup.cpp
    ${CMAKE_SOURCE_DIR}/lib/cppparser/parser.cpp
    ${CMAKE_SOURCE_DIR}/lib/cppparser/tree_parser.cpp
    ${CMAKE_SOURCE_DIR}/lib/interfaces/hashedstring.cpp
    codeimport/kdevcppparser/cpptree2uml.cpp
)

set(libclipboard_SRCS
    clipboard/umldragdata.cpp
    clipboard/umlclipboard.cpp
    clipboard/idchangelog.cpp
)

set(libcmds_SRCS
    cmds/cmd_createDiagram.cpp
    cmds/cmd_removeDiagram.cpp
    cmds/cmd_handleRename.cpp
    cmds/cmd_setStereotype.cpp
    cmds/cmd_setVisibility.cpp
    cmds/cmd_baseObjectCommand.cpp

    cmds/generic/cmd_createUMLObject.cpp
    cmds/generic/cmd_removeUMLObject.cpp
    cmds/generic/cmd_renameUMLObject.cpp

    cmds/widget/cmd_baseWidgetCommand.cpp
    cmds/widget/cmd_moveWidget.cpp
    cmds/widget/cmd_resizeWidget.cpp
    cmds/widget/cmd_removeWidget.cpp
    cmds/widget/cmd_changeFont.cpp
    cmds/widget/cmd_changeTextColor.cpp
    cmds/widget/cmd_changeLineColor.cpp
    cmds/widget/cmd_changeLineWidth.cpp
    cmds/widget/cmd_changeFillColor.cpp
    cmds/widget/cmd_changeUseFillColor.cpp
    cmds/widget/cmd_changeMultiplicity.cpp
    cmds/widget/cmd_changeVisualProperty.cpp
    cmds/widget/cmd_createWidget.cpp
    cmds/widget/cmd_setName.cpp
    cmds/widget/cmd_setTxt.cpp
)

set(libwidgets_SRCS
    widgets/activitywidget.cpp
    widgets/actorwidget.cpp
    widgets/artifactwidget.cpp
    widgets/associationline.cpp
    widgets/associationwidget.cpp
    widgets/boxwidget.cpp
    widgets/categorywidget.cpp
    widgets/classifierwidget.cpp
    widgets/combinedfragmentwidget.cpp
    widgets/componentwidget.cpp
    widgets/datatypewidget.cpp
    widgets/entitywidget.cpp
    widgets/enumwidget.cpp
    widgets/floatingdashlinewidget.cpp
    widgets/floatingtextwidget.cpp
    widgets/forkjoinwidget.cpp
    widgets/layoutgrid.cpp
    widgets/linkwidget.cpp
    widgets/messagewidget.cpp
    widgets/nodewidget.cpp
    widgets/notewidget.cpp
    widgets/objectnodewidget.cpp
    widgets/objectwidget.cpp
    widgets/packagewidget.cpp
    widgets/pinportbase.cpp
    widgets/pinwidget.cpp
    widgets/portwidget.cpp
    widgets/preconditionwidget.cpp
    widgets/regionwidget.cpp
    widgets/seqlinewidget.cpp
    widgets/signalwidget.cpp
    widgets/statewidget.cpp
    widgets/toolbarstateonewidget.cpp
    widgets/umlwidget.cpp
    widgets/usecasewidget.cpp
    widgets/widget_factory.cpp
    widgets/widget_utils.cpp
    widgets/widgetbase.cpp
    widgets/widgetlist_utils.cpp
    widgets/statusbartoolbutton.cpp
)

set(libfinder_SRCS
    finder/findresults.cpp
    finder/umlfinder.cpp
    finder/umldocfinder.cpp
    finder/umllistviewfinder.cpp
    finder/umlscenefinder.cpp
)

########### next target ###############

set(libumbrello_SRCS
    actor.cpp
    artifact.cpp
    association.cpp
    assocrules.cpp
    attribute.cpp
    basictypes.cpp
    birdview.cpp
    category.cpp
    checkconstraint.cpp
    classifier.cpp
    classifiercodedocument.cpp
    classifierlistitem.cpp
    cmdlineexportallviewsevent.cpp
    codeaccessormethod.cpp
    component.cpp
    dotgenerator.cpp
    docwindow.cpp
    entity.cpp
    entityattribute.cpp
    entityconstraint.cpp
    enum.cpp
    enumliteral.cpp
    folder.cpp
    foreignkeyconstraint.cpp
    icon_utils.cpp
    import_argo.cpp
    import_rose.cpp
    layoutgenerator.cpp
    listpopupmenu.cpp
    main.cpp
    model_utils.cpp
    node.cpp
    object_factory.cpp
    operation.cpp
    optionstate.cpp
    package.cpp
    petalnode.cpp
    petaltree2uml.cpp
    port.cpp
    stereotype.cpp
    template.cpp
    toolbarstate.cpp
    toolbarstatearrow.cpp
    toolbarstateassociation.cpp
    toolbarstatefactory.cpp
    toolbarstatemessages.cpp
    toolbarstateother.cpp
    toolbarstatepool.cpp
    uml.cpp
    umlappprivate.cpp
    umlattributelist.cpp
    umlcanvasobject.cpp
    umlclassifierlistitemlist.cpp
    umldoc.cpp
    umlentityattributelist.cpp
    umlentityconstraintlist.cpp
    umllistview.cpp
    umllistviewitem.cpp
    umlobject.cpp
    umlobjectlist.cpp
    umlrole.cpp
    umlscene.cpp
    umlview.cpp
    umlviewimageexporter.cpp
    umlviewimageexporterall.cpp
    umlviewimageexportermodel.cpp
    uniqueconstraint.cpp
    uniqueid.cpp
    usecase.cpp
    worktoolbar.cpp
)

kconfig_add_kcfg_files(umbrello_SRCS umbrellosettings.kcfgc)

set(umbrello_SRCS
    ${umbrello_SRCS}
    ${libdebug_SRCS}
    ${libdialogs_SRCS}
    ${libfinder_SRCS}
    ${librefactoring_SRCS}
    ${libcodegenwizard_SRCS}
    ${libcodeimpwizard_SRCS}
    ${libclassparser_SRCS}
    ${libclipboard_SRCS}
    ${libkdevcppparser_SRCS}
    ${libcodeimport_SRCS}
    ${libcodegenerator_SRCS}
    ${libdocgenerator_SRCS}
    ${libcmds_SRCS}
    ${libwidgets_SRCS}
    ${libumbrello_SRCS}
)

add_executable(umbrello ${umbrello_SRCS})
target_link_libraries(umbrello
    Qt5::Widgets
    Qt5::Xml
    Qt5::DBus
    Qt5::PrintSupport
    Qt5::Svg
    KF5::Archive
    KF5::Auth
    KF5::Completion
    KF5::CoreAddons
    KF5::I18n
    KF5::IconThemes
    KF5::GuiAddons
    KF5::KIOCore
    KF5::TextEditor
    KF5::WidgetsAddons
    KF5::WindowSystem
    KF5::XmlGui
    ${LIBXSLT_LIBRARIES}
    ${LIBXML2_LIBRARIES}
)
install(TARGETS umbrello ${INSTALL_TARGETS_DEFAULT_ARGS} )

########### install files #############

install( PROGRAMS umbrello.desktop  DESTINATION  ${XDG_APPS_INSTALL_DIR} )
install( FILES
    umbrelloui.rc
    docgenerators/xmi2docbook.xsl
    docgenerators/docbook2xhtml.xsl
    docgenerators/xmi.css
    docgenerators/common.ent
    DESTINATION ${DATA_INSTALL_DIR}/umbrello )

install( DIRECTORY
    layouts
    DESTINATION ${DATA_INSTALL_DIR}/umbrello
    PATTERN .svn EXCLUDE )<|MERGE_RESOLUTION|>--- conflicted
+++ resolved
@@ -226,10 +226,7 @@
     dialogs/widgets/umlstereotypewidget.cpp
     dialogs/widgets/umlobjectnamewidget.cpp
     dialogs/widgets/umlpackagewidget.cpp
-<<<<<<< HEAD
-=======
     dialogs/widgets/visibilityenumwidget.cpp
->>>>>>> 4d8eb739
 )
 
 qt5_wrap_ui(  libdialogs_SRCS
