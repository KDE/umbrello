--- conflicted
+++ resolved
@@ -223,15 +223,12 @@
     dialogs/pages/diagramprintpage.cpp
     dialogs/pages/umlroleproperties.cpp
     dialogs/pages/umlwidgetstylepage.cpp
-<<<<<<< HEAD
+    dialogs/widgets/documentationwidget.cpp
     dialogs/widgets/umlartifacttypewidget.cpp
     dialogs/widgets/umlstereotypewidget.cpp
     dialogs/widgets/umlobjectnamewidget.cpp
     dialogs/widgets/umlpackagewidget.cpp
     dialogs/widgets/visibilityenumwidget.cpp
-=======
-    dialogs/widgets/documentationwidget.cpp
->>>>>>> 739d8c06
 )
 
 kde4_add_ui_files(  libdialogs_SRCS
