--- conflicted
+++ resolved
@@ -525,72 +525,10 @@
 )
 
 set(LIB_BUILD_MODE STATIC)
-<<<<<<< HEAD
 if(CMAKE_MAJOR_VERSION LESS 3)
     qt5_add_resources(libumbrello_SRCS icons.qrc ui.qrc)
 else()
     list(APPEND libumbrello_SRCS icons.qrc ui.qrc)
-=======
-
-if(NOT BUILD_KF5)
-    if(CMAKE_MAJOR_VERSION LESS 3)
-        qt4_add_resources(libumbrello_SRCS icons.qrc)
-    else()
-        list(APPEND libumbrello_SRCS icons.qrc)
-    endif()
-    kde4_add_library(libumbrello ${LIB_BUILD_MODE} ${libumbrello_SRCS})
-    set_target_properties(libumbrello PROPERTIES OUTPUT_NAME umbrello)
-    target_link_libraries(libumbrello
-        Qt4::QtCore
-        Qt4::QtGui
-        Qt4::QtXml
-        Qt4::QtWebKit
-        ${LIBXML2_LIBRARIES}
-        ${LIBXSLT_LIBRARIES}
-        ${KDE4_KTEXTEDITOR_LIBS}
-        ${KDE4_KFILE_LIBS}
-    )
-    kde4_add_app_icon(umbrello_SRCS "${CMAKE_CURRENT_SOURCE_DIR}/pics/global/kde4/hi*-apps-umbrello.png")
-    kde4_add_executable(umbrello ${umbrello_SRCS})
-    target_link_libraries(umbrello ${LIBXML2_LIBRARIES} ${LIBXSLT_LIBRARIES} ${KDE4_KTEXTEDITOR_LIBS} ${KDE4_KFILE_LIBS} libumbrello)
-else()
-    if(CMAKE_MAJOR_VERSION LESS 3)
-        qt5_add_resources(libumbrello_SRCS icons.qrc ui.qrc)
-    else()
-        list(APPEND libumbrello_SRCS icons.qrc ui.qrc)
-    endif()
-    add_library(libumbrello ${LIB_BUILD_MODE} ${libumbrello_SRCS})
-    set_target_properties(libumbrello PROPERTIES OUTPUT_NAME umbrello)
-    target_link_libraries(libumbrello
-        Qt5::Widgets
-        Qt5::Xml
-        Qt5::PrintSupport
-        Qt5::Svg
-        Qt5::WebKitWidgets
-        KF5::Archive
-        KF5::Completion
-        KF5::CoreAddons
-        KF5::I18n
-        KF5::IconThemes
-        KF5::KIOCore
-        KF5::TextEditor
-        KF5::WidgetsAddons
-        KF5::XmlGui
-        ${LIBXSLT_LIBRARIES}
-        ${LIBXML2_LIBRARIES}
-    )
-    ecm_add_app_icon(umbrello_SRCS
-        ICONS
-        ${CMAKE_CURRENT_SOURCE_DIR}/pics/global/16-apps-umbrello.png
-        ${CMAKE_CURRENT_SOURCE_DIR}/pics/global/22-apps-umbrello.png
-        ${CMAKE_CURRENT_SOURCE_DIR}/pics/global/32-apps-umbrello.png
-        ${CMAKE_CURRENT_SOURCE_DIR}/pics/global/48-apps-umbrello.png
-        ${CMAKE_CURRENT_SOURCE_DIR}/pics/global/64-apps-umbrello.png
-        ${CMAKE_CURRENT_SOURCE_DIR}/pics/global/128-apps-umbrello.png
-    )
-    add_executable(umbrello ${umbrello_SRCS})
-    target_link_libraries(umbrello libumbrello KF5::WindowSystem)
->>>>>>> a1d0555a
 endif()
 add_library(libumbrello ${LIB_BUILD_MODE} ${libumbrello_SRCS})
 set_target_properties(libumbrello PROPERTIES OUTPUT_NAME umbrello)
@@ -622,7 +560,7 @@
     ${CMAKE_CURRENT_SOURCE_DIR}/pics/global/hi128-apps-umbrello.png
 )
 add_executable(umbrello ${umbrello_SRCS})
-target_link_libraries(umbrello libumbrello)
+target_link_libraries(umbrello libumbrello KF5::WindowSystem)
 if(LIB_BUILD_MODE EQUAL SHARED)
     install(TARGETS libumbrello ${INSTALL_TARGETS_DEFAULT_ARGS} )
 endif()
