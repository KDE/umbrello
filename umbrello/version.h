<<<<<<< HEAD
/*
    SPDX-License-Identifier: GPL-2.0-or-later
    SPDX-FileCopyrightText: 2002-2020 Umbrello UML Modeller Authors <umbrello-devel@kde.org>
*/
=======
/***************************************************************************
 *   This program is free software; you can redistribute it and/or modify  *
 *   it under the terms of the GNU General Public License as published by  *
 *   the Free Software Foundation; either version 2 of the License, or     *
 *   (at your option) any later version.                                   *
 *                                                                         *
 *   copyright (C) 2002-2021                                               *
 *   Umbrello UML Modeller Authors <umbrello-devel@kde.org>                *
 ***************************************************************************/
>>>>>>> 7e15f509

#ifndef UMBRELLO_VERSION_H
#define UMBRELLO_VERSION_H

#if QT_VERSION < 0x050000
#include <kdeversion.h>
#endif

inline QByteArray umbrelloVersion()
{
#ifdef UMBRELLO_VERSION_STRING
    QString versionStr = QString::fromLatin1(UMBRELLO_VERSION_STRING);
#else
    QString versionStr = QString::fromLatin1("%1.%2.%3")
        .arg(KDE::versionMajor()-2)
        .arg(KDE::versionMinor())
        .arg(KDE::versionRelease());
#endif
#if defined(ENABLE_WIDGET_SHOW_DOC) || defined(ENABLE_XMIRESOLUTION)
    versionStr.append(QLatin1String(" (experimental)"));
#endif
    return versionStr.toLatin1();
}

// Update this version and dtd's in doc/xml when changing the XMI file format
#define XMI_FILE_VERSION "1.7.3"

#endif<|MERGE_RESOLUTION|>--- conflicted
+++ resolved
@@ -1,19 +1,7 @@
-<<<<<<< HEAD
 /*
     SPDX-License-Identifier: GPL-2.0-or-later
-    SPDX-FileCopyrightText: 2002-2020 Umbrello UML Modeller Authors <umbrello-devel@kde.org>
+    SPDX-FileCopyrightText: 2002-2021 Umbrello UML Modeller Authors <umbrello-devel@kde.org>
 */
-=======
-/***************************************************************************
- *   This program is free software; you can redistribute it and/or modify  *
- *   it under the terms of the GNU General Public License as published by  *
- *   the Free Software Foundation; either version 2 of the License, or     *
- *   (at your option) any later version.                                   *
- *                                                                         *
- *   copyright (C) 2002-2021                                               *
- *   Umbrello UML Modeller Authors <umbrello-devel@kde.org>                *
- ***************************************************************************/
->>>>>>> 7e15f509
 
 #ifndef UMBRELLO_VERSION_H
 #define UMBRELLO_VERSION_H
