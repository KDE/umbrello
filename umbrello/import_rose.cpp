/*
    SPDX-License-Identifier: GPL-2.0-or-later
    SPDX-FileCopyrightText: 2006-2022 Umbrello UML Modeller Authors <umbrello-devel@kde.org>
*/

// own header
#include "import_rose.h"

// app includes
#include "uml.h"
#include "umldoc.h"
#include "folder.h"
#define DBG_SRC QStringLiteral("Import_Rose")
#include "debug_utils.h"
#include "import_utils.h"
#include "petalnode.h"
#include "petaltree2uml.h"

// kde includes
#include <KLocalizedString>

// qt includes
#include <QMessageBox>
#include <QRegularExpression>
#include <QString>
#include <QStringList>
#include <QTextStream>
#include <QtCore5Compat/QTextCodec>

DEBUG_REGISTER_DISABLED(Import_Rose)

namespace Import_Rose {

/**
 * Directory prefix of .mdl file is buffered for possibly finding .cat/.sub
 * controlled units (if no path is given at their definition.)
 */
QString dirPrefix;

/**
 * Set language if encountered in file.
 * The last language encountered wins.
 */
Uml::ProgrammingLanguage::Enum progLang = Uml::ProgrammingLanguage::Reserved;

uint nClosures; // Multiple closing parentheses may appear on a single
                // line. The parsing is done line-by-line and using
                // recursive descent. This means that we can only handle
                // _one_ closing parenthesis at a time, i.e. the closing
                // of the currently parsed node. Since we may see more
                // closing parentheses than we can handle, we need a
                // counter indicating how many additional node closings
                // have been seen.

uint linum;  // line number
QString g_methodName;

void methodName(const QString& m)
{
    g_methodName = m;
}

QString mdlPath()
{
    return dirPrefix;
}

/**
 * Auxiliary function for diagnostics: Return current location.
 */
QString loc()
{
    return QStringLiteral("Import_Rose::") + g_methodName +
           QStringLiteral(" line ") + QString::number(linum) + QStringLiteral(": ");
}

/**
 * Split a line into lexemes.
 */
QStringList scan(const QString& lin)
{
    QStringList result;
    QString line = lin.trimmed();
    if (line.isEmpty())
        return result;  // empty
    QString lexeme;
    const uint len = line.length();
    bool inString = false;
    for (uint i = 0; i < len; ++i) {
        QChar c = line[i];
        if (c == QLatin1Char('"')) {
            lexeme += c;
            if (inString) {
                result.append(lexeme);
                lexeme.clear();
            }
            inString = !inString;
        } else if (inString ||
                   c.isLetterOrNumber() || c == QLatin1Char('_') || c == QLatin1Char('@')) {
            lexeme += c;
        } else {
            if (!lexeme.isEmpty()) {
                result.append(lexeme);
                lexeme.clear();
            }
            if (! c.isSpace()) {
                result.append(QString(c));
            }
        }
    }
    if (!lexeme.isEmpty())
        result.append(lexeme);
    return result;
}

/**
 * Emulate perl shift().
 */
QString shift(QStringList& l)
{
    QString first = l.first();
    l.pop_front();
    return first;
}

/**
 * Check for closing of one or more scopes.
 */
bool checkClosing(QStringList& tokens)
{
    if (tokens.count() == 0)
        return false;
    if (tokens.last() == QStringLiteral(")")) {
        // For a single closing parenthesis, we just return true.
        // But if there are more closing parentheses, we need to increment
        // nClosures for each scope.
        tokens.pop_back();
        while (tokens.count() && tokens.last() == QStringLiteral(")")) {
            nClosures++;
            tokens.pop_back();
        }
        return true;
    }
    return false;
}

/**
 * Immediate values are numbers or quoted strings.
 * @return  True if the given text is a natural or negative number
 *          or a quoted string.
 */
bool isImmediateValue(QString s)
{
    return s.contains(QRegularExpression(QStringLiteral("^[\\d\\-\"]")));
}

/**
 * Extract immediate values out of `l'.
 * Examples of immediate value lists:
 *   number list:     (123, 456)
 *   string list:     ("SomeText" 888)
 * Any enclosing parentheses are removed.
 * All extracted items are also removed from `l'.
 * For the example given above the following is returned:
 *   "123 456"
 * or
 *   "\"SomeText\" 888"
 */
QString extractImmediateValues(QStringList& l)
{
    if (l.count() == 0)
        return QString();
    if (l.first() == QStringLiteral("("))
        l.pop_front();
    QString result;
    bool start = true;
    while (l.count() && isImmediateValue(l.first())) {
        if (start)
            start = false;
        else
            result += QLatin1Char(' ');
        result += shift(l);
        if (l.first() == QStringLiteral(","))
            l.pop_front();
    }
    if (l.first() == QStringLiteral(")"))
        l.pop_front();
    while (l.count() && l.first() == QStringLiteral(")")) {
        nClosures++;
        l.pop_front();
    }
    return result;
}

QString collectVerbatimText(QTextStream& stream)
{
    QString result;
    QString line;
    methodName(QStringLiteral("collectVerbatimText"));
    while (!(line = stream.readLine()).isNull()) {
        linum++;
        line = line.trimmed();
        if (line.isEmpty() || line.startsWith(QLatin1Char(')')))
            break;
        if (line[0] != QLatin1Char('|')) {
            logError1("%1 expecting '|' at start of verbatim text", loc());
            return QString();
        } else {
            result += line.mid(1) + QLatin1Char('\n');
        }
    }
    if (line.isNull()) {
        logError1("%1 premature EOF", loc());
        return QString();
    }
    if (! line.isEmpty()) {
        for (int i = 0; i < line.length(); ++i) {
            const QChar& clParenth = line[i];
            if (clParenth != QLatin1Char(')')) {
                logError2("%1 expected ')', found: %2", loc(), clParenth);
                return QString();
            }
            nClosures++;
        }
    }
    return result;
}

/**
 * Extract the stripped down value from a (value ...) element.
 * Example: for the input
 *            (value Text "This is some text")
 *          the following is extracted:
 *            "This is some text"
 * Extracted elements and syntactic sugar of the value element are
 * removed from the input list.
 * The stream is passed into this method because it may be necessary
 * to read new lines - in the case of verbatim text.
 * The format of verbatim text in petal files is as follows:
 *
 *         (value Text
 * |This is the first line of verbatim text.
 * |This is another line of verbatim text.
 *        )
 * (The '|' character is supposed to be in the first column of the line)
 * In this case the two lines are extracted without the leading '|'.
 * The line ending '\n' of each line is preserved.
 */
QString extractValue(QStringList& l, QTextStream& stream)
{
    methodName(QStringLiteral("extractValue"));
    if (l.count() == 0)
        return QString();
    if (l.first() == QStringLiteral("("))
        l.pop_front();
    if (l.first() != QStringLiteral("value"))
        return QString();
    l.pop_front();  // remove "value"
    l.pop_front();  // remove the value type: could be e.g. "Text" or "cardinality"
    QString result;
    if (l.count() == 0) {  // expect verbatim text to follow on subsequent lines
        QString text = collectVerbatimText(stream);
        nClosures--;  // expect own closure
        return text;
    }
    result = shift(l);
    if (l.first() != QStringLiteral(")")) {
        logError1("%1 expecting closing parenthesis", loc());
        return result;
    }
    l.pop_front();
    while (l.count() && l.first() == QStringLiteral(")")) {
        nClosures++;
        l.pop_front();
    }
    return result;
}

/**
 * Read attributes of a node.
 * @param initialArgs  Tokens on the line of the opening "(" of the node
 *                   but with leading whitespace and the opening "(" removed.
 * @param stream     The QTextStream from which to read following lines.
 * @return           Pointer to the created PetalNode or NULL on error.
 */
PetalNode *readAttributes(QStringList initialArgs, QTextStream& stream)
{
    methodName(QStringLiteral("readAttributes"));
    if (initialArgs.count() == 0) {
        logError1("%1 initialArgs is empty", loc());
        return nullptr;
    }
    PetalNode::NodeType nt;
    QString type = shift(initialArgs);
    if (type == QStringLiteral("object"))
        nt = PetalNode::nt_object;
    else if (type == QStringLiteral("list"))
        nt = PetalNode::nt_list;
    else {
        logError2("%1 unknown node type %2", loc(), type);
        return nullptr;
    }
    PetalNode *node = new PetalNode(nt);
    bool seenClosing = checkClosing(initialArgs);
    node->setInitialArgs(initialArgs);
    if (seenClosing)
        return node;
    PetalNode::NameValueList attrs;
    QString line;
    while (!(line = stream.readLine()).isNull()) {
        linum++;
        line = line.trimmed();
        if (line.isEmpty())
            continue;
        QStringList tokens = scan(line);
        QString stringOrNodeOpener = shift(tokens);
        QString name;
        if (nt == PetalNode::nt_object && !stringOrNodeOpener.contains(QRegularExpression(QStringLiteral("^[A-Za-z]")))) {
            logError2("%1 unexpected line %2", loc(), line);
            delete node;
            return nullptr;
        }
        PetalNode::StringOrNode value;
        if (nt == PetalNode::nt_object) {
            name = stringOrNodeOpener;
            if (tokens.count() == 0) {  // expect verbatim text to follow on subsequent lines
                value.string = collectVerbatimText(stream);
                PetalNode::NameValue attr(name, value);
                attrs.append(attr);
                if (nClosures) {
                    // Decrement nClosures exactly once, namely for the own scope.
                    // Each recursion of readAttributes() is only responsible for
                    // its own scope. I.e. each further scope closing is handled by
                    // an outer recursion in case of multiple closing parentheses.
                    nClosures--;
                    break;
                }
                continue;
            }
            stringOrNodeOpener = shift(tokens);
        } else if (stringOrNodeOpener != QStringLiteral("(")) {
            value.string = stringOrNodeOpener;
            PetalNode::NameValue attr;
            attr.second = value;
            attrs.append(attr);
            if (tokens.count() && tokens.first() != QStringLiteral(")")) {
                logDebug1("%1 NYI - immediate list entry with more than one item", loc());
            }
            if (checkClosing(tokens))
                break;
            continue;
        }
        if (stringOrNodeOpener == QStringLiteral("(")) {
            QString nxt = tokens.first();
            if (isImmediateValue(nxt)) {
                value.string = extractImmediateValues(tokens);
            } else if (nxt == QStringLiteral("value") || nxt.startsWith(QLatin1Char('"'))) {
                value.string = extractValue(tokens, stream);
            } else {
                value.node = readAttributes(tokens, stream);
                if (value.node == nullptr) {
                    delete node;
                    return nullptr;
                }
            }
            PetalNode::NameValue attr(name, value);
            attrs.append(attr);
            if (nClosures) {
                // Decrement nClosures exactly once, namely for the own scope.
                // Each recursion of readAttributes() is only responsible for
                // its own scope. I.e. each further scope closing is handled by
                // an outer recursion in case of multiple closing parentheses.
                nClosures--;
                break;
            }
        } else {
            value.string = stringOrNodeOpener;
            bool seenClosing = checkClosing(tokens);
            PetalNode::NameValue attr(name, value);
            attrs.append(attr);
            if (name == QStringLiteral("language")) {
                QString language(value.string);
                language.remove(QLatin1Char('\"'));
                if (language == QStringLiteral("Analysis"))
                    progLang = Uml::ProgrammingLanguage::Reserved;
                else if (language == QStringLiteral("CORBA"))
                    progLang = Uml::ProgrammingLanguage::IDL;
                else if (language == QStringLiteral("C++") || language == QStringLiteral("VC++"))
                    progLang = Uml::ProgrammingLanguage::Cpp;
                else if (language == QStringLiteral("Java"))
                    progLang = Uml::ProgrammingLanguage::Java;
                else if (language == QStringLiteral("Ada"))
                    progLang = Uml::ProgrammingLanguage::Ada;
            }
            if (seenClosing) {
                break;
            }
        }
    }
    node->setAttributes(attrs);
    return node;
}

#define SETCODEC(num)  stream.setEncoding(num); break

/**
 * Parse a file into the PetalNode internal tree representation
 * and then create Umbrello objects by traversing the tree.
 *
 * @return  In case of error: NULL
 *          In case of success with non NULL parentPkg: pointer to UMLPackage created for controlled unit
 *          In case of success with NULL parentPkg: pointer to root folder of Logical View
 */
UMLPackage *loadFromMDL(QFile& file, UMLPackage *parentPkg /* = nullptr */) 
{
    methodName(QStringLiteral("loadFromMDL"));
    if (parentPkg == nullptr) {
        QString fName = file.fileName();
        int lastSlash = fName.lastIndexOf(QLatin1Char('/'));
        if (lastSlash > 0) {
            dirPrefix = fName.left(lastSlash + 1);
        }
    }
    QTextStream stream(&file);
    
    stream.setEncoding(QStringConverter::Latin1);
    QString line;
<<<<<<< HEAD
    PetalNode  *root = nullptr;
=======
    PetalNode *root = nullptr;
>>>>>>> 6e797f2d
    uint nClosures_sav = nClosures;
    uint linum_sav = linum;
    nClosures = 0;
    linum = 0;
    while (!(line = stream.readLine()).isNull()) {
        linum++;
        if (line.contains(QRegularExpression(QStringLiteral("^\\s*\\(object Petal")))) {
            bool finish = false;
            // Nested loop determines character set to use
            while (!(line = stream.readLine()).isNull()) {
                linum++; // CHECK: do we need petal version info?
                if (line.contains(QLatin1Char(')'))) {
                    finish = true;
                    line = line.replace(QStringLiteral(")"), QString());
                }
                QStringList a = line.trimmed().split(QRegularExpression(QStringLiteral("\\s+")));
                if (a.size() == 2 && a[0] == QStringLiteral("charSet")) {
                    const QString& charSet = a[1];
                    if (!charSet.contains(QRegularExpression(QStringLiteral("^\\d+$")))) {
                        logWarn2("%1 Unimplemented charSet %2", loc(), charSet);
                        if (finish)
                            break;
                        continue;
                    }
                    const int charSetNum = charSet.toInt();
                    switch (charSetNum) {
                        case 0:         // ASCII
                            ;
                        case 1:    // Default
                            SETCODEC(QStringConverter::System);
                        case 2:    // Symbol
                            ; // @todo     SETCODEC("what");
                    // TODO: QStringConverter will probably offer more codecs in future
                    // https://bugreports.qt.io/browse/QTBUG-86437?focusedCommentId=592478&page=com.atlassian.jira.plugin.system.issuetabpanels%3Acomment-tabpanel
                        // case 77:   // Mac
                        //     SETCODEC("macintosh");
                        // case 128:  // ShiftJIS (Japanese)
                        //     SETCODEC("Shift_JIS");
                        // case 129:  // Hangul (Korean)
                        //     SETCODEC("EUC-KR");
                        // case 130:  // Johab (Korean)
                        //     SETCODEC("EUC-KR");
                        // case 134:  // GB2312 (Chinese)
                        //     SETCODEC("GB18030");  // "Don't use GB2312 here" (Ralf H.)
                        // case 136:  // ChineseBig5
                        //     SETCODEC("Big5");
                        // case 161:  // Greek
                        //     SETCODEC("windows-1253");
                        // case 162:  // Turkish
                        //     SETCODEC("windows-1254");
                        // case 163:  // Vietnamese
                        //     SETCODEC("windows-1258");
                        // case 177:  // Hebrew
                        //     SETCODEC("windows-1255");
                        // case 178:  // Arabic
                        //     SETCODEC("windows-1256");
                        // case 186:  // Baltic
                        //     SETCODEC("windows-1257");
                        // case 204:  // Russian
                        //     SETCODEC("windows-1251");
                        // case 222:  // Thai
                        //     SETCODEC("TIS-620");
                        // case 238:  // EastEurope
                        //     SETCODEC("windows-1250");
                        // case 255:  // OEM (extended ASCII)
                        //     SETCODEC("windows-1252");
                        default:
                            logWarn2("%1 Unimplemented charSet number %2", loc(), charSetNum);
                    }
                }
                if (finish)
                     break;
            }
            if (line.isNull())
                break;
        } else {
            QRegularExpression objectRx(QStringLiteral("^\\s*\\(object "));
            if (line.contains(objectRx)) {
                nClosures = 0;
                QStringList initialArgs = scan(line);
                initialArgs.pop_front();  // remove opening parenthesis
                root = readAttributes(initialArgs, stream);
                break;
            }
        }
    }
    file.close();
    nClosures = nClosures_sav;
    linum = linum_sav;
    if (root == nullptr)
        return nullptr;

    if (progLang != UMLApp::app()->activeLanguage()) {
        logDebug1("loadFromMDL: Setting active language to %1",
                  Uml::ProgrammingLanguage::toString(progLang));
        UMLApp::app()->setGenerator(progLang);
    }

    if (parentPkg) {
        UMLPackage *child = petalTree2Uml(root, parentPkg);
        delete root;
        return child;
    }

    if (root->name() != QStringLiteral("Design")) {
        logError1("%1 expecting root name Design", loc());
        delete root;
        return nullptr;
    }
    Import_Utils::assignUniqueIdOnCreation(false);
    UMLDoc *umldoc = UMLApp::app()->document();

    //*************************** import Logical View *********************************
    umldoc->setCurrentRoot(Uml::ModelType::Logical);
    UMLPackage *logicalView = umldoc->rootFolder(Uml::ModelType::Logical);
    importView(root, logicalView,
               QStringLiteral("root_category"), QStringLiteral("logical_models"),
               QStringLiteral("Class_Category"), QStringLiteral("logical_presentations"));

    //*************************** import Use Case View ********************************
    umldoc->setCurrentRoot(Uml::ModelType::UseCase);
    UMLPackage *useCaseView = umldoc->rootFolder(Uml::ModelType::UseCase);
    importView(root, useCaseView,
               QStringLiteral("root_usecase_package"), QStringLiteral("logical_models"),
               QStringLiteral("Class_Category"), QStringLiteral("logical_presentations"));

    //*************************** import Component View *******************************
    umldoc->setCurrentRoot(Uml::ModelType::Component);
    UMLPackage *componentView = umldoc->rootFolder(Uml::ModelType::Component);
    importView(root, componentView,
               QStringLiteral("root_subsystem"), QStringLiteral("physical_models"),
               QStringLiteral("SubSystem"), QStringLiteral("physical_presentations"));

    //*************************** import Deployment View ******************************
    umldoc->setCurrentRoot(Uml::ModelType::Deployment);
    UMLPackage *deploymentView = umldoc->rootFolder(Uml::ModelType::Deployment);
    importView(root, deploymentView, QStringLiteral("process_structure"),
                                     QStringLiteral("ProcsNDevs"), QStringLiteral("Processes"));

    //***************************       wrap up        ********************************
    delete root;
    umldoc->setCurrentRoot(Uml::ModelType::Logical);
    Import_Utils::assignUniqueIdOnCreation(true);
    umldoc->resolveTypes();
    return logicalView;
}

#undef SETCODEC

}
<|MERGE_RESOLUTION|>--- conflicted
+++ resolved
@@ -425,11 +425,7 @@
     
     stream.setEncoding(QStringConverter::Latin1);
     QString line;
-<<<<<<< HEAD
-    PetalNode  *root = nullptr;
-=======
     PetalNode *root = nullptr;
->>>>>>> 6e797f2d
     uint nClosures_sav = nClosures;
     uint linum_sav = linum;
     nClosures = 0;
