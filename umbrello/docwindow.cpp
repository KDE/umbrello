--- conflicted
+++ resolved
@@ -448,9 +448,6 @@
     QLabel* label = new QLabel(this);
     label->setAlignment(Qt::AlignCenter);
     return label;
-<<<<<<< HEAD
-}
-=======
 }
 
 /**
@@ -464,7 +461,4 @@
                 tab->setCurrentIndex(i);
         }
     }
-}
-
-#include "docwindow.moc"
->>>>>>> 0f1db0a6
+}