/*
    SPDX-License-Identifier: GPL-2.0-or-later
    SPDX-FileCopyrightText: 2002-2022 Umbrello UML Modeller Authors <umbrello-devel@kde.org>
*/

// own header
#include "docwindow.h"

// local includes
#include "associationwidget.h"
#include "debug_utils.h"
#include "folder.h"
#include "icon_utils.h"
#include "uml.h"  // Only needed for log{Warn,Error}
#include "umldoc.h"
#include "umlobject.h"
#include "umlscene.h"
#include "umlwidget.h"

// kde includes
#include <QTextEdit>
#include <KLocalizedString>

// qt includes
#include <QCheckBox>
#include <QLabel>
#include <QGridLayout>
#include <QVBoxLayout>

/**
 * Displays the 'modified' state of class DocWindow documentation.
 *
 * Also provides left mouse click handler to apply documentation back
 * to the related object/widget.
 */
class ModifiedWidget : public QLabel
{
public:
    ModifiedWidget(DocWindow *_parent)
      : QLabel(_parent),
        parent(_parent)
    {
        setAlignment(Qt::AlignCenter);
        setToolTip(i18n("Flag whether documentation was modified. Press left mouse button to apply modified content."));
    }

    void setModified(bool state)
    {
        if (state)
            setPixmap(Icon_Utils::SmallIcon(Icon_Utils::it_Document_Edit));
        else
            setPixmap(QPixmap());
    }

    virtual void mousePressEvent(QMouseEvent *ev)
    {
        QLabel::mousePressEvent(ev);
        parent->updateDocumentation();
        setPixmap(QPixmap());
    }

    DocWindow *parent;
};

/**
 * Constructor.
 */
DocWindow::DocWindow(UMLDoc * doc, QWidget *parent)
  : QWidget(parent),
    m_pUMLObject(nullptr),
    m_pUMLScene(nullptr),
    m_pUMLDoc(doc),
    m_pUMLWidget(nullptr),
    m_pAssocWidget(nullptr),
    m_Showing(st_Project),
    m_focusEnabled(false)
{
    //setup visual display
    QGridLayout* statusLayout = new QGridLayout();
    m_typeLabel = createPixmapLabel();
    m_typeLabel->setToolTip(i18n("Documentation type"));
    statusLayout->addWidget(m_typeLabel, 0, 0, 1, 1);
    m_nameLabel = new QLabel(this);
    m_nameLabel->setFrameStyle(QFrame::Panel | QFrame::Raised);
    m_nameLabel->setAlignment(Qt::AlignHCenter);
    statusLayout->addWidget(m_nameLabel, 0, 1, 1, 4);
    QCheckBox *box = new QCheckBox();
    box->setToolTip(i18n("Activate documentation edit after focus change."));
    connect(box, SIGNAL(stateChanged(int)), this, SLOT(slotFocusEnabledChanged(int)));
    statusLayout->addWidget(box, 0, 5, 1, 1);
    m_modifiedWidget = new ModifiedWidget(this);
    statusLayout->addWidget(m_modifiedWidget, 0, 6, 1, 1);
    m_docTE = new QTextEdit(this);
    m_docTE->setText(QString());
    setFocusProxy(m_docTE);
    //m_docTE->setWordWrapMode(QTextEdit::WidgetWidth);
    QVBoxLayout* docLayout = new QVBoxLayout(this);
    docLayout->addLayout(statusLayout);
    docLayout->addWidget(m_docTE);
    docLayout->setContentsMargins({});

    connect(m_docTE, SIGNAL(textChanged()), this, SLOT(slotTextChanged()));
}

/**
 * Destructor.
 */
DocWindow::~DocWindow()
{
}

/**
 * Called when a widget wishes to display its documentation in the
 * doc window.  If there was already documentation there, that will
 * be updated before being removed from the view.
 *
 * Also call this function if you update the documentation in another
 * place, such as a properties dialog. Just set overwrite to true.
 *
 * Overwrite is used when you believe that the documentation window
 * is already displaying documentation for the widget you wish to
 * display.
 * Overwrite just determines whose version is more up to date.
 */
void DocWindow::showDocumentation(UMLObject * object, bool overwrite)
{
    if (!object) {
        reset();
        return;
    }

    if (m_Showing == st_UMLObject && object == m_pUMLObject) {
        if (!overwrite) {
            return;
        }
    }
    else if (m_Showing == st_UMLWidget && object == m_pUMLWidget->umlObject()) {
        if (!overwrite) {
            updateDocumentation();
        }
    }
    else {
        updateDocumentation(true);
    }

    m_Showing = st_UMLObject;
    m_pUMLObject = object;
    m_docTE->setText(m_pUMLObject->doc());
    if (m_pUMLObject->baseType() == UMLObject::ot_Folder) {
        const UMLFolder *folder = m_pUMLObject->asUMLFolder();
        updateLabel(folder->localName());
    }
    else
        updateLabel(m_pUMLObject->name());
    toForeground();
}

/**
 * This method is the same as the one for UMLObjects except it
 * displays documentation for a diagram.
 */
void DocWindow::showDocumentation(UMLScene * scene, bool overwrite)
{
    if (!scene) {
        reset();
        return;
    }

    if (m_Showing == st_UMLScene && scene == m_pUMLScene) {
        if (!overwrite) {
            return;
        }
    }
    else if (m_Showing == st_UMLWidget && scene == m_pUMLWidget->umlScene()) {
        if (!overwrite) {
            updateDocumentation();
        }
    }
    else {
        updateDocumentation(true);
    }

    m_Showing = st_UMLScene;
    m_pUMLScene = scene;
    m_docTE->setText(m_pUMLScene->documentation());
    updateLabel(m_pUMLScene->name());
    toForeground();
}

/**
 * This method is the same as the one for UMLObjects except it
 * displays documentation for an object instance (StateWidget/
 * ObjectWidget).
 */
void DocWindow::showDocumentation(UMLWidget * widget, bool overwrite)
{
    if (!widget) {
        reset();
        return;
    }

    if (m_Showing == st_UMLWidget && widget == m_pUMLWidget) {
        if (!overwrite) {
            return;
        }
    }
    else if (m_Showing == st_UMLObject && widget->umlObject() == m_pUMLObject)
    {
        if (!overwrite) {
            updateDocumentation();
        }
    }
    else if (m_Showing == st_UMLScene && widget->umlScene() == m_pUMLScene)
    {
        if (!overwrite) {
            updateDocumentation();
        }
    }
    else {
        updateDocumentation(true);
    }

    m_Showing = st_UMLWidget;
    m_pUMLWidget = widget;
    m_docTE->setText(m_pUMLWidget->documentation());
    updateLabel(m_pUMLWidget->name());
    toForeground();
}

/**
 * This method is the same as the one for UMLObjects except it
 * displays documentation for an association instance
 * (AssociationWidget).
 */
void DocWindow::showDocumentation(AssociationWidget * widget, bool overwrite)
{
    if (!widget) {
        reset();
        return;
    }
    if (widget == m_pAssocWidget) {
        if (!overwrite) {
            return;
        }
    }
    else {
        updateDocumentation(true);
    }
    m_Showing = st_Association;
    m_pAssocWidget = widget;
    m_docTE->setText(m_pAssocWidget->documentation());
    updateLabel(m_pAssocWidget->name());
    toForeground();
}

/**
 * Call when you wish move changes in the doc window back into the
 * members documentation.
 *
 * If clear is true the doc window will display the documentation
 * for the current project instead of the widget documentation.
 *
 * This is usually called before displaying a properties dialog.
 *
 * @param clear     If true, show the documentation of current project
 * @param startup   If true, no setModified(true) calls will be done and nothing is pushed to the undo stack
 */
void DocWindow::updateDocumentation(bool clear, bool startup)
{
    // the file is marked modified, if the documentation differs
    // we don't do this on startup/load of a xmi file, because every time
    // modified is set, we get another undo/redo backup point
    if (isModified()) {
        if (m_Showing == st_UMLObject && m_pUMLObject) {
            m_pUMLObject->setDoc(m_docTE->toPlainText());
        } else if(m_Showing == st_UMLScene &&  m_pUMLScene) {
            m_pUMLScene->setDocumentation(m_docTE->toPlainText());
        } else if (m_Showing == st_UMLWidget &&  m_pUMLWidget) {
            m_pUMLWidget->setDocumentation(m_docTE->toPlainText());
            m_pUMLWidget->updateGeometry();
        } else if (m_Showing == st_Association &&  m_pAssocWidget) {
            m_pAssocWidget->setDocumentation(m_docTE->toPlainText());
        } else if (m_Showing == st_Project) {
            m_pUMLDoc->setDocumentation(m_docTE->toPlainText());
        } else {
            logError1("DocWindow: Could not update doc due to unknown type and object combination "
                      "(m_Showing=%1)", m_Showing);
        }

        // now do the setModified call
        if (startup == false) {
            m_pUMLDoc->setModified(true);
        }
    }

    // we should show the documentation of the whole project
    if (clear) {
        reset();
    }
}

/**
 *  Re-initializes the class for a new document.
 */
void DocWindow::reset()
{
    m_pUMLScene = nullptr;
    m_pUMLObject = nullptr;
    m_pUMLWidget = nullptr;
    m_pAssocWidget = nullptr;
    m_Showing = st_Project;
    m_docTE->setText(m_pUMLDoc->documentation());
    updateLabel(m_pUMLDoc->name());
}

/**
 * Checks if the user is typing in the documentation edit window.
 */
bool DocWindow::isTyping() const
{
    if (m_docTE->hasFocus())
        return true;
    else
        return false;
}

void DocWindow::setFocus()
{
    parentWidget()->setVisible(true);
    m_docTE->setFocus();
}

/**
 * Checks if the user is typing in the documentation edit window.
 */
bool DocWindow::isModified() const
{
    bool modified = false;
    const QString currentText = m_docTE->toPlainText();
    QString originalText;
    switch (m_Showing) {
    case st_UMLObject:
        if (m_pUMLObject) {
            originalText = m_pUMLObject->doc();
        }
        break;
    case st_UMLScene:
        if (m_pUMLScene) {
            originalText = m_pUMLScene->documentation();
        }
        break;
    case st_UMLWidget:
        if (m_pUMLWidget) {
            originalText = m_pUMLWidget->documentation();
        }
        break;
    case st_Association:
        if (m_pAssocWidget) {
            originalText = m_pAssocWidget->documentation();
        }
        break;
    case st_Project:
        if (m_pUMLDoc) {
            originalText = m_pUMLDoc->documentation();
        }
        break;
    default:
        break;
    }
    if (QString::compare(originalText, currentText) != 0) {
        modified = true;
    }
    return modified;
}

/**
 * An association was removed from the UMLScene.
 * If the association removed was the association whose documentation is
 * being shown, m_pAssocWidget is set to 0.
 */
void DocWindow::slotAssociationRemoved(AssociationWidget* association)
{
    if (association == m_pAssocWidget || association->umlObject() == m_pUMLObject) {
        // In old code, the below line crashed (bugs.kde.org/89860)
        // A hotfix was made and detailed analysis was To Be Done:
        // reset()
        // However, it seems to have been fixed and the below line seems to work fine
        updateDocumentation(true);
    }
}

/**
 * A widget was removed from the UMLScene.
 * If the association removed was the association which documentation is
 * being shown, m_pUMLWidget is set to 0.
 */
void DocWindow::slotWidgetRemoved(UMLWidget* widget)
{
    if (widget == m_pUMLWidget || widget->umlObject() == m_pUMLObject) {
        updateDocumentation(true);
    }
}

/**
 * text from the edit field has been changed
 */
void DocWindow::slotTextChanged()
{
    updateLabel();
}

/**
 * Set state of focus enabled support.
 */
void DocWindow::slotFocusEnabledChanged(int status)
{
    m_focusEnabled = status == Qt::Checked;
}

/**
 * Updates the info label with the current state.
 * If the given name is empty only the modified icon is set.
 */
void DocWindow::updateLabel(const QString& name)
{
    Icon_Utils::IconType icon = Icon_Utils::it_Home;
    switch (m_Showing) {
    case st_Project:
        icon = Icon_Utils::it_Code_Gen_Wizard;
        break;
    case st_UMLScene:
        icon = Icon_Utils::it_Diagram_Class;
        break;
    case st_UMLObject:
        icon = UMLObject::toIcon(m_pUMLObject->baseType());
        break;
    case st_UMLWidget:
        icon = WidgetBase::toIcon(m_pUMLWidget->baseType());
        break;
    case st_Association:
        icon = Icon_Utils::it_Association;
        break;
    }
    m_typeLabel->setPixmap(Icon_Utils::SmallIcon(icon));
    m_nameLabel->setText(name);
    m_modifiedWidget->setModified(isModified());
}

/**
 * Creates a QLabel used with a pixmap.
 * @return   the just created QLabel
 */
QLabel* DocWindow::createPixmapLabel()
{
    QLabel* label = new QLabel(this);
    label->setAlignment(Qt::AlignCenter);
    return label;
}

/**
 * Bring doc window to foreground if it is tabbed with other dock widgets.
 */
void DocWindow::toForeground()
{
<<<<<<< HEAD
    for(QTabBar  *tab : UMLApp::app()->findChildren<QTabBar *>()) {
=======
    for(QTabBar *tab : UMLApp::app()->findChildren<QTabBar *>()) {
>>>>>>> 6e797f2d
        for(int i = 0; i < tab->count(); i++) {
            if (tab->tabText(i) == parentWidget()->windowTitle())
                tab->setCurrentIndex(i);
        }
    }
    if (m_focusEnabled)
        m_docTE->setFocus();
}<|MERGE_RESOLUTION|>--- conflicted
+++ resolved
@@ -462,11 +462,7 @@
  */
 void DocWindow::toForeground()
 {
-<<<<<<< HEAD
-    for(QTabBar  *tab : UMLApp::app()->findChildren<QTabBar *>()) {
-=======
     for(QTabBar *tab : UMLApp::app()->findChildren<QTabBar *>()) {
->>>>>>> 6e797f2d
         for(int i = 0; i < tab->count(); i++) {
             if (tab->tabText(i) == parentWidget()->windowTitle())
                 tab->setCurrentIndex(i);
