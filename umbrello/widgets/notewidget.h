--- conflicted
+++ resolved
@@ -67,14 +67,9 @@
 protected:
     virtual UMLSceneSize minimumSize();
     virtual UMLSceneSize calculateSize();
-<<<<<<< HEAD
     void paintText(QPainter *painter);
     void paintTextWordWrap(QPainter *painter);
-=======
-    void drawText(QPainter * p = 0, int offsetX = 0, int offsetY = 0);
-    void drawTextWordWrap(QPainter * p = 0, int offsetX = 0, int offsetY = 0);
     virtual void mouseDoubleClickEvent(QGraphicsSceneMouseEvent *event);
->>>>>>> f182ee32
 
 private:
     Uml::ID::Type m_diagramLink;  ///< The diagram/scene this note links to.
