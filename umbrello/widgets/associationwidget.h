/***************************************************************************
 *   This program is free software; you can redistribute it and/or modify  *
 *   it under the terms of the GNU General Public License as published by  *
 *   the Free Software Foundation; either version 2 of the License, or     *
 *   (at your option) any later version.                                   *
 *                                                                         *
 *   copyright (C) 2002-2012                                               *
 *   Umbrello UML Modeller Authors <uml-devel@uml.sf.net>                  *
 ***************************************************************************/

#ifndef ASSOCIATIONWIDGET_H
#define ASSOCIATIONWIDGET_H

#include "widgetbase.h"

#include "associationline.h"
#include "associationwidgetlist.h"
#include "linkwidget.h"
#include "messagewidgetlist.h"
#include "umlwidgetlist.h"

class ListPopupMenu;
class ClassifierWidget;
class UMLDoc;
class UMLScene;
class UMLAssociation;
class UMLClassifierListItem;
class UMLAttribute;
class UMLOperation;

/**
 * This class represents an association inside a diagram.
 *
 * Associations exist not only between UML objects. For example, when a Note is
 * attached to a UML object, the Note itself is not a UML object.
 * This class supports both kinds of associations. An association where one or
 * both roles are not a UML object is called a "pure widget association".
 *
 * An AssociationWidget where both roles are UML objects has a corresponding
 * UMLAssociation. The UMLAssociation can be retrieved using the getAssociation
 * method.
 * A pure widget association does not have a corresponding UMLAssociation.
 * The getAssociation method returns NULL in this case.
 *
 *
 * @author Gustavo Madrigal
 * @short This class represents an association inside a diagram.
 * Bugs and comments to uml-devel@lists.sf.net or http://bugs.kde.org
 */
class AssociationWidget : public WidgetBase, public LinkWidget
{
    Q_OBJECT
public:
    /**
     * Enumeration used for stating where a line is on a widget.
     */
    enum Region {
        Error = 0,
        West, North, East, South,
        NorthWest, NorthEast, SouthEast, SouthWest,
        Center
    };

    static AssociationWidget* create(UMLScene *scene);
    static AssociationWidget* create
                     (UMLScene *scene, UMLWidget* WidgetA,
                      Uml::AssociationType Type, UMLWidget* WidgetB,
                      UMLObject *umlobject = NULL);

    virtual ~AssociationWidget();

    virtual void setUMLObject(UMLObject *obj);

    //---------- LinkWidget Interface methods implemementation from now on.

    virtual void lwSetFont(QFont font);

    virtual UMLClassifier *getOperationOwner();

    virtual UMLOperation *operation();
    virtual void setOperation(UMLOperation *op);

    virtual QString customOpText();
    virtual void setCustomOpText(const QString &opText);

    virtual void resetTextPositions();

    virtual void setMessageText(FloatingTextWidget *ft);
    virtual void setText(FloatingTextWidget *ft, const QString &newText);

    virtual void showPropertiesDialog();

    virtual UMLClassifier* seqNumAndOp(QString& seqNum, QString& op);
    virtual void setSeqNumAndOp(const QString &seqNum, const QString &op);

    virtual void calculateNameTextSegment();

    //---------- End LinkWidget Interface methods implemementation.

    UMLAssociation * getAssociation() const;
    UMLAttribute * getAttribute() const;

    //AssociationWidget& operator=(const AssociationWidget & Other);
    bool operator==(const AssociationWidget & Other) const;
    bool operator!=(AssociationWidget & Other) const;

    bool activate();

    void setWidget(UMLWidget* widget, Uml::Role_Type role);

    FloatingTextWidget* getMultiWidget(Uml::Role_Type role);
    FloatingTextWidget* getNameWidget();
    FloatingTextWidget* getRoleWidget(Uml::Role_Type role);
    FloatingTextWidget* getTextWidgetByRole(Uml::TextRole tr);

    QString getName() const;
    void setName(const QString &strRole);

    QString roleName(Uml::Role_Type role) const;
    void setRoleName(const QString &strRole, Uml::Role_Type role);
    QString roleDocumentation(Uml::Role_Type role) const;

    QString multiplicity(Uml::Role_Type role) const;
    void setMultiplicity(const QString &strMulti, Uml::Role_Type role);

    Uml::Visibility visibility(Uml::Role_Type role) const;
    void setVisibility(Uml::Visibility visibility, Uml::Role_Type role );

    Uml::Changeability changeability(Uml::Role_Type role) const;
    void setChangeability (Uml::Changeability value, Uml::Role_Type role);

    Uml::IDType getWidgetID(Uml::Role_Type role) const;
    UMLWidget* widgetForRole(Uml::Role_Type role) const;

    bool setWidgets(UMLWidget* widgetA, Uml::AssociationType assocType, UMLWidget* widgetB);

    bool checkAssoc(UMLWidget *widgetA, UMLWidget *widgetB);

    bool contains(UMLWidget* widget);

    bool isCollaboration();

    Uml::AssociationType associationType() const;

    void setAssociationType(Uml::AssociationType type);

    QString toString();

    bool isActivated();
    void setActivated(bool active /*=true*/);

    void setSelected(bool _select = true);

    /**
     * Returns the state of whether the widget is selected.
     *
     * @return  Returns the state of whether the widget is selected.
     */
    bool getSelected() const {
        return m_selected;
    }

    /**
     * Returns a pointer to the association widget's line path.
     */
    AssociationLine* getLinePath() {
        return m_associationLine;
    }

    void widgetMoved(UMLWidget* widget, int x, int y);

    void updatePointsException ();

    void saveIdealTextPositions();

    void mouseDoubleClickEvent(QMouseEvent * me);
    void mousePressEvent(QMouseEvent * me);
    void mouseReleaseEvent(QMouseEvent * me);
    void mouseMoveEvent(QMouseEvent * me);

    bool onAssociation(const QPoint & point);
    bool onAssocClassLine(const QPoint & point);

    void createAssocClassLine();
    void createAssocClassLine(ClassifierWidget* classifierWidget,
                              int linePathSegmentIndex);

    void selectAssocClassLine(bool sel = true);

    void moveMidPointsBy( int x, int y );

    void moveEntireAssoc( int x, int y );

    QRect getAssocLineRectangle();

    QFont font() const;

<<<<<<< HEAD
    /**
     * Overrides the method from WidgetBase.
     */
    void setLineColor(const QColor &color);

    /**
     * Overrides the method from WidgetBase.
     */
=======
    virtual void setTextColor(const QColor &color);
    virtual void setLineColor(const QColor &colour);
>>>>>>> 3eb9ed49
    void setLineWidth(uint width);

    FloatingTextWidget* getChangeWidget(Uml::Role_Type role);

    void setRoleDocumentation(const QString &doc, Uml::Role_Type role);

    void constrainTextPos(int &textX, int &textY, int textWidth, int textHeight,
                          Uml::TextRole tr);

    void setIndex(int index, Uml::Role_Type role);
    int getIndex(Uml::Role_Type role) const;

    void setTotalCount(int count, Uml::Role_Type role);
    int getTotalCount(Uml::Role_Type role) const;

    void setTotalCount(int count);

    void calculateEndingPoints();

    void removeAssocClassLine();

    void computeAssocClassLine();

    void clipSize();

    void saveToXMI( QDomDocument & qDoc, QDomElement & qElement );
    bool loadFromXMI( QDomElement & qElement );

    bool loadFromXMI( QDomElement & qElement, const UMLWidgetList& widgets,
                      const MessageWidgetList* pMessages = NULL);

    void cleanup();

private:

    /**
     * Constructor is made non accessible:
     * Users shall use the static create() methods for constructing AssociationWidgets.
     */
    AssociationWidget(UMLScene *scene);

    void setUMLAssociation (UMLAssociation * assoc);

    void mergeAssociationDataIntoUMLRepresentation();

    static Region findPointRegion(const QRect& Rect, int PosX, int PosY);

    static int findInterceptOnEdge(const QRect &rect, Region region, const QPoint &point);

    static QPoint findIntercept(const QRect &rect, const QPoint &point);

    void moveEvent(QMoveEvent *me);

    Uml::TextRole CalculateNameType(Uml::TextRole defaultRoleType);

    bool isPointInsideBoundaries(int PosX, int PosY, QPoint & SPoint,
                                 uint & StartSegmentIndex, uint & EndSegmentIndex);

    static QPoint swapXY(const QPoint &p);

    float totalLength();

    static QPoint calculatePointAtDistance(const QPoint &P1, const QPoint &P2, float Distance);

    static QPoint calculatePointAtDistanceOnPerpendicular(const QPoint &P1, const QPoint &P2, float Distance);

    static float perpendicularProjection(const QPoint& P1, const QPoint& P2, const QPoint& P3, QPoint& ResultingPoint);

    static QPoint midPoint(const QPoint& p0, const QPoint& p1);

    QPoint calculateTextPosition(Uml::TextRole role);

    void setTextPosition(Uml::TextRole role);

    void setTextPositionRelatively(Uml::TextRole role, const QPoint &oldPosition);

    Region getWidgetRegion(AssociationWidget * widget) const;

    /**
     * This is a pointer to the Floating Text widget which displays the
     * name of this association.
     */
    FloatingTextWidget* m_pName;

    /**
     * The WidgetRole struct gathers all information pertaining to the role.
     * The AssociationWidget class contains two WidgetRole objects, one for each
     * side of the association (A and B).
     */
    struct WidgetRole {

        /**
         * This is a pointer to the Floating Text widget at the role's side
         * of the association.
         * This FloatingTextWidget displays the information regarding multiplicity.
         */
        FloatingTextWidget* m_pMulti;

        /**
         * This is a pointer to the Floating Text widget at the role's side
         * of the association.
         * This FloatingTextWidget displays the information regarding changeability.
         */
        FloatingTextWidget* m_pChangeWidget;

        /**
         * This member holds a pointer to the floating text that displays
         * the role's label of this association.
         */
        FloatingTextWidget* m_pRole;

        /**
         * This member holds a pointer to the UMLWidget at this role's side
         * of the association.
         */
        UMLWidget* m_pWidget;

        /**
         * This role's old top left corner before moving.
         */
        QPoint m_OldCorner;

        /**
         * The region of this role's widget.
         */
        Region m_WidgetRegion;

        /**
         * The index of where the line is on the region for this role.
         */
        int m_nIndex;

        /**
         * The total amount of associations on the region this role's line is on.
         */
        int m_nTotalCount;

        // The following items are only used if m_pObject is not set.
        Uml::Visibility m_Visibility;
        Uml::Changeability m_Changeability;
        QString m_RoleDoc;

    } m_role[2];

    void setFloatingText(Uml::TextRole tr, const QString &text, FloatingTextWidget* &ft);

    void updateRegionLineCount(int index, int totalCount,
                               AssociationWidget::Region region, Uml::Role_Type role);

    void updateAssociations(int totalCount, Region region, Uml::Role_Type role);

    int getRegionCount(Region region, Uml::Role_Type role);

    void init();

    void doUpdates(int otherX, int otherY, Uml::Role_Type role);

    void setChangeWidget(const QString &strChangeWidget, Uml::Role_Type role);

    void checkPoints(const QPoint &p);

    bool linePathStartsAt(const UMLWidget* widget);

    void insertIntoLists(int position, const AssociationWidget* assoc);

    int m_positions[100];             ///< auxiliary variable for updateAssociations()
    int m_positions_len;              ///< auxiliary variable for updateAssociations()
    AssociationWidgetList m_ordered;  ///< auxiliary variable for updateAssociations()

    /**
     * Flag which is true if the activate method has been called for this
     * class instance.
     */
    bool m_activated;

    /**
     * When the association has a Role Floating Text this text should move
     * when the AssociationLine moves but only if the closest segment to the
     * role text moves.
     * This segment is:
     * m_associationLine[m_unNameLineSegment] -- m_associationLine[m_unNameLineSegment+1]
     */
    uint                m_unNameLineSegment;
    UMLDoc * m_umldoc;  ///< just a shorthand for UMLApp::app()->getDocument()
    ListPopupMenu       *m_pMenu;
    bool                m_selected;
    int                 m_nMovingPoint;

    /**
     * Position of Name floatingtext saved by saveIdealTextPositions()
     */
    QPoint m_oldNamePoint;
    /**
     * Position of role A multiplicity floatingtext saved by
     * saveIdealTextPositions()
     */
    QPoint m_oldMultiAPoint;
    /**
     * Position of role B multiplicity floatingtext saved by
     * saveIdealTextPositions()
     */
    QPoint m_oldMultiBPoint;
    /**
     * Position of role A changeability floatingtext saved by
     * saveIdealTextPositions()
     */
    QPoint m_oldChangeAPoint;
    /**
     * Position of role B changeability floatingtext saved by
     * saveIdealTextPositions()
     */
    QPoint m_oldChangeBPoint;
    /**
     * Position of role A name floatingtext saved by
     * saveIdealTextPositions()
     */
    QPoint m_oldRoleAPoint;
    /**
     * Position of role B name floatingtext saved by
     * saveIdealTextPositions()
     */
    QPoint m_oldRoleBPoint;

    int         m_nLinePathSegmentIndex; ///< anchor for m_pAssocClassLine
    UMLSceneLineItem *m_pAssocClassLine;  ///< used for connecting assoc. class
    /// selection adornment for the endpoints of the assoc. class connecting line
    UMLSceneRectItem *m_pAssocClassLineSel0, *m_pAssocClassLineSel1;

    ClassifierWidget *m_pAssocClassWidget;  ///< used if we have an assoc. class

    /**
     * The definition points for the association line.
     */
    AssociationLine *m_associationLine;

    // The following items are only used if m_pObject is not set.
    Uml::AssociationType m_AssocType;

public slots:
    void slotMenuSelection(QAction* action);
    void slotRemovePopupMenu();
    void slotClearAllSelected();
    void slotClassifierListItemRemoved(UMLClassifierListItem* obj);
    void slotAttributeChanged();

    void syncToModel();
};
#endif<|MERGE_RESOLUTION|>--- conflicted
+++ resolved
@@ -195,19 +195,7 @@
 
     QFont font() const;
 
-<<<<<<< HEAD
-    /**
-     * Overrides the method from WidgetBase.
-     */
-    void setLineColor(const QColor &color);
-
-    /**
-     * Overrides the method from WidgetBase.
-     */
-=======
-    virtual void setTextColor(const QColor &color);
     virtual void setLineColor(const QColor &colour);
->>>>>>> 3eb9ed49
     void setLineWidth(uint width);
 
     FloatingTextWidget* getChangeWidget(Uml::Role_Type role);
