--- conflicted
+++ resolved
@@ -87,10 +87,6 @@
 };
 
 /**
-<<<<<<< HEAD
- * @author Paul Hensgen
- * Bugs and comments to umbrello-devel@kde.org or http://bugs.kde.org
-=======
  * A convenience class that encapsulates geometry management, handles
  * mouse and hover events, embeds and aligns symbols and finally draws the
  * lines and points.
@@ -105,7 +101,6 @@
  * @author Gopala Krishna
  * @author Andi Fischer
  * Bugs and comments to uml-devel@lists.sf.net or http://bugs.kde.org
->>>>>>> fce0447e
  */
 class AssociationLine : public QGraphicsObject
 {
@@ -122,11 +117,7 @@
     static QString toString(LayoutType layout);
     static LayoutType fromString(const QString& layout);
 
-<<<<<<< HEAD
-    explicit AssociationLine(AssociationWidget* association);
-=======
     explicit AssociationLine(AssociationWidget *association);
->>>>>>> fce0447e
     virtual ~AssociationLine();
 
     QPointF point(int index) const;
