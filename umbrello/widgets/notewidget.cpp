/***************************************************************************
 *   This program is free software; you can redistribute it and/or modify  *
 *   it under the terms of the GNU General Public License as published by  *
 *   the Free Software Foundation; either version 2 of the License, or     *
 *   (at your option) any later version.                                   *
 *                                                                         *
 *   copyright (C) 2002-2014                                               *
 *   Umbrello UML Modeller Authors <umbrello-devel@kde.org>                *
 ***************************************************************************/

// own header
#include "notewidget.h"

// app includes
#include "debug_utils.h"
#include "docwindow.h"
#include "listpopupmenu.h"
#include "notedialog.h"
#include "uml.h"
#include "umldoc.h"
#include "umlscene.h"
#include "umlview.h"

// kde includes
#include <KLocalizedString>

// qt includes
#include <QInputDialog>
#include <QPainter>

NoteWidget * NoteWidget::s_pCurrentNote;

/**
 * Constructs a NoteWidget.
 *
 * @param scene      The parent to this widget.
 * @param noteType   The NoteWidget::NoteType of this NoteWidget
 * @param id         The unique id of the widget.
 *                   The default (-1) will prompt a new ID.
 */
NoteWidget::NoteWidget(UMLScene * scene, NoteType noteType , Uml::ID::Type id)
  : UMLWidget(scene, WidgetBase::wt_Note, id),
    m_diagramLink(Uml::ID::None),
    m_noteType(noteType)
{
    setZValue(20); //make sure always on top.
}

/**
 * Destructor.
 */
NoteWidget::~NoteWidget()
{
}

/**
 * Override default method.
 */
void NoteWidget::paint(QPainter *painter, const QStyleOptionGraphicsItem *option, QWidget *widget)
{
    Q_UNUSED(option);
    Q_UNUSED(widget);

    const int margin = 10;
    int w = width();
    int h = height();
    const QFontMetrics &fm = getFontMetrics(FT_NORMAL);
    const int fontHeight  = fm.lineSpacing();
    QPolygon poly(6);
    poly.setPoint(0, 0, 0);
    poly.setPoint(1, 0, h);
    poly.setPoint(2, w, h);
    poly.setPoint(3, w, margin);
    poly.setPoint(4, w - margin, 0);
    poly.setPoint(5, 0, 0);

    setPenFromSettings(painter);
    if (UMLWidget::useFillColor()) {
        QBrush brush(UMLWidget::fillColor());
        painter->setBrush(brush);
        painter->drawPolygon(poly);
    } else
        painter->drawPolyline(poly);
    painter->drawLine(w - margin, 0, w - margin, margin);
    painter->drawLine(w - margin, margin, w, margin);
    painter->setPen(textColor());
    switch(m_noteType) {
    case NoteWidget::PreCondition :
        painter->drawText(0, margin, w, fontHeight, Qt::AlignCenter, QLatin1String("<< precondition >>"));
        break;
    case NoteWidget::PostCondition :
        painter->drawText(0, margin, w, fontHeight, Qt::AlignCenter, QLatin1String("<< postcondition >>"));
        break;
    case NoteWidget::Transformation :
        painter->drawText(0, margin, w, fontHeight, Qt::AlignCenter, QLatin1String("<< transformation >>"));
        break;
    case NoteWidget::Normal :
    default :
        break;
    }

    UMLWidget::paint(painter, option, widget);

//    paintText(&p, 0, 0);
    paintTextWordWrap(painter);
}

/**
 * Returns the type of note.
 */
NoteWidget::NoteType NoteWidget::noteType() const
{
    return m_noteType;
}

/**
 * Converts a string to NoteWidget::NoteType.
 */
NoteWidget::NoteType NoteWidget::stringToNoteType(const QString& noteType)
{
    if (noteType == QLatin1String("Precondition"))
        return NoteWidget::PreCondition;
    else if (noteType == QLatin1String("Postcondition"))
        return NoteWidget::PostCondition;
    else if (noteType == QLatin1String("Transformation"))
        return NoteWidget::Transformation;
    else
        return NoteWidget::Normal;
}

/**
 * Sets the type of note.
 */
void NoteWidget::setNoteType(NoteType noteType)
{
    m_noteType = noteType;
}

/**
 * Sets the type of note.
 */
void NoteWidget::setNoteType(const QString& noteType)
{
    setNoteType(stringToNoteType(noteType));
}

/**
 * Return the ID of the diagram hyperlinked to this note.
 *
 * @return  ID of an UMLView, or Uml::ID::None if no
 *          hyperlink is set.
 */
Uml::ID::Type NoteWidget::diagramLink() const
{
    return m_diagramLink;
}

/**
 * Set the ID of the diagram hyperlinked to this note.
 * To switch off the hyperlink, set this to Uml::id_None.
 *
 * @param viewID    ID of an UMLScene.
 */
void NoteWidget::setDiagramLink(Uml::ID::Type viewID)
{
    UMLDoc *umldoc = UMLApp::app()->document();
    UMLView *view = umldoc->findView(viewID);
    if (view == NULL) {
        uError() << "no view found for viewID " << Uml::ID::toString(viewID);
        return;
    }
    QString linkText(QLatin1String("Diagram: ") + view->umlScene()->name());
    setDocumentation(linkText);
    m_diagramLink = viewID;
    update();
}

/**
 * Display a dialog box to allow the user to choose the note's type.
 */
void NoteWidget::askForNoteType(UMLWidget* &targetWidget)
{
    static const QStringList list = QStringList() << i18n("Precondition")
                                                  << i18n("Postcondition")
                                                  << i18n("Transformation");
    bool pressedOK = false;
    QString type = QInputDialog::getItem (UMLApp::app(),
                                          i18n("Note Type"), i18n("Select the Note Type"), list,
                                          0, false, &pressedOK);

    if (pressedOK) {
        dynamic_cast<NoteWidget*>(targetWidget)->setNoteType(type);
    } else {
        targetWidget->cleanup();
        delete targetWidget;
        targetWidget = 0;
    }
}

/**
 * Loads a "notewidget" XMI element.
 */
bool NoteWidget::loadFromXMI(QDomElement & qElement)
{
    if (!UMLWidget::loadFromXMI(qElement))
        return false;
    setZValue(20); //make sure always on top.
    setDocumentation(qElement.attribute(QLatin1String("text")));
    QString diagramlink = qElement.attribute(QLatin1String("diagramlink"));
    if (!diagramlink.isEmpty())
        m_diagramLink = Uml::ID::fromString(diagramlink);
    QString type = qElement.attribute(QLatin1String("noteType"));
    setNoteType((NoteType)type.toInt());
    return true;
}

/**
 * Saves to the "notewidget" XMI element.
 */
void NoteWidget::saveToXMI(QDomDocument & qDoc, QDomElement & qElement)
{
    QDomElement noteElement = qDoc.createElement(QLatin1String("notewidget"));
    UMLWidget::saveToXMI(qDoc, noteElement);
    noteElement.setAttribute(QLatin1String("text"), documentation());
    if (m_diagramLink != Uml::ID::None)
        noteElement.setAttribute(QLatin1String("diagramlink"), Uml::ID::toString(m_diagramLink));
    noteElement.setAttribute(QLatin1String("noteType"), m_noteType);
    qElement.appendChild(noteElement);
}

/**
 * Show a properties dialog for a NoteWidget.
 */
void NoteWidget::showPropertiesDialog()
{
<<<<<<< HEAD
    bool ok = false;
    QString newNote = QInputDialog::getMultiLineText((QWidget*)UMLApp::app(),
                                                     i18n("Changing note"),
                                                     i18n("Enter note:"),
                                                     documentation(), &ok);
    if (ok) {
        setDocumentation(newNote);
=======
    NoteDialog * dlg = 0;
    UMLApp::app()->docWindow()->updateDocumentation(false);
    dlg = new NoteDialog(umlScene()->activeView(), this);
    if (dlg->exec()) {
        UMLApp::app()->docWindow()->showDocumentation(this, true);
        UMLApp::app()->document()->setModified(true);
        update();
>>>>>>> dee19c79
    }
    delete dlg;
}

/**
 * Will be called when a menu selection has been made from the popup
 * menu.
 *
 * @param action   The action that has been selected.
 */
void NoteWidget::slotMenuSelection(QAction* action)
{
    ListPopupMenu::MenuType sel = ListPopupMenu::typeFromAction(action);
    switch(sel) {
    case ListPopupMenu::mt_Rename:
        showPropertiesDialog();
        break;

    default:
        UMLWidget::slotMenuSelection(action);
        break;
    }
}

/**
 * Overrides method from UMLWidget.
 */
QSizeF NoteWidget::minimumSize() const
{
    int width = 60;
    int height = 30;
    const QFontMetrics &fm = getFontMetrics(FT_NORMAL);
    const int textWidth = fm.width(documentation());
    if (m_noteType == PreCondition) {
        const int widthtemp = fm.width(QLatin1String("<< precondition >>"));
        width = textWidth > widthtemp ? textWidth : widthtemp;
        width += 10;
    }
    else if (m_noteType == PostCondition) {
        const int widthtemp = fm.width(QLatin1String("<< postcondition >>"));
        width = textWidth > widthtemp ? textWidth : widthtemp;
        width += 10;
    }
    else if (m_noteType == Transformation) {
        const int widthtemp = fm.width(QLatin1String("<< transformation >>"));
        width = textWidth > widthtemp ? textWidth : widthtemp;
        width += 10;
    }
    return QSizeF(width, height);
}

/**
 * Calculate content related size of widget.
 * Overrides method from UMLWidget.
 */
QSizeF NoteWidget::calculateSize(bool withExtensions /* = true */) const
{
    Q_UNUSED(withExtensions)
    int width = this->width();
    int height = this->height();
    const QFontMetrics &fm = getFontMetrics(FT_NORMAL);
    const int margin = fm.width(QLatin1String("W"));
    QSize size = fm.size (0, documentation());
    const int textWidth = size.width();
    if (m_noteType == PreCondition) {
        const int widthtemp = fm.width(QLatin1String("<< precondition >>"));
        width = textWidth > widthtemp ? textWidth : widthtemp;
        width += 2 * margin;
    }
    else if (m_noteType == PostCondition) {
        const int widthtemp = fm.width(QLatin1String("<< postcondition >>"));
        width = textWidth > widthtemp ? textWidth : widthtemp;
        width += 2 * margin;
    }
    else if (m_noteType == Transformation) {
        const int widthtemp = fm.width(QLatin1String("<< transformation >>"));
        width = textWidth > widthtemp ? textWidth : widthtemp;
        width += 2 * margin;
    }
    return QSizeF(width, height);
}

/**
 * Paints the text. Auxiliary to paint().
 * Implemented without word wrap.
 */
void NoteWidget::paintText(QPainter *painter)
{
    if (painter == 0) {
        return;
    }

    QString text = documentation();
    if (text.length() == 0) {
        return;
    }

    painter->setPen(Qt::black);
    QFont font = UMLWidget::font();
    painter->setFont(font);

    const QFontMetrics &fm = getFontMetrics(FT_NORMAL);
    const int fontHeight  = fm.lineSpacing();
    const int margin      = fm.width(QLatin1String("W"));
    const QSize textSize  = fm.size(Qt::TextExpandTabs, text);

    const int width = this->width() - margin * 2;
    const int height = this->height() - fontHeight;
    int textY = fontHeight / 2;
    int textX = margin;

    if ((textSize.width() < width) && (textSize.height() < height)) {
        // the entire text is small enough - draw it
        painter->drawText(textX, textY,
                    textSize.width(), textSize.height(),
                    Qt::AlignLeft, text);
    }
    else {
        // not all text can be drawn
        QStringList lines = text.split(QLatin1Char('\n'));
        foreach(const QString& line, lines) {
            int lineWidth = fm.width(line);
            if (lineWidth < width) {
                // line is small enough - draw it
                painter->drawText(textX, textY,
                            textSize.width(), fontHeight,
                            Qt::AlignLeft, line);
            }
            else {
                // draw a smaller line
                for(int len = line.length(); len > 0; --len) {
                    QString smallerLine = line.left(len);
                    int smallerLineWidth = fm.width(smallerLine);
                    if (smallerLineWidth < width) {
                        // line is small enough - draw it
                        painter->drawText(textX, textY,
                                    width, fontHeight,
                                    Qt::AlignLeft, smallerLine);
                    }
                }
            }
            textY += fontHeight;
            if (textY > height) {
                // skip the next lines - size is not enough
                break;
            }
        }
    }
}

/**
 * Paints the text. Auxiliary to paint().
 * Implemented with word wrap.
 */
void NoteWidget::paintTextWordWrap(QPainter *painter)
{
    if (painter == 0) {
        return;
    }
    QString text = documentation();
    if (text.length() == 0) {
        return;
    }
    // Implement word wrap for text as follows:
    // wrap at width on whole words.
    // if word is wider than width then clip word
    // if reach height exit and don't print anymore
    // start new line on \n character
    painter->setPen(Qt::black);
    QFont font = UMLWidget::font();
    painter->setFont(font);
    const QFontMetrics &fm = getFontMetrics(FT_NORMAL);
    const int fontHeight  = fm.lineSpacing();
    QString word;
    QString fullLine;
    QString testCombineLine;
    const int margin = fm.width(QLatin1String("W"));
    int textY = fontHeight / 2;
    int textX = margin;
    const int width = this -> width() - margin * 2;
    const int height = this -> height() - fontHeight;
    QChar returnChar = QChar::fromLatin1('\n');
    QChar c;

    for (int i = 0; i <= text.length(); ++i) {
        if (i < text.length()) {
            c = text[i];
        } else {
            // all chars of text have been handled already ->
            // perform this last run to spool current content of "word"
            c = returnChar;
        }
        if (c == returnChar || c.isSpace()) {
            // new word delimiter found -> it is time to decide on word wrap
            testCombineLine = fullLine + QLatin1Char(' ') + word;
            int textWidth = fm.width(testCombineLine);
            if (textX + textWidth > width) {
                // combination of "fullLine" and "word" doesn't fit into one line ->
                // print "fullLine" in current line, update write position to next line
                // and decide then on following actions
                painter->drawText(textX, textY,
                            textWidth, fontHeight, Qt::AlignLeft, fullLine);
                fullLine = word;
                word = QString();
                // update write position
                textX = margin;
                textY += fontHeight;
                if (textY > height)
                    return;
                // in case of c==newline ->
                // print "word" and set write position one additional line lower
                if (c == returnChar) {
                    // print "word" - which is now "fullLine" and set to next line
                    painter->drawText(textX, textY,
                                textWidth, fontHeight, Qt::AlignLeft, fullLine);
                    fullLine = QString();
                    textX = margin;
                    textY += fontHeight;
                    if(textY > height) return;
                }
            }
            else if (c == returnChar) {
                // newline found and combination of "fullLine" and "word" fits
                // in one line
                painter->drawText(textX, textY,
                            textWidth, fontHeight, Qt::AlignLeft, testCombineLine);
                fullLine = word = QString();
                textX = margin;
                textY += fontHeight;
                if (textY > height)
                    return;
            } else {
                // word delimiter found, and combination of "fullLine", space and "word" fits into one line
                fullLine = testCombineLine;
                word = QString();
            }
        } else {
            // no word delimiter found --> add current char to "word"
            if (c != QLatin1Char('\0'))
                word += c;
        }
    }//end for
}

/**
 * Event handler for moude double click events.
 *
 * @param event The QGraphicsSceneMouseEvent event.
 */
void NoteWidget::mouseDoubleClickEvent(QGraphicsSceneMouseEvent *event)
{
    if (event->button() == Qt::LeftButton) {
        if (m_diagramLink == Uml::ID::None) {
            showPropertiesDialog();
        } else {
            UMLDoc *umldoc = UMLApp::app()->document();
            umldoc->changeCurrentView(m_diagramLink);
        }
        event->accept();
    }
}<|MERGE_RESOLUTION|>--- conflicted
+++ resolved
@@ -233,15 +233,6 @@
  */
 void NoteWidget::showPropertiesDialog()
 {
-<<<<<<< HEAD
-    bool ok = false;
-    QString newNote = QInputDialog::getMultiLineText((QWidget*)UMLApp::app(),
-                                                     i18n("Changing note"),
-                                                     i18n("Enter note:"),
-                                                     documentation(), &ok);
-    if (ok) {
-        setDocumentation(newNote);
-=======
     NoteDialog * dlg = 0;
     UMLApp::app()->docWindow()->updateDocumentation(false);
     dlg = new NoteDialog(umlScene()->activeView(), this);
@@ -249,7 +240,6 @@
         UMLApp::app()->docWindow()->showDocumentation(this, true);
         UMLApp::app()->document()->setModified(true);
         update();
->>>>>>> dee19c79
     }
     delete dlg;
 }
