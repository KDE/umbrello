--- conflicted
+++ resolved
@@ -132,14 +132,10 @@
         return rect().width();
     }
 
-<<<<<<< HEAD
-    void setSize(UMLSceneValue width, UMLSceneValue height);
-=======
     void setSize(qreal width, qreal height);
     void setSize(const QSizeF& size);
 
     virtual void resizeWidget(qreal newW, qreal newH);
->>>>>>> fce0447e
 
     bool getIgnoreSnapToGrid() const;
     void setIgnoreSnapToGrid(bool to);
@@ -211,20 +207,7 @@
     QPointF startMovePosition() const;
     QSizeF startResizeSize() const;
 
-<<<<<<< HEAD
-    virtual void mouseMoveEvent(QGraphicsSceneMouseEvent *event);
-    virtual void mousePressEvent(QGraphicsSceneMouseEvent *event);
-    virtual void mouseDoubleClickEvent(QGraphicsSceneMouseEvent *event);
-    virtual void mouseReleaseEvent(QGraphicsSceneMouseEvent *event);
-
-    virtual void moveEvent(QGraphicsSceneMouseEvent *event);
-
-    virtual void constrain(UMLSceneValue& width, UMLSceneValue& height);
-
-    virtual UMLSceneSize calculateSize();
-=======
     virtual QSizeF calculateSize();
->>>>>>> fce0447e
     void resize();
 
     bool fixedAspectRatio() const {
@@ -254,11 +237,8 @@
     void setFontMetrics(UMLWidget::FontType fontType, QFontMetrics fm);
     void setupFontType(QFont &font, UMLWidget::FontType fontType);
 
-<<<<<<< HEAD
     virtual void paint(QPainter *painter, const QStyleOptionGraphicsItem *option, QWidget *widget = 0);
 
-    ///////////////// Data Loaded/Saved /////////////////////////////////
-=======
 public Q_SLOTS:
     virtual void updateWidget();
     virtual void slotMenuSelection(QAction* action);
@@ -270,7 +250,6 @@
 
     void slotClearAllSelected();
     void slotSnapToGrid();
->>>>>>> fce0447e
 
 signals:
     /**
@@ -293,8 +272,6 @@
 
     virtual bool isInResizeArea(QGraphicsSceneMouseEvent *me);
     virtual QCursor resizeCursor() const;
-
-    virtual void paintSelected(QPainter * p, int offsetX = 0, int offsetY = 0);
 
     void selectSingle(QGraphicsSceneMouseEvent *me);
     void selectMultiple(QGraphicsSceneMouseEvent *me);
@@ -386,6 +363,5 @@
     void init();
     void toForeground();
 
-
 };
 #endif