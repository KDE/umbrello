--- conflicted
+++ resolved
@@ -61,17 +61,6 @@
     m_isOnDestructionBox(false)
 {
     m_nLocalID = Uml::ID::None;
-<<<<<<< HEAD
-    if(m_scene != NULL && m_scene->type() == Uml::DiagramType::Sequence) {
-        m_pLine = new SeqLineWidget(m_scene, this);
-        //Sets specific widget controller for sequence diagrams
-        delete m_widgetController;
-        m_widgetController = new ObjectWidgetController(this);
-    } else {
-        m_pLine = 0;
-    }
-    if(lid != Uml::ID::None)
-=======
     if (m_scene != NULL && m_scene->type() == Uml::DiagramType::Sequence) {
         m_pLine = new SeqLineWidget( m_scene, this );
         m_pLine->setStartPoint(x() + width() / 2, y() + height());
@@ -79,7 +68,6 @@
         m_pLine = 0;
     }
     if (lid != Uml::ID::None) {
->>>>>>> fce0447e
         m_nLocalID = lid;
     }
 }
@@ -334,13 +322,8 @@
  */
 void ObjectWidget::moveEvent(QGraphicsSceneMouseEvent *event)
 {
-<<<<<<< HEAD
-    Q_UNUSED(m)
+    Q_UNUSED(event)
     emit sigWidgetMoved(m_nLocalID);
-=======
-    Q_UNUSED(event)
-    emit sigWidgetMoved( m_nLocalID );
->>>>>>> fce0447e
     if (m_pLine) {
         m_pLine->setStartPoint(x() + width() / 2, y() + height());
     }
