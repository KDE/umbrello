/***************************************************************************
 *   This program is free software; you can redistribute it and/or modify  *
 *   it under the terms of the GNU General Public License as published by  *
 *   the Free Software Foundation; either version 2 of the License, or     *
 *   (at your option) any later version.                                   *
 *                                                                         *
 *   copyright (C) 2004-2014                                               *
 *   Umbrello UML Modeller Authors <umbrello-devel@kde.org>                *
 ***************************************************************************/

#include "widgetbase.h"

#include "classifier.h"
#include "debug_utils.h"
#include "floatingtextwidget.h"
#include "optionstate.h"
#include "uml.h"
#include "umldoc.h"
#include "umlobject.h"
#include "umlscene.h"

<<<<<<< HEAD
=======
#include <kcolordialog.h>
#include <kfontdialog.h>
#include <klocale.h>

>>>>>>> 4d8eb739
#include <QAction>
#include <QColorDialog>
#include <QFontDialog>
#include <QPointer>

/**
 * Creates a WidgetBase object.
 *
 * @param scene   The view to be displayed on.
 * @param type    The WidgetType to construct.  This must be set to the appropriate
 *                value by the constructors of inheriting classes.
 */
WidgetBase::WidgetBase(UMLScene *scene, WidgetType type)
  : QGraphicsObject(),
    m_baseType(type),
    m_scene(scene),
    m_umlObject(0),
    m_textColor(QColor("black")),
    m_lineColor(QColor("black")),
    m_fillColor(QColor("yellow")),
    m_brush(m_fillColor),
    m_lineWidth(0), // initialize with 0 to have valid start condition
    m_useFillColor(true),
    m_usesDiagramTextColor(true),
    m_usesDiagramLineColor(true),
    m_usesDiagramLineWidth(true)
{
    setSelected(false);
    scene->addItem(this);

    // TODO 310283
    setFlags(ItemIsSelectable);
    //setFlags(ItemIsSelectable | ItemIsMovable |ItemSendsGeometryChanges);
    if (m_scene) {
        m_usesDiagramLineColor = true;
        m_usesDiagramLineWidth  = true;
        m_usesDiagramTextColor = true;
        const Settings::OptionState& optionState = m_scene->optionState();
        m_textColor = optionState.uiState.textColor;
        m_lineColor = optionState.uiState.lineColor;
        m_lineWidth  = optionState.uiState.lineWidth;
        m_font = optionState.uiState.font;
    } else {
        uError() << "WidgetBase constructor: SERIOUS PROBLEM - m_scene is NULL";
    }
}

/**
 * Destructor.
 */
WidgetBase::~WidgetBase()
{
}

/**
 * Read property of m_baseType.
 */
WidgetBase::WidgetType WidgetBase::baseType() const
{
    return m_baseType;
}

/**
 * @return The type used for rtti as string.
 */
QLatin1String WidgetBase::baseTypeStr() const
{
    return QLatin1String(ENUM_NAME(WidgetBase, WidgetType, m_baseType));
}

/*
 * Sets the state of whether the widget is selected.
 *
 * @param select   The state of whether the widget is selected.
 */
void WidgetBase::setSelected(bool select)
{
    QGraphicsObject::setSelected(select);
}

/**
 * Deliver a pointer to the connected UMLView
 * (needed esp. by event handling of AssociationLine).
 */
UMLScene* WidgetBase::umlScene() const
{
    return m_scene;
}

/**
 * This is shortcut method for UMLApp::app()->document().
 *
 * @return Pointer to the UMLDoc object.
 */
UMLDoc* WidgetBase::umlDoc() const
{
    return UMLApp::app()->document();
}

/**
 * Returns the @ref UMLObject set to represent.
 *
 * @return the UMLObject to represent.
 */
UMLObject* WidgetBase::umlObject() const
{
    return m_umlObject;
}

/**
 * Sets the @ref UMLObject to represent.
 *
 * @param obj  The object to represent.
 */
void WidgetBase::setUMLObject(UMLObject *obj)
{
    m_umlObject = obj;
}

/**
 * Write property of m_nId.
 */
void WidgetBase::setID(Uml::ID::Type id)
{
    if (m_umlObject) {
        if (m_umlObject->id() != Uml::ID::None)
            uWarning() << "changing old UMLObject " << Uml::ID::toString(m_umlObject->id())
                << " to " << Uml::ID::toString(id);
        m_umlObject->setID(id);
    }
    m_nId = id;
}

/**
 * Read property of m_nId.
 */
Uml::ID::Type WidgetBase::id() const
{
    if (m_umlObject)
        return m_umlObject->id();
    return m_nId;
}

/**
 * Used by some child classes to get documentation.
 *
 * @return  The documentation from the UMLObject (if m_umlObject is set.)
 */
QString WidgetBase::documentation() const
{
    if (m_umlObject)
        return m_umlObject->doc();
    return m_Doc;
}

/**
 * Returns state of documentation for the widget.
 *
 * @return false if documentation is empty
 */
bool WidgetBase::hasDocumentation()
{
    if (m_umlObject)
        return m_umlObject->hasDoc();
    return !m_Doc.isEmpty();
}

/**
 * Used by some child classes to set documentation.
 *
 * @param doc   The documentation to be set in the UMLObject
 *              (if m_umlObject is set.)
 */
void WidgetBase::setDocumentation(const QString& doc)
{
    if (m_umlObject)
        m_umlObject->setDoc(doc);
    else
        m_Doc = doc;
}

/**
 * Gets the name from the corresponding UMLObject if this widget has an
 * underlying UMLObject; if it does not, then it returns the local
 * m_Text (notably the case for FloatingTextWidget.)
 *
 * @return the currently set name
 */
QString WidgetBase::name() const
{
    if (m_umlObject)
        return m_umlObject->name();
    return m_Text;
}

/**
 * Sets the name in the corresponding UMLObject.
 * Sets the local m_Text if m_umlObject is NULL.
 *
 * @param strName The name to be set.
 */
void WidgetBase::setName(const QString &strName)
{
    if (m_umlObject)
        m_umlObject->setName(strName);
    else
        m_Text = strName;
}

/**
 * Returns text color
 *
 * @return currently used text color
 */
QColor WidgetBase::textColor() const
{
    return m_textColor;
}

/**
 * Sets the text color
 *
 * @param color the new text color
 */
void WidgetBase::setTextColor(const QColor &color)
{
    m_textColor = color;
    m_usesDiagramTextColor = false;
}

/**
 * Returns line color
 *
 * @return currently used line color
 */
QColor WidgetBase::lineColor() const
{
    return m_lineColor;
}

/**
 * Sets the line color
 *
 * @param color   The new line color
 */
void WidgetBase::setLineColor(const QColor &color)
{
    m_lineColor = color;
    m_usesDiagramLineColor = false;
}

/**
 * Returns fill color
 *
 * @return currently used fill color
 */
QColor WidgetBase::fillColor() const
{
    return m_fillColor;
}

/**
 * Sets the fill color
 *
 * @param color   The new fill color
 */
void WidgetBase::setFillColor(const QColor &color)
{
    m_fillColor = color;
    m_usesDiagramFillColor = false;
}

/**
 * Returns line width
 *
 * @return currently used line with
 */
uint WidgetBase::lineWidth() const
{
    return m_lineWidth;
}

/**
 * Sets the line width
 *
 * @param width  The new line width
 */
void WidgetBase::setLineWidth(uint width)
{
    m_lineWidth = width;
    m_usesDiagramLineWidth = false;
}

/**
 * Return state of fill color usage
 *
 * @return True if fill color is used
 */
bool WidgetBase::useFillColor()
{
    return m_useFillColor;
}

/**
 * Set state if fill color is used
 *
 * @param state  The state to set
 */
void WidgetBase::setUseFillColor(bool state)
{
    m_useFillColor = state;
    m_usesDiagramUseFillColor = false;
}

/**
 * Returns state if diagram text color is used
 *
 * @return True means diagram text color is used
 */
bool WidgetBase::usesDiagramTextColor() const
{
    return m_usesDiagramTextColor;
}

/**
 * Set state if diagram text color is used
 *
 * @param state  The state to set
 */
void WidgetBase::setUsesDiagramTextColor(bool state)
{
    if (m_usesDiagramTextColor == state) {
        return;
    }
    m_usesDiagramTextColor = state;
    setTextColor(m_textColor);
}

/**
 * Returns state of diagram line color is used
 *
 * @return True means diagrams line color is used
*/
bool WidgetBase::usesDiagramLineColor() const
{
    return m_usesDiagramLineColor;
}

/**
 * Set state of diagram line color is used
 *
 * @param state  The state to set
 */
void WidgetBase::setUsesDiagramLineColor(bool state)
{
    m_usesDiagramLineColor = state;
}

/**
 * Returns state of diagram fill color is used
 *
 * @return True means diagrams fill color is used
*/
bool WidgetBase::usesDiagramFillColor() const
{
    return m_usesDiagramFillColor;
}

/**
 * Set state if diagram fill color is used
 *
 * @param state  The state to set
 */
void WidgetBase::setUsesDiagramFillColor(bool state)
{
    m_usesDiagramFillColor = state;
}

/**
 * Returns state of diagram use fill color is used
 *
 * @return True means diagrams fill color is used
*/
bool WidgetBase::usesDiagramUseFillColor() const
{
    return m_usesDiagramUseFillColor;
}

/**
 * Set state of diagram use fill color is used
 *
 * @param state  The state to set
 */
void WidgetBase::setUsesDiagramUseFillColor(bool state)
{
    m_usesDiagramUseFillColor = state;
}

/**
 * Returns state of diagram line width is used
 *
 * @return True means diagrams line width is used
 */
bool WidgetBase::usesDiagramLineWidth() const
{
    return m_usesDiagramLineWidth;
}

/**
 * Set state of diagram line width is used
 *
 * @param state  The state to set
 */
void WidgetBase::setUsesDiagramLineWidth(bool state)
{
    m_usesDiagramLineWidth = state;
}

/**
 * Returns the font used for diaplaying any text.
 * @return the font
 */
QFont WidgetBase::font() const
{
    return m_font;
}

/**
 * Set the font used to display text inside this widget.
 */
void WidgetBase::setFont(const QFont& font)
{
    m_font = font;
}

/**
 * A virtual method for the widget to display a property dialog box.
 * Subclasses should reimplment this appropriately.
 */
void WidgetBase::showPropertiesDialog()
{
}

/**
 * A virtual method to save the properties of this widget into a
 * QDomElement i.e xml.
 *
 * Subclasses should first create a new dedicated element as the child
 * of \a qElement parameter passed.  Then this base method should be
 * called to save basic widget properties.
 *
 * @param qDoc A QDomDocument object representing the xml document.
 * @param qElement A QDomElement representing xml element data.
 */
void WidgetBase::saveToXMI(QDomDocument& qDoc, QDomElement& qElement)
 {
    Q_UNUSED(qDoc)

    qElement.setAttribute(QLatin1String("textcolor"), m_usesDiagramTextColor ? QLatin1String("none")
                                                                             : m_textColor.name());
    if (m_usesDiagramLineColor) {
        qElement.setAttribute(QLatin1String("linecolor"), QLatin1String("none"));
    } else {
        qElement.setAttribute(QLatin1String("linecolor"), m_lineColor.name());
    }
    if (m_usesDiagramLineWidth) {
        qElement.setAttribute(QLatin1String("linewidth"), QLatin1String("none"));
    } else {
        qElement.setAttribute(QLatin1String("linewidth"), m_lineWidth);
    }
    qElement.setAttribute(QLatin1String("usefillcolor"), m_useFillColor);
    // for consistency the following attributes now use american spelling for "color"
    qElement.setAttribute(QLatin1String("usesdiagramfillcolor"), m_usesDiagramFillColor);
    qElement.setAttribute(QLatin1String("usesdiagramusefillcolor"), m_usesDiagramUseFillColor);
    if (m_usesDiagramFillColor) {
        qElement.setAttribute(QLatin1String("fillcolor"), QLatin1String("none"));
    } else {
        qElement.setAttribute(QLatin1String("fillcolor"), m_fillColor.name());
    }
    qElement.setAttribute(QLatin1String("font"), m_font.toString());
}

/**
 * A virtual method to load the properties of this widget from a
 * QDomElement into this widget.
 *
 * Subclasses should reimplement this to load addtional properties
 * required, calling this base method to load the basic properties of
 * the widget.
 *
 * @param qElement A QDomElement which contains xml info for this widget.
 *
 * @todo Add support to load older version.
 */
bool WidgetBase::loadFromXMI(QDomElement& qElement)
{
    // first load from "linecolour" and then overwrite with the "linecolor"
    // attribute if that one is present. The "linecolour" name was a "typo" in
    // earlier versions of Umbrello
    QString lineColor = qElement.attribute(QLatin1String("linecolour"), QLatin1String("none"));
    lineColor = qElement.attribute(QLatin1String("linecolor"), lineColor);
    if (lineColor != QLatin1String("none")) {
        m_lineColor = QColor(lineColor);
        m_usesDiagramLineColor = false;
    } else if (m_baseType != WidgetBase::wt_Box && m_scene != NULL) {
        m_lineColor = m_scene->lineColor();
        m_usesDiagramLineColor = true;
    }
    QString lineWidth = qElement.attribute(QLatin1String("linewidth"), QLatin1String("none"));
    if (lineWidth != QLatin1String("none")) {
        m_lineWidth = lineWidth.toInt();
        m_usesDiagramLineWidth = false;
    } else if (m_scene) {
        m_lineWidth = m_scene->lineWidth();
        m_usesDiagramLineWidth = true;
    }
    QString textColor = qElement.attribute(QLatin1String("textcolor"), QLatin1String("none"));
    if (textColor != QLatin1String("none")) {
        m_textColor = QColor(textColor);
        m_usesDiagramTextColor = false;
    } else if (m_scene) {
        m_textColor = m_scene->textColor();
        m_usesDiagramTextColor = true;
    }
    QString usefillcolor = qElement.attribute(QLatin1String("usefillcolor"), QLatin1String("1"));
    m_useFillColor = (bool)usefillcolor.toInt();
    /*
      For the next three *color attributes, there was a mixup of american and english spelling for "color".
      So first we need to keep backward compatibility and try to retrieve the *colour attribute.
      Next we overwrite this value if we find a *color, otherwise the former *colour is kept.
    */
    QString fillColor = qElement.attribute(QLatin1String("fillcolour"), QLatin1String("none"));
    fillColor = qElement.attribute(QLatin1String("fillcolor"), fillColor);
    if (fillColor != QLatin1String("none")) {
        m_fillColor = QColor(fillColor);
    }

    QString usesDiagramFillColor = qElement.attribute(QLatin1String("usesdiagramfillcolour"), QLatin1String("1"));
    usesDiagramFillColor = qElement.attribute(QLatin1String("usesdiagramfillcolor"), usesDiagramFillColor);
    m_usesDiagramFillColor = (bool)usesDiagramFillColor.toInt();

    QString usesDiagramUseFillColor = qElement.attribute(QLatin1String("usesdiagramusefillcolour"), QLatin1String("1"));
    usesDiagramUseFillColor = qElement.attribute(QLatin1String("usesdiagramusefillcolor"), usesDiagramUseFillColor);
    m_usesDiagramUseFillColor = (bool)usesDiagramUseFillColor.toInt();

    QString font = qElement.attribute(QLatin1String("font"));
    if (!font.isEmpty()) {
        QFont newFont;
        newFont.fromString(font);
        m_font = newFont;
    } else {
        uWarning() << "Using default font " << m_font.toString()
                   << " for widget with xmi.id " << Uml::ID::toString(m_nId);
    }

    return true;
}

/**
 * Assignment operator
 */
WidgetBase& WidgetBase::operator=(const WidgetBase& other)
{
    m_baseType = other.m_baseType;
    m_scene = other.m_scene;
    m_umlObject = other.m_umlObject;
    m_Doc = other.m_Doc;
    m_Text = other.m_Text;
    m_nId = other.m_nId;
    m_textColor = other.m_textColor;
    m_lineColor = other.m_lineColor;
    m_fillColor = other.m_fillColor;
    m_brush = other.m_brush;
    m_font = other.m_font;
    m_lineWidth  = other.m_lineWidth;
    m_useFillColor = other.m_useFillColor;
    m_usesDiagramTextColor = other.m_usesDiagramTextColor;
    m_usesDiagramLineColor = other.m_usesDiagramLineColor;
    m_usesDiagramFillColor = other.m_usesDiagramFillColor;
    m_usesDiagramLineWidth  = other.m_usesDiagramLineWidth;
    setSelected(other.isSelected());

    return *this;
}

/**
 * return drawing rectangle of widget in local coordinates
 */
QRectF WidgetBase::rect() const
{
    return m_rect;
}

/**
 * set widget rectangle in item coordinates
 */
void WidgetBase::setRect(const QRectF& rect)
{
    if (m_rect == rect)
        return;
    prepareGeometryChange();
    m_rect = rect;
    update();
}

/**
 * set widget rectangle in item coordinates
 */
void WidgetBase::setRect(qreal x, qreal y, qreal width, qreal height)
{
    setRect(QRectF(x, y, width, height));
}

/**
 * @return The bounding rectangle for this widget.
 * @see setRect
 */
QRectF WidgetBase::boundingRect() const
{
    int halfWidth = lineWidth()/2;
    return m_rect.adjusted(-halfWidth, -halfWidth, halfWidth, halfWidth);
}

/**
 * Test if point is inside the bounding rectangle of the widget.
 * Inheriting classes may reimplement this to test possible child widgets.
 *
 * @param p Point to be checked.
 *
 * @return 'this' if the given point is in the boundaries of the widget;
 *         else NULL.
 */
UMLWidget* WidgetBase::onWidget(const QPointF &p)
{
    UMLWidget *uw = dynamic_cast<UMLWidget*>(this);
    if (uw == NULL)
        return NULL;
    const qreal w = m_rect.width();
    const qreal h = m_rect.height();
    const qreal left = x();  // don't use m_rect.x() for this, it is always 0
    const qreal right = left + w;
    const qreal top = y();   // don't use m_rect.y() for this, it is always 0
    const qreal bottom = top + h;
    // uDebug() << "p=(" << p.x() << "," << p.y()
    //          << "), x=" << left << ", y=" << top << ", w=" << w << ", h=" << h
    //          << "; right=" << right << ", bottom=" << bottom;
    if (p.x() < left || p.x() > right ||
            p.y() < top || p.y() > bottom) { // Qt coord.sys. origin in top left corner
        // uDebug() << "returning NULL";
        return NULL;
    }
    // uDebug() << "returning this";
    return uw;
}

/**
 * Draws the UMLWidget on the given paint device
 *
 * @param painter The painter for the drawing device
 * @param option  Painting related options
 * @param widget  Background widget on which to paint (optional)
 *
 */
void WidgetBase::paint(QPainter *painter, const QStyleOptionGraphicsItem *option, QWidget *widget)
{
    Q_UNUSED(painter); Q_UNUSED(option); Q_UNUSED(widget);
}

/**
 * Reimplemented to show appropriate context menu.
 */
void WidgetBase::contextMenuEvent(QGraphicsSceneContextMenuEvent *event)
{
    event->accept();
    uDebug() << "widget = " << name() << " / type = " << baseTypeStr();

    UMLScene *scene = umlScene();

    // If right-click was done on a widget that was not selected, clear the
    // current selection and select the new widget. The context menu is shown
    // with actions for that single widget.
    // If a keyboard modifier was used, add the widget to the current selection
    // and show the menu with actions for the whole selection.
    if (!isSelected()) {
        Qt::KeyboardModifiers forSelection = (Qt::ControlModifier | Qt::ShiftModifier);
        if ((event->modifiers() & forSelection) == 0) {
            scene->clearSelected();
        }

        if (umlObject() != 0) {
            scene->selectWidget(dynamic_cast<UMLWidget*>(this));
        } else {
            setSelected(true);
        }
    }

    int count = scene->selectedCount(true);

    // Determine multi state
    bool multi = (isSelected() && count > 1);

    ListPopupMenu popup(0, this, multi, scene->getUniqueSelectionType());

    // Disable the "view code" menu for simple code generators
    if (UMLApp::app()->isSimpleCodeGeneratorActive()) {
        popup.setActionEnabled(ListPopupMenu::mt_ViewCode, false);
    }

    QAction *triggered = popup.exec(event->screenPos());
    ListPopupMenu *parentMenu = ListPopupMenu::menuFromAction(triggered);

    if (!parentMenu) {
        uDebug() << "Action's data field does not contain ListPopupMenu pointer";
        return;
    }

    WidgetBase *ownerWidget = parentMenu->ownerWidget();
    // assert because logic is based on only WidgetBase being the owner of
    // ListPopupMenu actions executed in this context menu.
    Q_ASSERT_X(ownerWidget != 0, "WidgetBase::contextMenuEvent",
            "ownerWidget is null which means action belonging to UMLView, UMLScene"
            " or UMLObject is the one triggered in ListPopupMenu");

    ownerWidget->slotMenuSelection(triggered);
}

/**
 * This is usually called synchronously after menu.exec() and \a
 * trigger's parent is always the ListPopupMenu which can be used to
 * get the type of action of \a trigger.
 *
 * @note Subclasses can reimplement to handle specific actions and
 *       leave the rest to WidgetBase::slotMenuSelection.
 */
void WidgetBase::slotMenuSelection(QAction *trigger)
{
    if (!trigger) {
        return;
    }
    QColor newColor;

    const WidgetType wt = m_baseType; // short hand name

    ListPopupMenu::MenuType sel = ListPopupMenu::typeFromAction(trigger);
    switch (sel) {
    case ListPopupMenu::mt_Rename:
        umlDoc()->renameUMLObject(umlObject());
        break;

    case ListPopupMenu::mt_Properties:
        if (wt == WidgetBase::wt_Actor     || wt == WidgetBase::wt_UseCase   ||
            wt == WidgetBase::wt_Package   || wt == WidgetBase::wt_Interface ||
            wt == WidgetBase::wt_Datatype  || wt == WidgetBase::wt_Node      ||
            wt == WidgetBase::wt_Component || wt == WidgetBase::wt_Artifact  ||
            wt == WidgetBase::wt_Enum      || wt == WidgetBase::wt_Entity    ||
            wt == WidgetBase::wt_Port      ||
            (wt == WidgetBase::wt_Class && umlScene()->type() == Uml::DiagramType::Class)) {

            showPropertiesDialog();

        } else if (wt == WidgetBase::wt_Object) {
            m_umlObject->showPropertiesPagedDialog();
        } else {
            uWarning() << "making properties dialog for unknown widget type";
        }
        break;

    case ListPopupMenu::mt_Line_Color:
    case ListPopupMenu::mt_Line_Color_Selection:
        newColor = QColorDialog::getColor(lineColor());
        if (newColor != lineColor()) {
            if (sel == ListPopupMenu::mt_Line_Color_Selection) {
                umlScene()->selectionSetLineColor(newColor);
            } else {
                setLineColor(newColor);
            }
            setUsesDiagramLineColor(false);
            umlDoc()->setModified(true);
        }
        break;

    case ListPopupMenu::mt_Fill_Color:
    case ListPopupMenu::mt_Fill_Color_Selection:
        newColor = QColorDialog::getColor(fillColor());
        if (newColor != fillColor()) {
            if (sel == ListPopupMenu::mt_Fill_Color_Selection) {
                umlScene()->selectionSetFillColor(newColor);
            } else {
                setFillColor(newColor);
            }
            umlDoc()->setModified(true);
        }
        break;

    case ListPopupMenu::mt_Use_Fill_Color:
        setUseFillColor(!m_useFillColor);
        break;

    case ListPopupMenu::mt_Set_Use_Fill_Color_Selection:
        umlScene()->selectionUseFillColor(true);
        break;

    case ListPopupMenu::mt_Unset_Use_Fill_Color_Selection:
        umlScene()->selectionUseFillColor(false);
        break;

    case ListPopupMenu::mt_Show_Attributes_Selection:
    case ListPopupMenu::mt_Hide_Attributes_Selection:
        umlScene()->selectionSetVisualProperty(
            ClassifierWidget::ShowAttributes, sel != ListPopupMenu::mt_Hide_Attributes_Selection
        );
        break;

    case ListPopupMenu::mt_Show_Operations_Selection:
    case ListPopupMenu::mt_Hide_Operations_Selection:
        umlScene()->selectionSetVisualProperty(
            ClassifierWidget::ShowOperations, sel != ListPopupMenu::mt_Hide_Operations_Selection
        );
        break;

    case ListPopupMenu::mt_Show_Visibility_Selection:
    case ListPopupMenu::mt_Hide_Visibility_Selection:
        umlScene()->selectionSetVisualProperty(
            ClassifierWidget::ShowVisibility, sel != ListPopupMenu::mt_Hide_Visibility_Selection
        );
        break;

    case ListPopupMenu::mt_Show_Operation_Signature_Selection:
    case ListPopupMenu::mt_Hide_Operation_Signature_Selection:
        umlScene()->selectionSetVisualProperty(
            ClassifierWidget::ShowOperationSignature, sel != ListPopupMenu::mt_Hide_Operation_Signature_Selection
        );
        break;

    case ListPopupMenu::mt_Show_Attribute_Signature_Selection:
    case ListPopupMenu::mt_Hide_Attribute_Signature_Selection:
        umlScene()->selectionSetVisualProperty(
            ClassifierWidget::ShowAttributeSignature, sel != ListPopupMenu::mt_Hide_Attribute_Signature_Selection
        );
        break;

    case ListPopupMenu::mt_Show_Packages_Selection:
    case ListPopupMenu::mt_Hide_Packages_Selection:
        umlScene()->selectionSetVisualProperty(
            ClassifierWidget::ShowPackage, sel != ListPopupMenu::mt_Hide_Packages_Selection
        );
        break;

    case ListPopupMenu::mt_Show_Stereotypes_Selection:
    case ListPopupMenu::mt_Hide_Stereotypes_Selection:
        umlScene()->selectionSetVisualProperty(
            ClassifierWidget::ShowStereotype, sel != ListPopupMenu::mt_Hide_Stereotypes_Selection
        );
        break;

    case ListPopupMenu::mt_Hide_NonPublic_Selection:
    case ListPopupMenu::mt_Show_NonPublic_Selection:
        umlScene()->selectionSetVisualProperty(
            ClassifierWidget::ShowPublicOnly, sel != ListPopupMenu::mt_Show_NonPublic_Selection
        );
        break;


    case ListPopupMenu::mt_ViewCode: {
        UMLClassifier *c = dynamic_cast<UMLClassifier*>(umlObject());
        if (c) {
            UMLApp::app()->viewCodeDocument(c);
        }
        break;
    }

    case ListPopupMenu::mt_Delete:
        umlScene()->deleteSelection();
        break;

    case ListPopupMenu::mt_Change_Font:
    case ListPopupMenu::mt_Change_Font_Selection: {
        bool ok = false;
        QFont newFont = QFontDialog::getFont(&ok, font());
        if (ok) {
            if (sel == ListPopupMenu::mt_Change_Font_Selection) {
                m_scene->selectionSetFont(newFont);
            } else {
                setFont(newFont);
            }
        }
    }
        break;

    case ListPopupMenu::mt_Cut:
        umlScene()->setStartedCut();
        UMLApp::app()->slotEditCut();
        break;

    case ListPopupMenu::mt_Copy:
        UMLApp::app()->slotEditCopy();
        break;

    case ListPopupMenu::mt_Paste:
        UMLApp::app()->slotEditPaste();
        break;

    case ListPopupMenu::mt_Refactoring:
        //check if we are operating on a classifier, or some other kind of UMLObject
        if (dynamic_cast<UMLClassifier*>(umlObject())) {
            UMLApp::app()->refactor(static_cast<UMLClassifier*>(umlObject()));
        }
        break;

     case ListPopupMenu::mt_Clone:
        {
            foreach (UMLWidget* widget, umlScene()->selectedWidgets()) {
                if (Model_Utils::isCloneable(widget->baseType())) {
                    UMLObject *clone = widget->umlObject()->clone();
                    umlScene()->addObject(clone);
                }
            }
        }
        break;

    case ListPopupMenu::mt_Rename_MultiA:
    case ListPopupMenu::mt_Rename_MultiB:
    case ListPopupMenu::mt_Rename_Name:
    case ListPopupMenu::mt_Rename_RoleAName:
    case ListPopupMenu::mt_Rename_RoleBName: {
        FloatingTextWidget *ft = static_cast<FloatingTextWidget*>(this);
        ft->handleRename();
        break;
    }
    case ListPopupMenu::mt_Align_Right:
        umlScene()->alignRight();
        break;
    case ListPopupMenu::mt_Align_Left:
        umlScene()->alignLeft();
        break;
    case ListPopupMenu::mt_Align_Top:
        umlScene()->alignTop();
        break;
    case ListPopupMenu::mt_Align_Bottom:
        umlScene()->alignBottom();
        break;
    case ListPopupMenu::mt_Align_VerticalMiddle:
        umlScene()->alignVerticalMiddle();
        break;
    case ListPopupMenu::mt_Align_HorizontalMiddle:
        umlScene()->alignHorizontalMiddle();
        break;
    case ListPopupMenu::mt_Align_VerticalDistribute:
        umlScene()->alignVerticalDistribute();
        break;
    case ListPopupMenu::mt_Align_HorizontalDistribute:
        umlScene()->alignHorizontalDistribute();
        break;
    default:
        uDebug() << "MenuType " << ListPopupMenu::toString(sel) << " not implemented";
        break;
    }
}

/**
 * Helper function for debug output.
 * Returns the given enum value as string.
 * @param wt   WidgetType of which a string representation is wanted
 * @return   the WidgetType as string
 */
QString WidgetBase::toString(WidgetType wt)
{
    return QLatin1String(ENUM_NAME(WidgetBase, WidgetType, wt));
<<<<<<< HEAD
}
=======
}

/**
 * Returns the given enum value as localized string.
 * @param wt   WidgetType of which a string representation is wanted
 * @return   the WidgetType as localized string
 */
QString WidgetBase::toI18nString(WidgetType wt)
{
    QString name;

    switch (wt) {
    case wt_Activity:
        name = i18n("Activity");
        break;
    case wt_Actor:
        name = i18n("Actor");
        break;
    case wt_Artifact:
        name = i18n("Artifact");
        break;
    case wt_Association:
        name = i18n("Association");
        break;
    case wt_Box:
        name = i18n("Box");
        break;
    case wt_Category:
        name = i18n("Category");
        break;
    case wt_CombinedFragment:
        name = i18n("CombinedFragment");
        break;
    case wt_Component:
        name = i18n("Component");
        break;
    case wt_Class:
        name = i18n("Class");
        break;
    case wt_Datatype:
        name = i18n("Datatype");
        break;
    case wt_Entity:
        name = i18n("Entity");
        break;
    case wt_Enum:
        name = i18n("Enum");
        break;
    case wt_FloatingDashLine:
        name = i18n("FloatingDashLine");
        break;
    case wt_ForkJoin:
        name = i18n("ForkJoin");
        break;
    case wt_Interface:
        name = i18n("Interface");
        break;
    case wt_Message:
        name = i18n("Message");
        break;
    case wt_Node:
        name = i18n("Node");
        break;
    case wt_Note:
        name = i18n("Note");
        break;
    case wt_Object:
        name = i18n("Object");
        break;
    case wt_ObjectNode:
        name = i18n("ObjectNode");
        break;
    case wt_Package:
        name = i18n("Package");
        break;
    case wt_Pin:
        name = i18n("Pin");
        break;
    case wt_Port:
        name = i18n("Port");
        break;
    case wt_Precondition:
        name = i18n("Precondition");
        break;
    case wt_Region:
        name = i18n("Region");
        break;
    case wt_Signal:
        name = i18n("Signal");
        break;
    case wt_State:
        name = i18n("State");
        break;
    case wt_Text:
        name = i18n("Text");
        break;
    case wt_UseCase:
        name = i18n("UseCase");
        break;
    default:
        name = QLatin1String("<unknown> &name:");
        uWarning() << "unknown widget type";
        break;
    }
    return name;
}

#include "widgetbase.moc"
>>>>>>> 4d8eb739
<|MERGE_RESOLUTION|>--- conflicted
+++ resolved
@@ -19,13 +19,8 @@
 #include "umlobject.h"
 #include "umlscene.h"
 
-<<<<<<< HEAD
-=======
-#include <kcolordialog.h>
-#include <kfontdialog.h>
-#include <klocale.h>
-
->>>>>>> 4d8eb739
+#include <KLocalizedString>
+
 #include <QAction>
 #include <QColorDialog>
 #include <QFontDialog>
@@ -994,9 +989,6 @@
 QString WidgetBase::toString(WidgetType wt)
 {
     return QLatin1String(ENUM_NAME(WidgetBase, WidgetType, wt));
-<<<<<<< HEAD
-}
-=======
 }
 
 /**
@@ -1102,7 +1094,4 @@
         break;
     }
     return name;
-}
-
-#include "widgetbase.moc"
->>>>>>> 4d8eb739
+}