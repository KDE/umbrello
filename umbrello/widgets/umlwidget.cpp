--- conflicted
+++ resolved
@@ -1054,10 +1054,6 @@
 void UMLWidget::adjustUnselectedAssocs(qreal x, qreal y)
 {
     foreach(AssociationWidget* assocwidget, m_Assocs) {
-<<<<<<< HEAD
-
-=======
->>>>>>> fce0447e
         if (!assocwidget->isSelected())
             assocwidget->saveIdealTextPositions();
     }
