/***************************************************************************
 *   This program is free software; you can redistribute it and/or modify  *
 *   it under the terms of the GNU General Public License as published by  *
 *   the Free Software Foundation; either version 2 of the License, or     *
 *   (at your option) any later version.                                   *
 *                                                                         *
 *   copyright (C) 2002-2014                                               *
 *   Umbrello UML Modeller Authors <umbrello-devel@kde.org>                *
 ***************************************************************************/

// onw header
#include "messagewidget.h"

//app includes
#include "classifier.h"
#include "debug_utils.h"
#include "floatingtextwidget.h"
#include "listpopupmenu.h"
#include "objectwidget.h"
#include "operation.h"
#include "uml.h"
#include "umldoc.h"
#include "umlview.h"
#include "uniqueid.h"
#include "idchangelog.h"

//qt includes
#include <QMoveEvent>
#include <QPainter>
#include <QPolygon>
#include <QResizeEvent>

//kde includes
#include <KLocalizedString>

DEBUG_REGISTER_DISABLED(MessageWidget)

static const int circleWidth = 10;

/**
 * Constructs a MessageWidget.
 *
 * This method is used for creation, synchronous and synchronous message types.
 *
 * @param scene   The parent to this class.
 * @param a       The role A widget for this message.
 * @param b       The role B widget for this message.
 * @param y       The vertical position to display this message.
 * @param sequenceMessageType Whether synchronous or asynchronous
 * @param id      A unique id used for deleting this object cleanly.
 *                The default (-1) will prompt generation of a new ID.
 */
MessageWidget::MessageWidget(UMLScene * scene, ObjectWidget* a, ObjectWidget* b,
                             int y, Uml::SequenceMessage::Enum sequenceMessageType,
                             Uml::ID::Type id /* = Uml::id_None */)
  : UMLWidget(scene, WidgetBase::wt_Message, id)
{
    init();
    m_pOw[Uml::RoleType::A] = a;
    m_pOw[Uml::RoleType::B] = b;
    m_sequenceMessageType = sequenceMessageType;
    if (m_sequenceMessageType == Uml::SequenceMessage::Creation) {
        y -= m_pOw[Uml::RoleType::B]->height() / 2;
        m_pOw[Uml::RoleType::B]->setY(y);
    }
    updateResizability();
    calculateWidget();
    y = y < getMinY() ? getMinY() : y;
    y = y > getMaxY() ? getMaxY() : y;
    setY(y);

    this->activate();
}

/**
 * Constructs a MessageWidget.
 *
 * @param scene       The parent to this class.
 * @param seqMsgType  The Uml::SequenceMessage::Enum of this message widget
 * @param id          The ID to assign (-1 will prompt a new ID.)
 */
MessageWidget::MessageWidget(UMLScene * scene, Uml::SequenceMessage::Enum seqMsgType,
                             Uml::ID::Type id)
  : UMLWidget(scene, WidgetBase::wt_Message, id)
{
    init();
    m_sequenceMessageType = seqMsgType;
}

/**
 * Constructs a Lost or Found MessageWidget.
 *
 * @param scene  The parent to this class.
 * @param a      The role A widget for this message.
 * @param xclick The horizontal position clicked by the user
 * @param yclick The vertical position clicked by the user
 * @param sequenceMessageType Whether lost or found
 * @param id     The ID to assign (-1 will prompt a new ID.)
 */
MessageWidget::MessageWidget(UMLScene * scene, ObjectWidget* a, int xclick, int yclick,
                             Uml::SequenceMessage::Enum sequenceMessageType,
                             Uml::ID::Type id /*= Uml::id_None*/)
  : UMLWidget(scene, WidgetBase::wt_Message, id)
{
    init();
    m_pOw[Uml::RoleType::A] = a;
    m_pOw[Uml::RoleType::B] = a;

    m_sequenceMessageType = sequenceMessageType;

    m_xclicked = xclick;
    m_yclicked = yclick;

    updateResizability();
    calculateWidget();
    yclick = yclick < getMinY() ? getMinY() : yclick;
    yclick = yclick > getMaxY() ? getMaxY() : yclick;
    setY(yclick);
    m_yclicked = yclick;

    this->activate();
}

/**
 * Initializes key variables of the class.
 */
void MessageWidget::init()
{
    m_xclicked = -1;
    m_yclicked = -1;
    m_ignoreSnapToGrid = true;
    m_ignoreSnapComponentSizeToGrid = true;
    m_pOw[Uml::RoleType::A] = m_pOw[Uml::RoleType::B] = NULL;
    m_pFText = NULL;
}

/**
 * Standard destructor.
 */
MessageWidget::~MessageWidget()
{
}

/**
 * Sets the y-coordinate.
 * Reimplemented from UMLWidget.
 *
 * @param y The y-coordinate to be set.
 */
void MessageWidget::setY(qreal y)
{
    if (y < getMinY()) {
        DEBUG(DBG_SRC) << "got out of bounds y position, check the reason" << this->y() << getMinY();
        return;
    }

    UMLWidget::setY(y);
    if (m_sequenceMessageType == Uml::SequenceMessage::Creation) {
        const qreal objWidgetHalfHeight = m_pOw[Uml::RoleType::B]->height() / 2;
        m_pOw[Uml::RoleType::B]->setY(y - objWidgetHalfHeight);
    }

    if (m_pFText && !UMLApp::app()->document()->loading()) {
        setTextPosition();
        emit sigMessageMoved();
    }
}

/**
 * Update the UMLWidget::m_resizable flag according to the
 * charactersitics of this message.
 */
void MessageWidget::updateResizability()
{
    if (m_sequenceMessageType == Uml::SequenceMessage::Synchronous)
        UMLWidget::m_resizable = true;
    else
        UMLWidget::m_resizable = false;
}

/**
 * Overridden from UMLWidget.
 * Returns the cursor to be shown when resizing the widget.
 * The cursor shown is KCursor::sizeVerCursor().
 *
 * @return The cursor to be shown when resizing the widget.
 */
QCursor MessageWidget::resizeCursor() const
{
    return Qt::SizeVerCursor;
}

/**
 * Overridden from UMLWidget.
 * Resizes the height of the message widget and emits the message moved signal.
 * Message widgets can only be resized vertically, so width isn't modified.
 *
 * @param newW   The new width for the widget (isn't used).
 * @param newH   The new height for the widget.
 */
void MessageWidget::resizeWidget(qreal newW, qreal newH)
{
    if (sequenceMessageType() == Uml::SequenceMessage::Creation)
        setSize(width(), newH);
    else {
        qreal x1 = m_pOw[Uml::RoleType::A]->x();
        qreal x2 = getxclicked();
        qreal diffX = 0;
        if (x1 < x2) {
            diffX = x2 + (newW - width());
        }
        else {
            diffX = x2 - (newW - width());
        }
        if (diffX <= 0 )
            diffX = 10;
        setxclicked (diffX);
        setSize(newW, newH);
        calculateWidget();

    }
    emit sigMessageMoved();
}

/**
 * Constrains the vertical position of the message widget so it doesn't go
 * upper than the bottom side of the lower object.
 * The height of the floating text widget in the message is taken in account
 * if there is any and isn't empty.
 *
 * @param diffY The difference between current Y position and new Y position.
 * @return The new Y position, constrained.
 */
qreal MessageWidget::constrainPositionY(qreal diffY)
{
    qreal newY = y() + diffY;

    qreal minY = getMinY();
    if (m_pFText && !m_pFText->displayText().isEmpty()) {
        minY += m_pFText->height();
    }

    if (newY < minY) {
        newY = minY;
    }

    return newY;
}

/**
 * Overridden from UMLWidget.
 * Moves the widget to a new position using the difference between the
 * current position and the new position. X position is ignored, and widget
 * is only moved along Y axis. If message goes upper than the object, it's
 * kept at this position until it should be lowered again (the unconstrained
 * Y position is saved to know when it's the time to lower it again).
 * If the message is a creation message, the object created is also moved to
 * the new vertical position.
 * @see constrainPositionY
 *
 * @param diffX The difference between current X position and new X position
 *                          (isn't used).
 * @param diffY The difference between current Y position and new Y position.
 */
void MessageWidget::moveWidgetBy(qreal diffX, qreal diffY)
{
    Q_UNUSED(diffX);
    qreal newY = constrainPositionY(diffY);
    setY(newY);
}

/**
 * Overridden from UMLWidget.
 * Modifies the value of the diffX and diffY variables used to move the widgets.
 * All the widgets are constrained to be moved only in Y axis (diffX is set to 0).
 * @see constrainPositionY
 *
 * @param diffX The difference between current X position and new X position.
 * @param diffY The difference between current Y position and new Y position.
 */
void MessageWidget::constrainMovementForAllWidgets(qreal &diffX, qreal &diffY)
{
    diffX = 0;
    diffY = constrainPositionY(diffY) - y();
}

/**
 * Reimplemented from UMLWidget and calls other paint...() methods
 * depending on the message type.
 */
void MessageWidget::paint(QPainter *painter, const QStyleOptionGraphicsItem *option, QWidget *widget)
{
    Q_UNUSED(option);
    Q_UNUSED(widget);

    if(!m_pOw[Uml::RoleType::A] || !m_pOw[Uml::RoleType::B]) {
        return;
    }
    setPenFromSettings(painter);
    if (m_sequenceMessageType == Uml::SequenceMessage::Synchronous) {
        paintSynchronous(painter, option);
    } else if (m_sequenceMessageType == Uml::SequenceMessage::Asynchronous) {
        paintAsynchronous(painter, option);
    } else if (m_sequenceMessageType == Uml::SequenceMessage::Creation) {
        paintCreation(painter, option);
    } else if (m_sequenceMessageType == Uml::SequenceMessage::Lost) {
        paintLost(painter, option);
    } else if (m_sequenceMessageType == Uml::SequenceMessage::Found) {
        paintFound(painter, option);
    } else {
        uWarning() << "Unknown message type";
    }
}

/**
 * Draw a solid (triangular) arrowhead pointing in the given direction.
 * The direction can be either Qt::LeftArrow or Qt::RightArrow.
 */
void MessageWidget::paintSolidArrowhead(QPainter *p, int x, int y, Qt::ArrowType direction)
{
    int arrowheadExtentX = 4;
    if (direction == Qt::RightArrow) {
        arrowheadExtentX = -arrowheadExtentX;
    }
    QPolygon points;
    points.putPoints(0, 3, x, y, x + arrowheadExtentX, y - 3, x + arrowheadExtentX, y + 3);
    p->setBrush(QBrush(p->pen().color()));
    p->drawPolygon(points);
}

/**
 * Draw an arrow pointing in the given direction.
 * The arrow head is not solid, i.e. it is made up of two lines
 * like so:  --->
 * The direction can be either Qt::LeftArrow or Qt::RightArrow.
 */
void MessageWidget::paintArrow(QPainter *p, int x, int y, int w,
                              Qt::ArrowType direction, bool useDottedLine /* = false */)
{
    if (w > 3) {
        int arrowheadStartX = x;
        int arrowheadExtentX = 4;
        if (direction == Qt::RightArrow) {
            arrowheadStartX += w;
            arrowheadExtentX = -arrowheadExtentX;
        }
        // draw upper half of arrowhead
        p->drawLine(arrowheadStartX, y, arrowheadStartX + arrowheadExtentX, y - 3);
        // draw lower half of arrowhead
        p->drawLine(arrowheadStartX, y, arrowheadStartX + arrowheadExtentX, y + 3);
    }
    // draw arrow line
    if (useDottedLine) {
        QPen pen = p->pen();
        pen.setStyle(Qt::DotLine);
        p->setPen(pen);
    }
    p->drawLine(x, y, x + w, y);
}

/**
 * Draws the calling arrow with filled in arrowhead, the
 * timeline box and the returning arrow with a dashed line and
 * stick arrowhead.
 */
void MessageWidget::paintSynchronous(QPainter *painter, const QStyleOptionGraphicsItem *option)
{
    int x1 = m_pOw[Uml::RoleType::A]->x();
    int x2 = m_pOw[Uml::RoleType::B]->x();
    int w = width() - 1;
    int h = height();
    int offsetX = 0;
    int offsetY = 0;

    bool messageOverlaps = m_pOw[Uml::RoleType::A]->messageOverlap(y(), this);
    const int boxWidth = 17;
    const int wr = w < boxWidth ? w : boxWidth;
    const int arrowWidth = 4;

    if(isSelf()) {
        painter->fillRect(offsetX, offsetY, wr, h,  QBrush(Qt::white));              //box
        painter->drawRect(offsetX, offsetY, wr, h);                                    //box
        offsetX += wr;
        w -= wr;
        offsetY += 3;
        const int lowerLineY = offsetY + h - 6;
        // draw upper line segment (leaving the life line)
        painter->drawLine(offsetX, offsetY, offsetX + w, offsetY);
        // draw line segment parallel to (and at the right of) the life line
        painter->drawLine(offsetX + w, offsetY, offsetX + w, lowerLineY);
        // draw lower line segment (back to the life line)
        paintArrow(painter, offsetX, lowerLineY, w, Qt::LeftArrow);
        offsetX -= wr;
        offsetY -= 3;
    } else if(x1 < x2) {
        if (messageOverlaps)  {
            offsetX += 8;
            w -= 8;
        }
        QPen pen = painter->pen();
        int startX = offsetX + w - wr + 1;
        painter->fillRect(startX, offsetY, wr, h,  QBrush(Qt::white));         //box
        painter->drawRect(startX, offsetY, wr, h);                             //box
        painter->drawLine(offsetX, offsetY + arrowWidth, startX, offsetY + arrowWidth);          //arrow line
        if (w > boxWidth + arrowWidth)
            paintSolidArrowhead(painter, startX - 1, offsetY + arrowWidth, Qt::RightArrow);
        paintArrow(painter, offsetX, offsetY + h - arrowWidth + 1, w - wr + 1, Qt::LeftArrow, true); // return arrow
        if (messageOverlaps)  {
            offsetX -= 8; //reset for drawSelected()
        }
    } else      {
        if (messageOverlaps)  {
            w -=8;
        }
        QPen pen = painter->pen();
        painter->fillRect(offsetX, offsetY, wr, h,  QBrush(Qt::white));              //box
        painter->drawRect(offsetX, offsetY, wr, h);                                    //box
        painter->drawLine(offsetX + wr + 1, offsetY + arrowWidth, offsetX + w, offsetY + arrowWidth);    //arrow line
        if (w > boxWidth + arrowWidth)
            paintSolidArrowhead(painter, offsetX + wr, offsetY + arrowWidth, Qt::LeftArrow);
        paintArrow(painter, offsetX + wr + 1, offsetY + h - arrowWidth + 1, w - wr - 1, Qt::RightArrow, true); // return arrow
    }

    UMLWidget::paint(painter, option);
}

/**
 * Draws a solid arrow line and a stick arrow head.
 */
void MessageWidget::paintAsynchronous(QPainter *painter, const QStyleOptionGraphicsItem *option)
{
    int x1 = m_pOw[Uml::RoleType::A]->x();
    int x2 = m_pOw[Uml::RoleType::B]->x();
    int w = width() - 1;
    int h = height() - 1;
    int offsetX = 0;
    int offsetY = 0;
    bool messageOverlapsA = m_pOw[Uml::RoleType::A]->messageOverlap(y(), this);
    //bool messageOverlapsB = m_pOw[Uml::RoleType::B]->messageOverlap(y(), this);

    if(isSelf()) {
        if (messageOverlapsA)  {
            offsetX += 7;
            w -= 7;
        }
        const int lowerLineY = offsetY + h - 3;
        // draw upper line segment (leaving the life line)
        painter->drawLine(offsetX, offsetY, offsetX + w, offsetY);
        // draw line segment parallel to (and at the right of) the life line
        painter->drawLine(offsetX + w, offsetY, offsetX + w, lowerLineY);
        // draw lower line segment (back to the life line)
        paintArrow(painter, offsetX, lowerLineY, w, Qt::LeftArrow);
        if (messageOverlapsA)  {
            offsetX -= 7; //reset for drawSelected()
        }
    } else if(x1 < x2) {
        if (messageOverlapsA) {
            offsetX += 7;
            w -= 7;
        }
        paintArrow(painter, offsetX, offsetY + 4, w, Qt::RightArrow);
        if (messageOverlapsA) {
            offsetX -= 7;
        }
    } else      {
        if (messageOverlapsA) {
            w -= 7;
        }
        paintArrow(painter, offsetX, offsetY + 4, w, Qt::LeftArrow);
    }

    UMLWidget::paint(painter, option);
}

/**
 * Draws a solid arrow line and a stick arrow head to the
 * edge of the target object widget instead of to the
 * sequence line.
 */
void MessageWidget::paintCreation(QPainter *painter, const QStyleOptionGraphicsItem *option)
{
    int x1 = m_pOw[Uml::RoleType::A]->x();
    int x2 = m_pOw[Uml::RoleType::B]->x();
    int w = width();
    //int h = height() - 1;
    int offsetX = 0;
    int offsetY = 0;
    bool messageOverlapsA = m_pOw[Uml::RoleType::A]->messageOverlap(y(), this);
    //bool messageOverlapsB = m_pOw[Uml::RoleType::B]->messageOverlap(y(), this);

    const int lineY = offsetY + 4;
    if (x1 < x2) {
        if (messageOverlapsA) {
            offsetX += 7;
            w -= 7;
        }
        paintArrow(painter, offsetX, lineY, w, Qt::RightArrow);
        if (messageOverlapsA) {
            offsetX -= 7;
        }
    } else      {
        if (messageOverlapsA) {
            w -= 7;
        }
        paintArrow(painter, offsetX, lineY, w, Qt::LeftArrow);
    }

    UMLWidget::paint(painter, option);
}


/**
 * Draws a solid arrow line and a stick arrow head
 * and a circle
 */
void MessageWidget::paintLost(QPainter *painter, const QStyleOptionGraphicsItem *option)
{
    int x1 = m_pOw[Uml::RoleType::A]->centerX();
    int x2 = m_xclicked;
    int w = width();
    int h = height();
    int offsetX = 0;
    int offsetY = 0;
    bool messageOverlapsA = m_pOw[Uml::RoleType::A]->messageOverlap(y(), this);
    //bool messageOverlapsB = m_pOw[Uml::RoleType::B]->messageOverlap(y(), this);

    if(x1 < x2) {
        if (messageOverlapsA)  {
            offsetX += 7;
            w -= 7;
        }

        setPenFromSettings(painter);
        painter->setBrush(WidgetBase::lineColor());
        painter->drawEllipse(offsetX + w - h, offsetY, h, h);
        paintArrow(painter, offsetX, offsetY + h/2, w - h, Qt::RightArrow);

        if (messageOverlapsA)  {
            offsetX -= 7;
        }
    } else      {
        setPenFromSettings(painter);
        painter->setBrush(WidgetBase::lineColor());
        painter->drawEllipse(offsetX, offsetY, h, h);
        paintArrow(painter, offsetX + h, offsetY + h/2, w - h, Qt::LeftArrow);
    }

    UMLWidget::paint(painter, option);
}

/**
 * Draws a circle and a solid arrow line and a stick arrow head.
 */
void MessageWidget::paintFound(QPainter *painter, const QStyleOptionGraphicsItem *option)
{
    int x1 = m_pOw[Uml::RoleType::A]->centerX();
    int x2 = m_xclicked;
    int w = width();
    int h = height();
    int offsetX = 0;
    int offsetY = 0;
    bool messageOverlapsA = m_pOw[Uml::RoleType::A]->messageOverlap(y(), this);
    //bool messageOverlapsB = m_pOw[Uml::RoleType::B]->messageOverlap(y(), this);

    if(x1 < x2) {
        if (messageOverlapsA)  {
            offsetX += 7;
            w -= 7;
        }
        setPenFromSettings(painter);
        painter->setBrush(WidgetBase::lineColor());
        painter->drawEllipse(offsetX + w - h, offsetY, h, h);
        paintArrow(painter, offsetX, offsetY + h/2, w, Qt::LeftArrow);
        if (messageOverlapsA)  {
            offsetX -= 7;
        }
    } else {
        if (messageOverlapsA)  {
            w -= 7;
        }
        setPenFromSettings(painter);
        painter->setBrush(WidgetBase::lineColor());
        painter->drawEllipse(offsetX, offsetY, h, h);
        paintArrow(painter, offsetX, offsetY + h/2, w, Qt::RightArrow);
    }

    UMLWidget::paint(painter, option);
}

/**
 * Overrides operation from UMLWidget.
 *
 * @param p Point to be checked.
 *
 * @return 'this' if the point is on a part of the MessageWidget.
 *         NB In case of a synchronous message, the empty space
 *         between call line and return line does not count, i.e. if
 *         the point is located in that space the function returns NULL.
 */
UMLWidget* MessageWidget::onWidget(const QPointF& p)
{
    if (m_sequenceMessageType != Uml::SequenceMessage::Synchronous) {
        return UMLWidget::onWidget(p);
    }
    // Synchronous message:
    // Consists of top arrow (call) and bottom arrow (return.)
    if (p.x() < x() || p.x() > x() + width())
        return NULL;
    const int tolerance = 5;  // pixels
    const int pY = p.y();
    const int topArrowY = y() + 3;
    const int bottomArrowY = y() + height() - 3;
    if (pY < topArrowY - tolerance || pY > bottomArrowY + tolerance)
        return NULL;
    if (height() <= 2 * tolerance)
        return this;
    if (pY > topArrowY + tolerance && pY < bottomArrowY - tolerance)
        return NULL;
    return this;
}

/**
 * Sets the text position relative to the sequence message.
 */
void MessageWidget::setTextPosition()
{
    if (m_pFText == NULL) {
        DEBUG(DBG_SRC) << "m_pFText is NULL";
        return;
    }
    if (m_pFText->displayText().isEmpty()) {
        return;
    }
    m_pFText->updateGeometry();
    int ftX = constrainX(m_pFText->x(), m_pFText->width(), m_pFText->textRole());
    int ftY = y() - m_pFText->height();
    m_pFText->setX(ftX);
    m_pFText->setY(ftY);
}

/**
 * Returns the textX arg with constraints applied.
 * Auxiliary to setTextPosition() and constrainTextPos().
 */
int MessageWidget::constrainX(int textX, int textWidth, Uml::TextRole::Enum tr)
{
    int result = textX;
    const int minTextX = x() + 5;
    if (textX < minTextX || tr == Uml::TextRole::Seq_Message_Self) {
        result = minTextX;
    } else {
        ObjectWidget *objectAtRight = NULL;
        if (m_pOw[Uml::RoleType::B]->x() > m_pOw[Uml::RoleType::A]->x())
            objectAtRight = m_pOw[Uml::RoleType::B];
        else
            objectAtRight = m_pOw[Uml::RoleType::A];
        const int objRight_seqLineX = objectAtRight->centerX();
        const int maxTextX = objRight_seqLineX - textWidth - 5;
        if (maxTextX <= minTextX)
            result = minTextX;
        else if (textX > maxTextX)
            result = maxTextX;
    }
    return result;
}

/**
 * Constrains the FloatingTextWidget X and Y values supplied.
 * Overrides operation from LinkWidget.
 *
 * @param textX        candidate X value (may be modified by the constraint)
 * @param textY        candidate Y value (may be modified by the constraint)
 * @param textWidth    width of the text
 * @param textHeight   height of the text
 * @param tr           Uml::TextRole::Enum of the text
 */
void MessageWidget::constrainTextPos(qreal &textX, qreal &textY, qreal textWidth, qreal textHeight,
                                     Uml::TextRole::Enum tr)
{
    textX = constrainX(textX, textWidth, tr);
    // Constrain Y.
    const qreal minTextY = getMinY();
    const qreal maxTextY = getMaxY() - textHeight - 5;
    if (textY < minTextY)
        textY = minTextY;
    else if (textY > maxTextY)
        textY = maxTextY;
//     setY(textY + textHeight);   // NB: side effect
}

/**
 * Shortcut for calling m_pFText->setLink() followed by
 * this->setTextPosition().
 */
void MessageWidget::setLinkAndTextPos()
{
    if (m_pFText) {
        m_pFText->setLink(this);
        setTextPosition();
    }
}

void MessageWidget::resizeEvent(QResizeEvent* /*re*/)
{
}

/**
 * Calculate the geometry of the widget.
 */
void MessageWidget::calculateWidget()
{
    setMessageText(m_pFText);
    calculateDimensions();
    setVisible(true);
}

void MessageWidget::slotWidgetMoved(Uml::ID::Type id)
{
    const Uml::ID::Type idA = m_pOw[Uml::RoleType::A]->localID();
    const Uml::ID::Type idB = m_pOw[Uml::RoleType::B]->localID();
    if (idA != id && idB != id) {
        DEBUG(DBG_SRC) << "id=" << Uml::ID::toString(id) << ": ignoring for idA=" << Uml::ID::toString(idA)
            << ", idB=" << Uml::ID::toString(idB);
        return;
    }
    qreal y = this->y();
    if (y < getMinY())
        y = getMinY();
    if (y > getMaxY())
        y = getMaxY();
    setPos(x(), y);
    calculateWidget();
    if(!m_pFText)
        return;
    if (m_scene->selectedCount(true) > 1)
        return;
    setTextPosition();
}

/**
 * Check to see if the given ObjectWidget is involved in the message.
 *
 * @param w The ObjectWidget to check for.
 * @return  true - if is contained, false - not contained.
 */
bool MessageWidget::hasObjectWidget(ObjectWidget * w)
{
    if(m_pOw[Uml::RoleType::A] == w || m_pOw[Uml::RoleType::B] == w)
        return true;
    else
        return false;
}

/**
 * This method determines whether the message is for "Self" for
 * an ObjectWidget.
 *
 * @retval True If both ObjectWidgets for this widget exists and
 *              are same.
 */
bool MessageWidget::isSelf() const
{
    return (m_pOw[Uml::RoleType::A] && m_pOw[Uml::RoleType::B] &&
            m_pOw[Uml::RoleType::A] == m_pOw[Uml::RoleType::B]);
}

void MessageWidget::slotMenuSelection(QAction* action)
{
    ListPopupMenu::MenuType sel = ListPopupMenu::typeFromAction(action);
    if (sel == ListPopupMenu::mt_Delete) {
        // This will clean up this widget and the text widget:
        m_scene->removeWidget(this);
    } else {

        UMLWidget::slotMenuSelection(action);
    }
}

/**
 * Activates a MessageWidget.  Connects its m_pOw[] pointers
 * to UMLObjects and also send signals about its FloatingTextWidget.
 */
bool MessageWidget::activate(IDChangeLog * /*Log = 0*/)
{
    m_scene->resetPastePoint();
    // UMLWidget::activate(Log);   CHECK: I don't think we need this ?
    if (m_pOw[Uml::RoleType::A] == NULL) {
        UMLWidget *pWA = m_scene->findWidget(m_widgetAId);
        if (pWA == NULL) {
            DEBUG(DBG_SRC) << "role A object " << Uml::ID::toString(m_widgetAId) << " not found";
            return false;
        }
        m_pOw[Uml::RoleType::A] = dynamic_cast<ObjectWidget*>(pWA);
        if (m_pOw[Uml::RoleType::A] == NULL) {
            DEBUG(DBG_SRC) << "role A widget " << Uml::ID::toString(m_widgetAId)
                << " is not an ObjectWidget";
            return false;
        }
    }
    if (m_pOw[Uml::RoleType::B] == NULL) {
        UMLWidget *pWB = m_scene->findWidget(m_widgetBId);
        if (pWB == NULL) {
            DEBUG(DBG_SRC) << "role B object " << Uml::ID::toString(m_widgetBId) << " not found";
            return false;
        }
        m_pOw[Uml::RoleType::B] = dynamic_cast<ObjectWidget*>(pWB);
        if (m_pOw[Uml::RoleType::B] == NULL) {
            DEBUG(DBG_SRC) << "role B widget " << Uml::ID::toString(m_widgetBId)
                << " is not an ObjectWidget";
            return false;
        }
    }
    updateResizability();

    UMLClassifier *c = dynamic_cast<UMLClassifier*>(m_pOw[Uml::RoleType::B]->umlObject());
    UMLOperation *op = NULL;
    if (c && !m_CustomOp.isEmpty()) {
        Uml::ID::Type opId = Uml::ID::fromString(m_CustomOp);
        op = dynamic_cast<UMLOperation*>(c->findChildObjectById(opId, true));
        if (op) {
            // If the UMLOperation is set, m_CustomOp isn't used anyway.
            // Just setting it empty for the sake of sanity.
            m_CustomOp.clear();
        }
    }

    if(!m_pFText) {
        Uml::TextRole::Enum tr = Uml::TextRole::Seq_Message;
        if (isSelf())
            tr = Uml::TextRole::Seq_Message_Self;
        m_pFText = new FloatingTextWidget(m_scene, tr, operationText(m_scene));
        m_scene->addFloatingTextWidget(m_pFText);
        m_pFText->setFontCmd(UMLWidget::font());
    }
    if (op)
        setOperation(op);  // This requires a valid m_pFText.
    setLinkAndTextPos();
    m_pFText->setText(QString());
    m_pFText->setActivated();
    QString messageText = m_pFText->text();
    m_pFText->setVisible(messageText.length() > 1);

    connect(m_pOw[Uml::RoleType::A], SIGNAL(sigWidgetMoved(Uml::ID::Type)), this, SLOT(slotWidgetMoved(Uml::ID::Type)));
    connect(m_pOw[Uml::RoleType::B], SIGNAL(sigWidgetMoved(Uml::ID::Type)), this, SLOT(slotWidgetMoved(Uml::ID::Type)));

    connect(this, SIGNAL(sigMessageMoved()), m_pOw[Uml::RoleType::A], SLOT(slotMessageMoved()));
    connect(this, SIGNAL(sigMessageMoved()), m_pOw[Uml::RoleType::B], SLOT(slotMessageMoved()));
    m_pOw[Uml::RoleType::A]->messageAdded(this);
    if (!isSelf())
        m_pOw[Uml::RoleType::B]->messageAdded(this);

    // Calculate the size and position of the message widget
    calculateDimensions();

    // Position the floating text accordingly
    setTextPosition();

    emit sigMessageMoved();
    return true;
}

/**
 * Resolve references of this message so they reference the correct
 * new object widgets after paste.
 */
void MessageWidget::resolveObjectWidget(IDChangeLog* log) {
    m_widgetAId = log->findNewID(m_widgetAId);
    m_widgetBId = log->findNewID(m_widgetBId);
}

/**
 * Overrides operation from LinkWidget.
 * Required by FloatingTextWidget.
 *
 * @param ft   The text widget which to update.
 */
void MessageWidget::setMessageText(FloatingTextWidget *ft)
{
    if (ft == NULL)
        return;
    ft->setSequenceNumber(m_SequenceNumber);
    ft->setText(operationText(m_scene));
    setTextPosition();
}

/**
 * Overrides operation from LinkWidget.
 * Required by FloatingTextWidget.
 *
 * @param ft        The text widget which to update.
 * @param newText   The new text to set.
 */
void MessageWidget::setText(FloatingTextWidget *ft, const QString &newText)
{
    ft->setText(newText);
    UMLApp::app()->document()->setModified(true);
}

/**
 * Overrides operation from LinkWidget.
 * Required by FloatingTextWidget.
 *
 * @param op        The new operation string to set.
 */
void MessageWidget::setOperationText(const QString &op)
{
    m_CustomOp = op;   ///FIXME m_pOperation
}

/**
 * Implements operation from LinkWidget.
 * Required by FloatingTextWidget.
 */
void MessageWidget::lwSetFont (QFont font)
{
    UMLWidget::setFont(font);
}

/**
 * Overrides operation from LinkWidget.
 * Required by FloatingTextWidget.
 * @todo Move to LinkWidget.
 */
UMLClassifier *MessageWidget::operationOwner()
{
    UMLObject *pObject = m_pOw[Uml::RoleType::B]->umlObject();
    if (pObject == NULL)
        return NULL;
    UMLClassifier *c = dynamic_cast<UMLClassifier*>(pObject);
    return c;
}

/**
 * Implements operation from LinkWidget.
 * Motivated by FloatingTextWidget.
 */
UMLOperation *MessageWidget::operation()
{
    return static_cast<UMLOperation*>(m_umlObject);
}

/**
 * Implements operation from LinkWidget.
 * Motivated by FloatingTextWidget.
 */
void MessageWidget::setOperation(UMLOperation *op)
{
    if (m_umlObject && m_pFText)
        disconnect(m_umlObject, SIGNAL(modified()), m_pFText, SLOT(setMessageText()));
    m_umlObject = op;
    if (m_umlObject && m_pFText) {
        connect(m_umlObject, SIGNAL(modified()), m_pFText, SLOT(setMessageText()));
        m_pFText->setMessageText();
    }
}

/**
 * Overrides operation from LinkWidget.
 * Required by FloatingTextWidget.
 */
QString MessageWidget::customOpText()
{
    return m_CustomOp;
}

/**
 * Overrides operation from LinkWidget.
 * Required by FloatingTextWidget.
 */
void MessageWidget::setCustomOpText(const QString &opText)
{
    m_CustomOp = opText;
    m_pFText->setMessageText();
}

/**
 * Overrides operation from LinkWidget.
 * Required by FloatingTextWidget.
 */
QString MessageWidget::lwOperationText()
{
    UMLOperation *pOperation = operation();
    if (pOperation != NULL) {
        return pOperation->toString(Uml::SignatureType::SigNoVis);
    } else {
        return customOpText();
    }
}

/**
 * Overrides operation from LinkWidget.
 * Required by FloatingTextWidget.
 */
UMLClassifier *MessageWidget::lwClassifier()
{
    UMLObject *o = m_pOw[Uml::RoleType::B]->umlObject();
    UMLClassifier *c = dynamic_cast<UMLClassifier*>(o);
    return c;
}

/**
 * Calculates the size of the widget by calling
 * calculateDimensionsSynchronous(),
 * calculateDimensionsAsynchronous(), or
 * calculateDimensionsCreation()
 */
void MessageWidget::calculateDimensions()
{
    if (m_sequenceMessageType == Uml::SequenceMessage::Synchronous) {
        calculateDimensionsSynchronous();
    } else if (m_sequenceMessageType == Uml::SequenceMessage::Asynchronous) {
        calculateDimensionsAsynchronous();
    } else if (m_sequenceMessageType == Uml::SequenceMessage::Creation) {
        calculateDimensionsCreation();
    } else if (m_sequenceMessageType == Uml::SequenceMessage::Lost) {
        calculateDimensionsLost();
    } else if (m_sequenceMessageType == Uml::SequenceMessage::Found) {
        calculateDimensionsFound();
    } else {
        uWarning() << "Unknown message type";
    }
    if (! UMLApp::app()->document()->loading()) {
        adjustAssocs(x(), y());  // adjust assoc lines
    }
}

/**
 * Calculates and sets the size of the widget for a synchronous message.
 */
void MessageWidget::calculateDimensionsSynchronous()
{
    int x = 0;

    int x1 = m_pOw[Uml::RoleType::A]->centerX();
    int x2 = m_pOw[Uml::RoleType::B]->centerX();

    int widgetWidth = 0;
    int widgetHeight = 0;
    if(isSelf()) {
        widgetWidth = 50;
        x = x1 - 2;
    } else if(x1 < x2) {
        x = x1;
        widgetWidth = x2 - x1 + 8;
    } else {
        x = x2 - 8;
        widgetWidth = x1 - x2 + 8;
    }

    if (height() < 20) {
        widgetHeight = 20;
    } else {
        widgetHeight = height();
    }

    setX(x);
    setSize(widgetWidth, widgetHeight);
}

/**
 * Calculates and sets the size of the widget for an asynchronous message.
 */
void MessageWidget::calculateDimensionsAsynchronous()
{
    int x = 0;

    int x1 = m_pOw[Uml::RoleType::A]->centerX();
    int x2 = m_pOw[Uml::RoleType::B]->centerX();

    int widgetWidth = 0;
    int widgetHeight = 8;
    if(isSelf()) {
        widgetWidth = 50;
        x = x1;
        if(height() < 20) {
            widgetHeight = 20;
        } else {
            widgetHeight = height();
        }
    } else if(x1 < x2) {
        x = x1;
        widgetWidth = x2 - x1;
    } else {
        x = x2;
        widgetWidth = x1 - x2;
    }
    x += 1;
    widgetWidth -= 2;
    setX(x);
    setSize(widgetWidth, widgetHeight);
}

/**
 * Calculates and sets the size of the widget for a creation message.
 */
void MessageWidget::calculateDimensionsCreation()
{
    int x = 0;

    int x1 = m_pOw[Uml::RoleType::A]->centerX();
    int x2 = m_pOw[Uml::RoleType::B]->x();
    int w2 = m_pOw[Uml::RoleType::B]->width();

    if (x1 > x2)
        x2 += w2;

    int widgetWidth = 0;
    int widgetHeight = 8;
    if (x1 < x2) {
        x = x1;
        widgetWidth = x2 - x1;
    } else {
        x = x2;
        widgetWidth = x1 - x2;
    }
    x += 1;
    widgetWidth -= 2;
    setPos(x, m_pOw[Uml::RoleType::B]->y() + m_pOw[Uml::RoleType::B]->height() / 2);
    setSize(widgetWidth, widgetHeight);
}

/**
 * Calculates and sets the size of the widget for a lost message.
 */
void MessageWidget::calculateDimensionsLost()
{
    int x = 0;

    int x1 = m_pOw[Uml::RoleType::A]->centerX();
    int x2 = m_xclicked;

    int widgetWidth = 0;
    int widgetHeight = 10;
    if(x1 < x2) {
        x = x1;
        widgetWidth = x2 - x1 + circleWidth/2;
    } else {
        x = x2 - circleWidth/2;
        widgetWidth = x1 - x2 + circleWidth/2;
    }
    setX(x);
    setSize(widgetWidth, widgetHeight);
}

/**
 * Calculates and sets the size of the widget for a found message.
 */
void MessageWidget::calculateDimensionsFound()
{
    int x = 0;

    int x1 = m_pOw[Uml::RoleType::A]->centerX();
    int x2 = m_xclicked;

    int widgetWidth = 0;
    int widgetHeight = 10;
    if(x1 < x2) {
        x = x1;
        widgetWidth = x2 - x1 + circleWidth/2;
    } else {
        x = x2 - circleWidth/2;
        widgetWidth = x1 - x2 + circleWidth/2;
    }

    setX(x);
    setSize(widgetWidth, widgetHeight);
}

/**
 * Used to cleanup any other widget it may need to delete.
 */
void MessageWidget::cleanup()
{
    if (m_pOw[Uml::RoleType::A]) {
        disconnect(this, SIGNAL(sigMessageMoved()), m_pOw[Uml::RoleType::A], SLOT(slotMessageMoved()));
        m_pOw[Uml::RoleType::A]->messageRemoved(this);
    }
    if (m_pOw[Uml::RoleType::B]) {
        disconnect(this, SIGNAL(sigMessageMoved()), m_pOw[Uml::RoleType::B], SLOT(slotMessageMoved()));
        m_pOw[Uml::RoleType::B]->messageRemoved(this);
    }

    UMLWidget::cleanup();
    if (m_pFText) {
        m_scene->removeWidgetCmd(m_pFText);
        m_pFText = NULL;
    }
}

/**
 * Sets the state of whether the widget is selected.
 *
 * @param _select   True if the widget is selected.
 */
void MessageWidget::setSelected(bool _select)
{
    UMLWidget::setSelected(_select);
    if(!m_pFText || m_pFText->displayText().isEmpty())
        return;
    if(isSelected() && m_pFText->isSelected())
        return;
    if(!isSelected() && !m_pFText->isSelected())
        return;

    m_pFText->setSelected(isSelected());
}

/**
 * Returns the minimum height this widget should be set at on
 * a sequence diagrams.  Takes into account the widget positions
 * it is related to.
 */
int MessageWidget::getMinY()
{
    if (!m_pOw[Uml::RoleType::A] || !m_pOw[Uml::RoleType::B]) {
        return 0;
    }
    if (m_sequenceMessageType == Uml::SequenceMessage::Creation) {
        return m_pOw[Uml::RoleType::A]->y() + m_pOw[Uml::RoleType::A]->height();
    }
    int heightA = m_pOw[Uml::RoleType::A]->y() + m_pOw[Uml::RoleType::A]->height();
    int heightB = m_pOw[Uml::RoleType::B]->y() + m_pOw[Uml::RoleType::B]->height();
    int height = heightA;
    if(heightA < heightB) {
        height = heightB;
    }
    return height;
}

/**
 * Returns the maximum height this widget should be set at on
 * a sequence diagrams.  Takes into account the widget positions
 * it is related to.
 */
int MessageWidget::getMaxY()
{
    if(!m_pOw[Uml::RoleType::A] || !m_pOw[Uml::RoleType::B]) {
        return 0;
    }
    int heightA = (int)((ObjectWidget*)m_pOw[Uml::RoleType::A])->getEndLineY();
    int heightB = (int)((ObjectWidget*)m_pOw[Uml::RoleType::B])->getEndLineY();
    int height = heightA;
    if(heightA > heightB) {
        height = heightB;
    }
    return (height - this->height());
}

/**
 * Sets the related widget on the given side.
 *
 * @param ow     The ObjectWidget we are related to.
 * @param role   The Uml::RoleType::Enum to be set for the ObjectWidget
 */
void MessageWidget::setObjectWidget(ObjectWidget * ow, Uml::RoleType::Enum role)
{
    m_pOw[role] = ow;
    updateResizability();
}

/**
 * Returns the related widget on the given side.
 *
 * @return  The ObjectWidget we are related to.
 */
ObjectWidget* MessageWidget::objectWidget(Uml::RoleType::Enum role)
{
    return m_pOw[role];
}

/**
 * Set the xclicked
 */
void MessageWidget::setxclicked(int xclick)
{
    m_xclicked = xclick;
}

/**
 * Set the yclicked
 */
void MessageWidget::setyclicked(int yclick)
{
    m_yclicked = yclick;
}

/**
 * Event handler for mouse double click events.
 * @param event QGraphicsSceneMouseEvent which triggered the double click event
 */
void MessageWidget::mouseDoubleClickEvent(QGraphicsSceneMouseEvent *event)
{
    Q_UNUSED(event)
    DEBUG(DBG_SRC) << "NOT IMPLEMENTED YET!";
    if (m_pFText != NULL) {
        DEBUG(DBG_SRC) << "NOT IMPLEMENTED YET - on floating text widget!";
//        QAction* action = m_pMenu->getAction(ListPopupMenu::mt_Select_Operation);
//        m_pFText->slotMenuSelection(action);
    }
}

/**
 * Saves to the "messagewidget" XMI element.
 */
void MessageWidget::saveToXMI(QDomDocument & qDoc, QDomElement & qElement)
{
    QDomElement messageElement = qDoc.createElement(QLatin1String("messagewidget"));
    UMLWidget::saveToXMI(qDoc, messageElement);
    LinkWidget::saveToXMI(qDoc, messageElement);
    if (m_pOw[Uml::RoleType::A])
        messageElement.setAttribute(QLatin1String("widgetaid"), Uml::ID::toString(m_pOw[Uml::RoleType::A]->localID()));
    if (m_pOw[Uml::RoleType::B])
        messageElement.setAttribute(QLatin1String("widgetbid"), Uml::ID::toString(m_pOw[Uml::RoleType::B]->localID()));
    UMLOperation *pOperation = operation();
    if (pOperation)
        messageElement.setAttribute(QLatin1String("operation"), Uml::ID::toString(pOperation->id()));
    else
        messageElement.setAttribute(QLatin1String("operation"), m_CustomOp);
    messageElement.setAttribute(QLatin1String("sequencemessagetype"), m_sequenceMessageType);
    if (m_sequenceMessageType == Uml::SequenceMessage::Lost || m_sequenceMessageType == Uml::SequenceMessage::Found) {
        messageElement.setAttribute(QLatin1String("xclicked"), m_xclicked);
        messageElement.setAttribute(QLatin1String("yclicked"), m_yclicked);
    }

    // save the corresponding message text
    if (m_pFText && !m_pFText->text().isEmpty()) {
        messageElement.setAttribute(QLatin1String("textid"), Uml::ID::toString(m_pFText->id()));
        m_pFText->saveToXMI(qDoc, messageElement);
    }

    qElement.appendChild(messageElement);
}

/**
 * Loads from the "messagewidget" XMI element.
 */
bool MessageWidget::loadFromXMI(QDomElement& qElement)
{
    if (!UMLWidget::loadFromXMI(qElement)) {
        return false;
    }
    if (!LinkWidget::loadFromXMI(qElement)) {
        return false;
    }
    QString textid = qElement.attribute(QLatin1String("textid"), QLatin1String("-1"));
    QString widgetaid = qElement.attribute(QLatin1String("widgetaid"), QLatin1String("-1"));
    QString widgetbid = qElement.attribute(QLatin1String("widgetbid"), QLatin1String("-1"));
    m_CustomOp = qElement.attribute(QLatin1String("operation"));
    QString sequenceMessageType = qElement.attribute(QLatin1String("sequencemessagetype"), QLatin1String("1001"));
    m_sequenceMessageType = Uml::SequenceMessage::fromInt(sequenceMessageType.toInt());
    if (m_sequenceMessageType == Uml::SequenceMessage::Lost || m_sequenceMessageType == Uml::SequenceMessage::Found) {
        m_xclicked = qElement.attribute(QLatin1String("xclicked"), QLatin1String("-1")).toFloat();
        m_yclicked = qElement.attribute(QLatin1String("yclicked"), QLatin1String("-1")).toFloat();
    }

    m_widgetAId = Uml::ID::fromString(widgetaid);
    m_widgetBId = Uml::ID::fromString(widgetbid);
    m_textId = Uml::ID::fromString(textid);

    Uml::TextRole::Enum tr = Uml::TextRole::Seq_Message;
    if (m_widgetAId == m_widgetBId)
        tr = Uml::TextRole::Seq_Message_Self;

    //now load child elements
    QDomNode node = qElement.firstChild();
    QDomElement element = node.toElement();
    if (!element.isNull()) {
        QString tag = element.tagName();
        if (tag == QLatin1String("floatingtext") || tag == QLatin1String("UML::FloatingTextWidget")) {
            m_pFText = new FloatingTextWidget(m_scene, tr, operationText(m_scene), m_textId);
            m_scene->addFloatingTextWidget(m_pFText);
            if(! m_pFText->loadFromXMI(element)) {
                // Most likely cause: The FloatingTextWidget is empty.
                delete m_pFText;
                m_pFText = NULL;
            }
            else
                m_pFText->setSequenceNumber(m_SequenceNumber);
        } else {
            uError() << "unknown tag " << tag;
        }
    }
    return true;
}

<<<<<<< HEAD
/**
 * :TODO: REMOVE IT!
 */
//ListPopupMenu* MessageWidget::setupPopupMenu(ListPopupMenu *menu)
//{
//    UMLWidget::setupPopupMenu(menu); // will setup the menu in m_pMenu
//    ListPopupMenu* floatingtextSubMenu = m_pFText->setupPopupMenu();
//    floatingtextSubMenu->setTitle(i18n("Operation"));

//    m_pMenu->addMenu(floatingtextSubMenu);

//    return m_pMenu;
//}
=======
#include "messagewidget.moc"
>>>>>>> 7ab176fe
<|MERGE_RESOLUTION|>--- conflicted
+++ resolved
@@ -1381,22 +1381,4 @@
         }
     }
     return true;
-}
-
-<<<<<<< HEAD
-/**
- * :TODO: REMOVE IT!
- */
-//ListPopupMenu* MessageWidget::setupPopupMenu(ListPopupMenu *menu)
-//{
-//    UMLWidget::setupPopupMenu(menu); // will setup the menu in m_pMenu
-//    ListPopupMenu* floatingtextSubMenu = m_pFText->setupPopupMenu();
-//    floatingtextSubMenu->setTitle(i18n("Operation"));
-
-//    m_pMenu->addMenu(floatingtextSubMenu);
-
-//    return m_pMenu;
-//}
-=======
-#include "messagewidget.moc"
->>>>>>> 7ab176fe
+}