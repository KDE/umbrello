/*
    SPDX-License-Identifier: GPL-2.0-or-later
    SPDX-FileCopyrightText: 2004-2022 Umbrello UML Modeller Authors <umbrello-devel@kde.org>
*/

// own header
#include "toolbarstate.h"

// app includes
#include "associationwidget.h"
#include "debug_utils.h"
#include "messagewidget.h"
#include "floatingdashlinewidget.h"
#include "objectwidget.h"
#include "uml.h"
#include "umlview.h"
#include "umlwidget.h"
#include "widget_utils.h"

// qt includes
#include <QScrollBar>

DEBUG_REGISTER_DISABLED(ToolBarState)

/**
 * Destroys this ToolBarState.
 * Frees m_pMouseEvent.
 */
ToolBarState::~ToolBarState()
{
    delete m_pMouseEvent;
}

/**
 * Goes back to the initial state.
 * Subclasses can extend, but not override, this method as needed.
 */
void ToolBarState::init()
{
    if (m_pUMLScene->activeView())
        m_pUMLScene->activeView()->viewport()->setMouseTracking(false);
    m_pMouseEvent = nullptr;
    m_currentWidget = nullptr;
    m_currentAssociation = nullptr;

    connect(m_pUMLScene, SIGNAL(sigAssociationRemoved(AssociationWidget*)),
            this, SLOT(slotAssociationRemoved(AssociationWidget*)));
    connect(m_pUMLScene, SIGNAL(sigWidgetRemoved(UMLWidget*)),
            this, SLOT(slotWidgetRemoved(UMLWidget*)));
}

/**
 * Called when the current tool is changed to use another tool.
 * Subclasses can extend, but not override, this method as needed.
 * Default implementation does nothing.
 */
void ToolBarState::cleanBeforeChange()
{
    disconnect(m_pUMLScene, SIGNAL(sigAssociationRemoved(AssociationWidget*)),
               this, SLOT(slotAssociationRemoved(AssociationWidget*)));
    disconnect(m_pUMLScene, SIGNAL(sigWidgetRemoved(UMLWidget*)),
               this, SLOT(slotWidgetRemoved(UMLWidget*)));
}

/**
 * Handler for mouse press events.
 * Mouse tracking is enabled, any pop up menu removed, the position of the
 * cursor set and paste state disabled.
 * Then, the current association or widget are set (if any), and events are
 * delivered to the specific methods, depending on where the cursor was
 * pressed.
 *
 * @param ome The received event.
 * @see setCurrentElement()
 */
void ToolBarState::mousePress(QGraphicsSceneMouseEvent* ome)
{
    setMouseEvent(ome, QEvent::MouseButtonPress);

    m_pUMLScene->activeView()->viewport()->setMouseTracking(true);

    // TODO: Check who needs this.
    m_pUMLScene->setPos(m_pMouseEvent->scenePos());

    //TODO check why
    m_pUMLScene->setPaste(false);

    setCurrentElement();

    if (currentWidget()) {
        mousePressWidget();
    } else if (currentAssociation()) {
        mousePressAssociation();
    } else {
        mousePressEmpty();
    }
}

/**
 * Handler for mouse release events.
 * Mouse tracking is disabled and the position of the cursor set.
 * The events are delivered to the specific methods, depending on where the
 * cursor was released, and the current association or widget cleaned.
 * Finally, the current tool is changed if needed.
 *
 * @param ome The received event.
 */
void ToolBarState::mouseRelease(QGraphicsSceneMouseEvent* ome)
{
    setMouseEvent(ome, QEvent::MouseButtonRelease);

    // Set the position of the mouse
    // TODO, should only be available in this state?
    m_pUMLScene->setPos(m_pMouseEvent->scenePos());

    m_pUMLScene->activeView()->viewport()->setMouseTracking(false);

    if (currentWidget()) {
        logDebug0("ToolBarState::mouseRelease calling mouseReleaseWidget");
        mouseReleaseWidget();
        setCurrentWidget(nullptr);
    } else if (currentAssociation()) {
        logDebug0("ToolBarState::mouseRelease calling mouseReleaseAssociation");
        mouseReleaseAssociation();
        setCurrentAssociation(nullptr);
    } else {
        logDebug0("ToolBarState::mouseRelease calling mouseReleaseEmpty");
        mouseReleaseEmpty();
    }

    // Default, rightbutton changes the tool.
    // The arrow tool overrides the changeTool() function.
    changeTool();
}

/**
 * Handler for mouse double click events.
 * The current association or widget is set (if any), and events are
 * delivered to the specific methods, depending on where the cursor was pressed.
 * After delivering the events, the current association or widget is cleaned.
 *
 * @param ome The received event.
 */
void ToolBarState::mouseDoubleClick(QGraphicsSceneMouseEvent* ome)
{
    setMouseEvent(ome, QEvent::MouseButtonDblClick);

    UMLWidget* currentWidget = m_pUMLScene->widgetAt(m_pMouseEvent->scenePos());
    AssociationWidget* currentAssociation = associationAt(m_pMouseEvent->scenePos());

    if (currentWidget || currentAssociation) {
        ome->accept();
    }

    if (currentWidget) {
        setCurrentWidget(currentWidget);
        mouseDoubleClickWidget();
        setCurrentWidget(nullptr);
    } else if (currentAssociation) {
        setCurrentAssociation(currentAssociation);
        mouseDoubleClickAssociation();
        setCurrentAssociation(nullptr);
    } else {
        mouseDoubleClickEmpty();
    }
}

/**
 * Handler for mouse move events.
 * Events are delivered to the specific methods, depending on where the cursor
 * was pressed. It uses the current widget or association set in press event,
 * if any.
 * Then, the scene is scrolled if needed (if the cursor is moved in any of the
 * 30 pixels width area from left, top, right or bottom sides, and there is
 * more diagram currently not being shown in that direction).
 * This method is only called when mouse tracking is enabled and the mouse
 * is moved.
 *
 * @param ome The received event.
 */
void ToolBarState::mouseMove(QGraphicsSceneMouseEvent* ome)
{
    setMouseEvent(ome, QEvent::MouseMove);

    if (currentWidget()) {
        mouseMoveWidget();
    } else if (currentAssociation()) {
        mouseMoveAssociation();
    } else {
        mouseMoveEmpty();
    }
#if 0
    // scrolls the view
    static int mouseCount = 0;
    int vx = ome->scenePos().x();
    int vy = ome->scenePos().y();
    UMLView* view = m_pUMLScene->activeView();
//    QRectF maxArea = view->sceneRect();
    QRectF visibleArea = view->mapToScene(view->rect()).boundingRect();
    int dtr = visibleArea.x() + visibleArea.width() - vx;   // delta right
    int dtb = visibleArea.y() + visibleArea.height() - vy;  // delta bottom
    int dtt = vy - visibleArea.y();        // delta top
    int dtl = vx - visibleArea.x();        // delta left
//    uDebug() << "mouse [x, y] = [ " << vx << ", " << vy << "] / "
//             << "visibleArea [x, y, w, h] = [ " << visibleArea.x() << ", " << visibleArea.y() << ", " << visibleArea.width() << ", " << visibleArea.height() << "] / "
//             << "maxArea [x, y, w, h] = [ " << maxArea.x() << ", " << maxArea.y() << ", " << maxArea.width() << ", " << maxArea.height() << "] / "
//             << "delta right=" << dtr << ", bottom=" << dtb << ", top=" << dtt << ", left=" << dtl;
    if (dtr < 30) {
        logDebug0("ToolBarState::mouseMove translate RIGHT");
        view->ensureVisible(vx, vy, 0.1 /*30-dtr*/, 0, 2, 2);
    }
    if (dtb < 30) {
        mouseCount++;
        logDebug1("ToolBarState::mouseMove translate BOTTOM %1", mouseCount);
//        view->ensureVisible(vx, vy, 0, 0.1 /*30-dtb*/, 2,  2);
        if (mouseCount > 30) {
            view->verticalScrollBar()->triggerAction(QAbstractSlider::SliderSingleStepAdd);
            mouseCount = 0;
        }
    }
    if (dtl < 30) { uDebug() << "translate LEFT";   view->ensureVisible(vx, vy, -0.1 /*-(30-dtl)*/, 0, 2, 2); }
    if (dtt < 30) { uDebug() << "translate TOP";    view->ensureVisible(vx, vy, 0, -0.1 /*-(30-dtt)*/, 2, 2); }
#endif
}

/**
 * An association was removed from the UMLScene.
 * If the association removed was the current association, the current
 * association is set to 0.
 * It can be extended in subclasses if needed.
 */
void ToolBarState::slotAssociationRemoved(AssociationWidget* association)
{
    if (association == currentAssociation()) {
        setCurrentAssociation(nullptr);
    }
}

/**
 * A widget was removed from the UMLScene.
 * If the widget removed was the current widget, the current widget is set
 * to nullptr.
 * It can be extended in subclasses if needed.
 */
void ToolBarState::slotWidgetRemoved(UMLWidget* widget)
{
    if (widget == currentWidget()) {
        setCurrentWidget(nullptr);
    }
}

/**
 * Creates a new ToolBarState.
 * UMLScene is set as parent of this QObject, and name is left empty.
 * Protected to avoid classes other than derived to create objects of this
 * class.
 *
 * @param umlScene The UMLScene to use.
 */
ToolBarState::ToolBarState(UMLScene *umlScene)
  : QObject(umlScene),
    m_pUMLScene(umlScene),
    m_pMouseEvent(nullptr)
{
    init();
}

/**
 * Sets the current association or widget.
 * It sets the current element when a press event happened. The element will
 * be used until the next release event.
 * Default implementation first checks for associations, then message widgets
 * and then any other widgets.
 * It can be overridden in subclasses if needed.
 */
void ToolBarState::setCurrentElement()
{
    // Check associations.
    AssociationWidget* association = associationAt(m_pMouseEvent->scenePos());
    if (association) {
        setCurrentAssociation(association);
        return;
    }

    // Check messages.
    //TODO check why message widgets are treated different
    MessageWidget* message = messageAt(m_pMouseEvent->scenePos());
    if (message) {
        setCurrentWidget(message);
        return;
    }

    //TODO check why message widgets are treated different
    FloatingDashLineWidget* floatingline = floatingLineAt(m_pMouseEvent->scenePos());
    if (floatingline) {
        setCurrentWidget(floatingline);
        return;
    }

    ObjectWidget* objectWidgetLine = m_pUMLScene->onWidgetDestructionBox(m_pMouseEvent->scenePos());
    if (objectWidgetLine) {
        setCurrentWidget(objectWidgetLine);
        return;
    }

    objectWidgetLine = m_pUMLScene->onWidgetLine(m_pMouseEvent->scenePos());
    if (objectWidgetLine) {
        setCurrentWidget(objectWidgetLine);
        return;
    }

    // Check widgets.
    UMLWidget *widget = m_pUMLScene->widgetAt(m_pMouseEvent->scenePos());
    if (widget) {
        setCurrentWidget(widget);
        return;
    }
}

/**
 * Called when the press event happened on an association.
 * Default implementation does nothing.
 */
void ToolBarState::mousePressAssociation()
{
}

/**
 * Called when the press event happened on a widget.
 * Default implementation does nothing.
 */
void ToolBarState::mousePressWidget()
{
}

/**
 * Called when the press event happened on an empty space.
 * Default implementation cleans the selection.
 */
void ToolBarState::mousePressEmpty()
{
    // TODO activate when QGraphicsScene selection handling is used
    //m_pUMLScene->clearSelection();
    m_pUMLScene->clearSelected();
}

/**
 * Called when the release event happened on an association.
 * Default implementation does nothing.
 */
void ToolBarState::mouseReleaseAssociation()
{
}

/**
 * Called when the release event happened on a widget.
 * Default implementation does nothing.
 */
void ToolBarState::mouseReleaseWidget()
{
}

/**
 * Called when the release event happened on an empty space.
 * Default implementation does nothing.
 */
void ToolBarState::mouseReleaseEmpty()
{
    if (m_currentWidget) {
        logDebug0("ToolBarState::mouseReleaseEmpty : m_currentWidget is set => ensureNestedVisible");
        Widget_Utils::ensureNestedVisible(m_currentWidget, m_pUMLScene->widgetList());
    }
}

/**
 * Called when the double click event happened on an association.
 * Default implementation does nothing.
 */
void ToolBarState::mouseDoubleClickAssociation()
{
}

/**
 * Called when the double click event happened on a widget.
 * Default implementation does nothing.
 */
void ToolBarState::mouseDoubleClickWidget()
{
}

/**
 * Called when the double click event happened on an empty space.
 * Default implementation cleans the selection.
 */
void ToolBarState::mouseDoubleClickEmpty()
{
    // TODO activate when QGraphicsScene selection handling is used
    //m_pUMLScene->clearSelection();
    m_pUMLScene->clearSelected();
}

/**
 * Called when the move event happened when an association is
 * currently available.
 * Default implementation does nothing.
 */
void ToolBarState::mouseMoveAssociation()
{
}

/**
 * Called when the move event happened when a widget is
 * currently available.
 * Default implementation does nothing.
 */
void ToolBarState::mouseMoveWidget()
{
}

/**
 * Called when the move event happened when no association nor
 * widget are currently available.
 * Default implementation does nothing.
 */
void ToolBarState::mouseMoveEmpty()
{
}

/**
 * Changes the current tool to the default one if the right button was released.
 * It can be overridden in subclasses if needed.
 */
void ToolBarState::changeTool()
{
    if (m_pMouseEvent->buttons() == Qt::RightButton) {
        UMLApp::app()->workToolBar()->setDefaultTool();
    }
}

/**
 * Returns the widget currently in use.
 *
 * @return The widget currently in use.
 */
UMLWidget* ToolBarState::currentWidget() const
{
    return m_currentWidget;
}

/**
 * Sets the widget currently in use.
 * This method is called in main press events handler just before calling
 * the press event for widgets handler.
 * Default implementation is set the specified widget, although this
 * behaviour can be overridden in subclasses if needed.
 *
 * @param widget The widget to be set.
 */
void ToolBarState::setCurrentWidget(UMLWidget* widget)
{
    m_currentWidget = widget;
}

/**
 * Returns the association currently in use.
 *
 * @return The association currently in use.
 */
AssociationWidget* ToolBarState::currentAssociation() const
{
    return m_currentAssociation;
}

/**
 * Sets the association currently in use.
 * This method is called in main press events handler just before calling
 * the press event for associations handler.
 * Default implementation is set the specified association, although this
 * behaviour can be overridden in subclasses if needed.
 *
 * @param association The association to be set.
 */
void ToolBarState::setCurrentAssociation(AssociationWidget* association)
{
    m_currentAssociation = association;
}

/**
 * Sets m_pMouseEvent as the equivalent of the received event after transforming it
 * using the inverse world matrix in the UMLScene.
 * This method is called at the beginning of the main event handler methods.
 *
 * @param ome The mouse event to transform.
 * @param type The type of the event.
 */
void ToolBarState::setMouseEvent(QGraphicsSceneMouseEvent* ome, const QEvent::Type &type)
{
    delete m_pMouseEvent;

    //:TODO: uDebug() << "[PORT] Check if scenePos works like view->inverseWorldMatrix().map()";
    // Using copy constructor here.
    m_pMouseEvent = new QGraphicsSceneMouseEvent(type);
    m_pMouseEvent->setPos(ome->pos());
    m_pMouseEvent->setScenePos(ome->scenePos());
    m_pMouseEvent->setScreenPos(ome->screenPos());
    m_pMouseEvent->setLastPos(ome->lastPos());
    m_pMouseEvent->setLastScenePos(ome->lastScenePos());
    m_pMouseEvent->setLastScreenPos(ome->lastScreenPos());
    m_pMouseEvent->setButtons(ome->buttons());
    m_pMouseEvent->setButton(ome->button());
    m_pMouseEvent->setModifiers(ome->modifiers());
}

/**
 * Returns the MessageWidget at the specified position, or null if there is none.
 * The message is only returned if it is visible.
 * If there are more than one message at this point, it returns the first found.
 *
 * @param pos The position to get the message.
 * @return The MessageWidget at the specified position, or null if there is none.
 * @todo Better handling for messages at the same point
 */
MessageWidget* ToolBarState::messageAt(const QPointF& pos)
{
<<<<<<< HEAD
    for(MessageWidget *message : m_pUMLScene->messageList()) {
=======
    for(MessageWidget* message : m_pUMLScene->messageList()) {
>>>>>>> 6e797f2d
        if (message->isVisible() && message->onWidget(pos)) {
            return message;
        }
    }
    return nullptr;
}

/**
 * Returns the AssociationWidget at the specified position, or null if there is none.
 * If there are more than one association at this point, it returns the first found.
 *
 * @param pos The position to get the association.
 * @return The AssociationWidget at the specified position, or null if there is none.
 * @todo Better handling for associations at the same point
 */
AssociationWidget* ToolBarState::associationAt(const QPointF& pos)
{
<<<<<<< HEAD
    for(AssociationWidget *association : m_pUMLScene->associationList()) {
=======
    for(AssociationWidget* association : m_pUMLScene->associationList()) {
>>>>>>> 6e797f2d
        if (association->onAssociation(pos)) {
            return association;
        }
    }
    return nullptr;
}

/**
 * Returns the FloatingDashLineWidget at the specified position, or null if there is none.
 * The floatingdashline is only returned if it is visible.
 *
 * @param pos The position to get the floatingLine.
 * @return The MessageWidget at the specified position, or null if there is none.
 */
FloatingDashLineWidget* ToolBarState::floatingLineAt(const QPointF& pos)
{
    FloatingDashLineWidget *floatingline = nullptr;

<<<<<<< HEAD
    for(UMLWidget *widget : m_pUMLScene->widgetList()) {
=======
    for(UMLWidget* widget : m_pUMLScene->widgetList()) {
>>>>>>> 6e797f2d
        uIgnoreZeroPointer(widget);
        if (widget->isFloatingDashLineWidget()){
            if (widget->asFloatingDashLineWidget()->onLine(pos)) {
                floatingline = widget->asFloatingDashLineWidget();
            }
        }
    }

    return floatingline;
}
<|MERGE_RESOLUTION|>--- conflicted
+++ resolved
@@ -522,11 +522,7 @@
  */
 MessageWidget* ToolBarState::messageAt(const QPointF& pos)
 {
-<<<<<<< HEAD
-    for(MessageWidget *message : m_pUMLScene->messageList()) {
-=======
     for(MessageWidget* message : m_pUMLScene->messageList()) {
->>>>>>> 6e797f2d
         if (message->isVisible() && message->onWidget(pos)) {
             return message;
         }
@@ -544,11 +540,7 @@
  */
 AssociationWidget* ToolBarState::associationAt(const QPointF& pos)
 {
-<<<<<<< HEAD
-    for(AssociationWidget *association : m_pUMLScene->associationList()) {
-=======
     for(AssociationWidget* association : m_pUMLScene->associationList()) {
->>>>>>> 6e797f2d
         if (association->onAssociation(pos)) {
             return association;
         }
@@ -567,11 +559,7 @@
 {
     FloatingDashLineWidget *floatingline = nullptr;
 
-<<<<<<< HEAD
-    for(UMLWidget *widget : m_pUMLScene->widgetList()) {
-=======
     for(UMLWidget* widget : m_pUMLScene->widgetList()) {
->>>>>>> 6e797f2d
         uIgnoreZeroPointer(widget);
         if (widget->isFloatingDashLineWidget()){
             if (widget->asFloatingDashLineWidget()->onLine(pos)) {
