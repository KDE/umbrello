/***************************************************************************
 *   This program is free software; you can redistribute it and/or modify  *
 *   it under the terms of the GNU General Public License as published by  *
 *   the Free Software Foundation; either version 2 of the License, or     *
 *   (at your option) any later version.                                   *
 *                                                                         *
 *   copyright (C) 2003-2008                                               *
 *   Umbrello UML Modeller Authors <uml-devel@uml.sf.net>                  *
 ***************************************************************************/

// own header
#include "association.h"
// qt/kde includes
#include <kdebug.h>
#include <klocale.h>
#include <QtCore/QRegExp>
// app includes
#include "classifier.h"
#include "folder.h"
#include "uml.h"
#include "umldoc.h"
#include "umlrole.h"
#include "uniqueid.h"
#include "model_utils.h"
#include "cmds.h"
using namespace Uml;

// static members
const Uml::Association_Type UMLAssociation::atypeFirst = Uml::at_Generalization;
const Uml::Association_Type UMLAssociation::atypeLast = Uml::at_Relationship;
const unsigned UMLAssociation::nAssocTypes = (unsigned)atypeLast -
        (unsigned)atypeFirst + 1;

// constructor
UMLAssociation::UMLAssociation( Uml::Association_Type type,
                                UMLObject * roleA, UMLObject * roleB )
        : UMLObject("")
{
    init(type, roleA, roleB);

    m_pRole[Uml::A]->setID( UniqueID::gen() );
    m_pRole[Uml::B]->setID( UniqueID::gen() );
}

UMLAssociation::UMLAssociation( Uml::Association_Type type /* = Uml::at_Unknown */)
        : UMLObject("", Uml::id_Reserved)
{
    init(type, NULL, NULL);
}

// destructor
UMLAssociation::~UMLAssociation( )
{
    if (m_pRole[A] == NULL) {
        uError() << "UMLAssociation destructor: m_pRole[A] is NULL already";
    } else {
        delete m_pRole[A];
        m_pRole[A] = NULL;
    }
    if (m_pRole[B] == NULL) {
        uError() << "UMLAssociation destructor: m_pRole[B] is NULL already";
    } else {
        delete m_pRole[B];
        m_pRole[B] = NULL;
    }
}

bool UMLAssociation::operator==(const UMLAssociation &rhs)
{
    if (this == &rhs) {
        return true;
    }
    return ( UMLObject::operator== ( rhs ) &&
             m_AssocType == rhs.m_AssocType &&
             m_Name == rhs.m_Name &&
             m_pRole[A] == rhs.m_pRole[A] &&
             m_pRole[B] == rhs.m_pRole[B] );
}

const QString UMLAssociation::assocTypeStr[UMLAssociation::nAssocTypes] = {
            /* The elements must be listed in the same order as in the
               Uml::Association_Type.  */
            i18n("Generalization"),             // at_Generalization
            i18n("Aggregation"),                // at_Aggregation
            i18n("Dependency"),                 // at_Dependency
            i18n("Association"),                // at_Association
            i18n("Self Association"),           // at_Association_Self
            i18n("Collaboration Message"),      // at_Coll_Message
            i18n("Sequence Message"),           // at_Seq_Message
            i18n("Collaboration Self Message"), // at_Coll_Message_Self
            i18n("Sequence Self Message"),      // at_Seq_Message_Self
            i18n("Containment"),                // at_Containment
            i18n("Composition"),                // at_Composition
            i18n("Realization"),                // at_Realization
            i18n("Uni Association"),            // at_UniAssociation
            i18n("Anchor"),                     // at_Anchor
            i18n("State Transition"),           // at_State
            i18n("Activity"),                   // at_Activity
            i18n("Exception"),                  // at_Activity
            i18n("Category to Parent"),         // at_Category2Parent
            i18n("Child to Category"),          // at_Child2Category
            i18n("Relationship" )               // at_Relationship
        };

<<<<<<< HEAD
/**
 * Returns the Association_Type of the UMLAssociation.
 *
 * @return  The Association_Type of the UMLAssociation.
 */
=======
>>>>>>> 5f338cd8
Uml::Association_Type UMLAssociation::getAssocType() const
{
    return m_AssocType;
}

/**
 * Returns a String representation of this UMLAssociation.
 */
QString UMLAssociation::toString ( ) const
{
    QString string;
    if(m_pRole[A])
    {
        string += m_pRole[A]->getObject()->getName();
        string += ':';
        string += m_pRole[A]->getName();
    }
    string += ':' + typeAsString(m_AssocType) + ':';
    if(m_pRole[B])
    {
        string += m_pRole[B]->getObject( )->getName();
        string += ':';
        string += m_pRole[B]->getName();
    }
    return string;
}

/**
 * Converts a Uml::Association_Type to its string representation.
 *
 * @param atype             The Association_Type enum value to convert.
 * @return  The string representation of the Association_Type.
 */
QString UMLAssociation::typeAsString (Uml::Association_Type atype)
{
    if (atype < atypeFirst || atype > atypeLast)
        return QString();
    return assocTypeStr[(unsigned)atype - (unsigned)atypeFirst];
}

/**
 * Returns true if the given Association_Type has a representation as a
 * UMLAssociation.
 */
bool UMLAssociation::assocTypeHasUMLRepresentation(Uml::Association_Type atype)
{
    return (atype == Uml::at_Generalization ||
            atype == Uml::at_Realization ||
            atype == Uml::at_Association ||
            atype == Uml::at_Association_Self ||
            atype == Uml::at_UniAssociation ||
            atype == Uml::at_Aggregation ||
            atype == Uml::at_Relationship ||
            atype == Uml::at_Composition ||
            atype == Uml::at_Dependency ||
            atype == Uml::at_Category2Parent ||
            atype == Uml::at_Child2Category);
}

<<<<<<< HEAD
/**
 * Resolve types. Required when dealing with foreign XMI files.
 * Needs to be called after all UML objects are loaded from file.
 * Overrides the method from UMLObject.
 * Calls resolveRef() for each role.
 *
 * @return  True for success.
 */
=======
>>>>>>> 5f338cd8
bool UMLAssociation::resolveRef()
{
    bool successA = getUMLRole(A)->resolveRef();
    bool successB = getUMLRole(B)->resolveRef();
    if (successA && successB) {
        UMLObject *objA = getUMLRole(A)->getObject();
        UMLObject *objB = getUMLRole(B)->getObject();
        // Check if need to change the assoc type to Realization
        if (m_AssocType == Uml::at_Generalization &&
                (objA && objA->getBaseType() == Uml::ot_Interface ||
                 objB && objB->getBaseType() == Uml::ot_Interface))
            m_AssocType = Uml::at_Realization;
        m_pUMLPackage->addAssocToConcepts(this);
        return true;
    }
    return false;
}

<<<<<<< HEAD
/**
 * Creates the <UML:Generalization> or <UML:Association> XMI element
 * including its role objects.
 */
=======
>>>>>>> 5f338cd8
void UMLAssociation::saveToXMI( QDomDocument & qDoc, QDomElement & qElement )
{
    if (m_AssocType == Uml::at_Generalization) {
        QDomElement assocElement = UMLObject::save("UML:Generalization", qDoc);
        assocElement.setAttribute( "discriminator", "" );
        assocElement.setAttribute( "child", ID2STR(getObjectId(A)) );
        assocElement.setAttribute( "parent", ID2STR(getObjectId(B)) );
        qElement.appendChild( assocElement );
        return;
    }
    if (m_AssocType == Uml::at_Realization) {
        QDomElement assocElement = UMLObject::save("UML:Abstraction", qDoc);
        assocElement.setAttribute( "client", ID2STR(getObjectId(A)) );
        assocElement.setAttribute( "supplier", ID2STR(getObjectId(B)) );
        qElement.appendChild( assocElement );
        return;
    }
    if (m_AssocType == Uml::at_Dependency) {
        QDomElement assocElement = UMLObject::save("UML:Dependency", qDoc);
        assocElement.setAttribute( "client", ID2STR(getObjectId(A)) );
        assocElement.setAttribute( "supplier", ID2STR(getObjectId(B)) );
        qElement.appendChild( assocElement );
        return;
    }
    if (m_AssocType == Uml::at_Child2Category ) {
        QDomElement assocElement = UMLObject::save("UML:Child2Category", qDoc);
        assocElement.setAttribute( "client", ID2STR(getObjectId(A)) );
        assocElement.setAttribute( "supplier", ID2STR(getObjectId(B)) );
        qElement.appendChild( assocElement );
        return;
    }
    if (m_AssocType == Uml::at_Category2Parent ) {
        QDomElement assocElement = UMLObject::save("UML:Category2Parent", qDoc);
        assocElement.setAttribute( "client", ID2STR(getObjectId(A)) );
        assocElement.setAttribute( "supplier", ID2STR(getObjectId(B)) );
        qElement.appendChild( assocElement );
        return;
    }

    QDomElement associationElement = UMLObject::save("UML:Association", qDoc);
    QDomElement connElement = qDoc.createElement("UML:Association.connection");
    getUMLRole(A)->saveToXMI (qDoc, connElement);
    getUMLRole(B)->saveToXMI (qDoc, connElement);
    associationElement.appendChild (connElement);
    qElement.appendChild( associationElement );
}

<<<<<<< HEAD
/**
 * Creates the <UML:Generalization> or <UML:Association> XMI element
 * including its role objects.
 */
=======
>>>>>>> 5f338cd8
bool UMLAssociation::load( QDomElement & element )
{
    if (getID() == Uml::id_None)
        return false; // old style XMI file. No real info in this association.

    UMLDoc * doc = UMLApp::app()->getDocument();
    UMLObject * obj[2] = { NULL, NULL };
    if (m_AssocType == Uml::at_Generalization ||
        m_AssocType == Uml::at_Realization ||
        m_AssocType == Uml::at_Dependency ||
        m_AssocType == Uml::at_Child2Category ||
        m_AssocType == Uml::at_Category2Parent
        ) {
        for (unsigned r = Uml::A; r <= Uml::B; ++r) {
            const QString fetch = (m_AssocType == Uml::at_Generalization ?
                                   r == Uml::A ? "child" : "parent"
                       : r == Uml::A ? "client" : "supplier");
            QString roleIdStr = element.attribute(fetch, "");
            if (roleIdStr.isEmpty()) {
                // Might be given as a child node instead - see below.
                continue;
            }

            // set umlobject of role if possible (else defer resolution)
            obj[r] = doc->findObjectById(STR2ID(roleIdStr));
            Uml::Role_Type role = (Uml::Role_Type)r;
            if (obj[r] == NULL) {
                m_pRole[role]->setSecondaryId(roleIdStr);  // defer to resolveRef()
            } else {
                m_pRole[role]->setObject(obj[r]);
                if (m_pUMLPackage == NULL) {
                    Uml::Model_Type mt = Model_Utils::convert_OT_MT(obj[r]->getBaseType());
                    m_pUMLPackage = doc->getRootFolder(mt);
                    uDebug() << "assoctype " << m_AssocType
                        << ": setting model type " << mt;
                }
            }
        }
        if (obj[A] == NULL || obj[B] == NULL) {
            for (QDomNode node = element.firstChild(); !node.isNull();
                    node = node.nextSibling()) {
                if (node.isComment())
                    continue;
                QDomElement tempElement = node.toElement();
                QString tag = tempElement.tagName();
                if (Model_Utils::isCommonXMIAttribute(tag))
                    continue;
                // Permitted tag names:
                //  roleA: "child" "subtype" "client"
                //  roleB: "parent" "supertype" "supplier"
                QString idStr = tempElement.attribute( "xmi.id", "" );
                if (idStr.isEmpty())
                    idStr = tempElement.attribute( "xmi.idref", "" );
                if (idStr.isEmpty()) {
                    QDomNode inner = node.firstChild();
                    QDomElement tmpElem = inner.toElement();
                    idStr = tmpElem.attribute( "xmi.id", "" );
                    if (idStr.isEmpty())
                        idStr = tmpElem.attribute( "xmi.idref", "" );
                }
                if (idStr.isEmpty()) {
                    uError() << "type " << m_AssocType
                        << ", id " << ID2STR(getID()) << ": "
                        << "xmi id not given for " << tag;
                    continue;
                }
                // Since we know for sure that we're dealing with a non
                // umbrello file, use deferred resolution unconditionally.
                if (tagEq(tag, "child") || tagEq(tag, "subtype") || tagEq(tag, "client")) {
                    getUMLRole(A)->setSecondaryId(idStr);
                } else {
                    getUMLRole(B)->setSecondaryId(idStr);
                }
            }
        }

        // its a realization if either endpoint is an interface
        if (m_AssocType == Uml::at_Generalization &&
                (obj[A] && obj[A]->getBaseType() == Uml::ot_Interface ||
                 obj[B] && obj[B]->getBaseType() == Uml::ot_Interface))
            m_AssocType = Uml::at_Realization;

        return true;
    }

    for (QDomNode node = element.firstChild(); !node.isNull();
            node = node.nextSibling()) {
        // uml13.dtd compliant format (new style)
        if (node.isComment())
            continue;
        QDomElement tempElement = node.toElement();
        QString tag = tempElement.tagName();
        if (Model_Utils::isCommonXMIAttribute(tag))
            continue;
        if (!tagEq(tag, "Association.connection") &&
                !tagEq(tag, "Namespace.ownedElement") &&
                !tagEq(tag, "Namespace.contents")) {
            uWarning() << "unknown child node " << tag;
            continue;
        }
        // Load role A.
        node = tempElement.firstChild();
        while (node.isComment())
            node = node.nextSibling();
        tempElement = node.toElement();
        if (tempElement.isNull()) {
            uWarning() << "UML:Association : element (A) is Null";
            return false;
        }
        tag = tempElement.tagName();
        if (!tagEq(tag, "AssociationEndRole") &&
                !tagEq(tag, "AssociationEnd")) {
            uWarning() << "unknown child (A) tag " << tag;
            return false;
        }
        if (! getUMLRole(A)->loadFromXMI(tempElement))
            return false;
        // Load role B.
        node = node.nextSibling();
        while (node.isComment())
            node = node.nextSibling();
        tempElement = node.toElement();
        if (tempElement.isNull()) {
            uWarning() << "UML:Association : element (B) is Null";
            return false;
        }
        tag = tempElement.tagName();
        if (!tagEq(tag, "AssociationEndRole") &&
                !tagEq(tag, "AssociationEnd")) {
            uWarning() << "unknown child (B) tag " << tag;
            return false;
        }
        if (! getUMLRole(B)->loadFromXMI(tempElement))
            return false;

        if (m_pUMLPackage == NULL) {
            Uml::Model_Type mt = Model_Utils::convert_OT_MT(getObject(B)->getBaseType());
            m_pUMLPackage = doc->getRootFolder(mt);
            uDebug() << "setting model type " << mt;
        }

        // setting the association type:
        //
        // In the old days, we could just record this on the association,
        // and be done with it. But thats not how the UML13.dtd does things.
        // As a result, we are checking roleA for information about the
        // parent association (!) which by this point in the parse, should
        // be set. However, the information that the roles are allowed to have
        // is not complete, so we need to finish the analysis here.

        // find self-associations
        if (m_AssocType == Uml::at_Association && getObjectId(A) == getObjectId(B))
            m_AssocType = Uml::at_Association_Self;

        // fall-back default type
        if (m_AssocType == Uml::at_Unknown) {
            m_AssocType = Uml::at_Association;
        }

        return true;
    }

    // From here on it's old-style stuff.
    QString assocTypeStr = element.attribute( "assoctype", "-1" );
    Uml::Association_Type assocType = Uml::at_Unknown;
    if (assocTypeStr[0] >= 'a' && assocTypeStr[0] <= 'z') {
        // In an earlier version, the natural assoctype names were saved.
        const QString assocTypeString[nAssocTypes] = {
                    "generalization",   // at_Generalization
                    "aggregation",      // at_Aggregation
                    "dependency",       // at_Dependency
                    "association",      // at_Association
                    "associationself",  // at_Association_Self
                    "collmessage",      // at_Coll_Message
                    "seqmessage",       // at_Seq_Message
                    "collmessageself",  // at_Coll_Message_Self
                    "seqmessageself",   // at_Seq_Message_Self
                    "implementation",   // at_Implementation
                    "composition",      // at_Composition
                    "realization",      // at_Realization
                    "uniassociation",   // at_UniAssociation
                    "anchor",           // at_Anchor
                    "state",            // at_State
                    "activity",         // at_Activity
                    "exception",        // at_Exception
                    "category2parent"   // at_Category2Parent
                    "child2category"    // at_Child2Category
                    "relationship"      // at_Relationship
        };

        unsigned index;
        for (index = 0; index < nAssocTypes; ++index)
            if (assocTypeStr == assocTypeString[index])
                break;
        if (index < nAssocTypes)
            assocType = (Uml::Association_Type)index;
    } else {
        int assocTypeNum = assocTypeStr.toInt();
        if (assocTypeNum < (int)atypeFirst || assocTypeNum > (int)atypeLast) {
            uWarning() << "bad assoctype of UML:Association " << ID2STR(getID());
            return false;
        }
        assocType = (Uml::Association_Type)assocTypeNum;
    }
    setAssocType( assocType );

    Uml::IDType roleAObjID = STR2ID(element.attribute( "rolea", "-1" ));
    Uml::IDType roleBObjID = STR2ID(element.attribute( "roleb", "-1" ));
    if (assocType == at_Aggregation || assocType == at_Composition) {
        // Flip roles to compensate for changed diamond logic in LinePath.
        // For further explanations see AssociationWidget::loadFromXMI.
        Uml::IDType tmp = roleAObjID;
        roleAObjID = roleBObjID;
        roleBObjID = tmp;
    }

    UMLObject * objA = doc->findObjectById(roleAObjID);
    UMLObject * objB = doc->findObjectById(roleBObjID);

    if(objA)
        getUMLRole(A)->setObject(objA);
    else
        return false;

    if(objB)
        getUMLRole(B)->setObject(objB);
    else
        return false;

    setMulti(element.attribute( "multia", "" ), A);
    setMulti(element.attribute( "multib", "" ), B);

    setRoleName(element.attribute( "namea", "" ), A);
    setRoleName(element.attribute( "nameb", "" ), B);

    setRoleDoc(element.attribute( "doca", "" ), A);
    setRoleDoc(element.attribute( "docb", "" ), B);

    // Visibility defaults to Public if it cant set it here..
    QString visibilityA = element.attribute( "visibilitya", "0");
    QString visibilityB = element.attribute( "visibilityb", "0");
    int vis = visibilityA.toInt();
    if (vis >= 200)  // bkwd compat.
        vis -= 200;
    setVisibility((Uml::Visibility::Value)vis, A);
    vis = visibilityB.toInt();
    if (vis >= 200)  // bkwd compat.
        vis -= 200;
    setVisibility((Uml::Visibility::Value)vis, B);

    // Changeability defaults to Changeable if it cant set it here..
    QString changeabilityA = element.attribute( "changeabilitya", "0");
    QString changeabilityB = element.attribute( "changeabilityb", "0");
    if (changeabilityA.toInt() > 0)
        setChangeability ( (Uml::Changeability_Type) changeabilityA.toInt(), A);
    if (changeabilityB.toInt() > 0)
        setChangeability ( (Uml::Changeability_Type) changeabilityB.toInt(), B);

    return true;
}

<<<<<<< HEAD
/**
 * Returns the UMLObject assigned to the given role.
 *
 * @return  Pointer to the UMLObject in the given role.
 */
=======
>>>>>>> 5f338cd8
UMLObject* UMLAssociation::getObject(Uml::Role_Type role)
{
    if (m_pRole[role] == NULL)
        return NULL;
    return m_pRole[role]->getObject();
}

<<<<<<< HEAD
/**
 * Returns the ID of the UMLObject assigned to the given role.
 * Shorthand for getObject(role)->getID().
 *
 * @return  ID of the UMLObject in the given role.
 */
=======
>>>>>>> 5f338cd8
Uml::IDType UMLAssociation::getObjectId(Uml::Role_Type role)
{
    UMLRole *roleObj = m_pRole[role];
    UMLObject *o = roleObj->getObject();
    if (o == NULL) {
        QString auxID = roleObj->getSecondaryId();
        if (auxID.isEmpty()) {
            uError() << "role " << role << ": getObject returns NULL";
            return Uml::id_None;
        } else {
            uDebug() << "role " << role << ": using secondary ID " << auxID;
            return STR2ID(auxID);
        }
    }
    return o->getID();
}

/* CURRENTLY UNUSED
Uml::IDType UMLAssociation::getRoleId(Role_Type role) const
{
    return m_pRole[role]->getID();
}
*/

<<<<<<< HEAD
/**
 * Returns the Changeablity of the given role.
 *
 * @return  Changeability_Type of the given role.
 */
=======
>>>>>>> 5f338cd8
Uml::Changeability_Type UMLAssociation::getChangeability(Uml::Role_Type role) const
{
    return m_pRole[role]->getChangeability();
}

<<<<<<< HEAD
/**
 * Returns the Visibility of the given role.
 *
 * @return  Visibility of the given role.
 */
=======
>>>>>>> 5f338cd8
Uml::Visibility UMLAssociation::getVisibility(Uml::Role_Type role) const
{
    return m_pRole[role]->getVisibility();
}

<<<<<<< HEAD
/**
 * Returns the multiplicity assigned to the given role.
 *
 * @return  The multiplicity assigned to the given role.
 */
=======
>>>>>>> 5f338cd8
QString UMLAssociation::getMulti(Uml::Role_Type role) const
{
    return m_pRole[role]->getMultiplicity();
}

<<<<<<< HEAD
/**
 * Returns the name assigned to the role A.
 *
 * @return  The name assigned to the given role.
 */
=======
>>>>>>> 5f338cd8
QString UMLAssociation::getRoleName(Uml::Role_Type role) const
{
    return m_pRole[role]->getName();
}

<<<<<<< HEAD
/**
 * Returns the documentation assigned to the given role.
 *
 * @return  Documentation text of given role.
 */
=======
>>>>>>> 5f338cd8
QString UMLAssociation::getRoleDoc(Uml::Role_Type role) const
{
    return m_pRole[role]->getDoc();
}

<<<<<<< HEAD
/**
 * Get the underlying UMLRole object for the given role.
 *
 * @return  Pointer to the UMLRole object for the given role.
 */
=======
>>>>>>> 5f338cd8
UMLRole * UMLAssociation::getUMLRole(Uml::Role_Type role)
{
    return m_pRole[role];
}

void UMLAssociation::setOldLoadMode(bool value /* = true */)
{
    m_bOldLoadMode = value;
}

<<<<<<< HEAD
/**
 * Return the backward compatibility flag for loading files.
 */
=======
>>>>>>> 5f338cd8
bool UMLAssociation::getOldLoadMode() const
{
    return m_bOldLoadMode;
}

<<<<<<< HEAD
/**
 * Sets the assocType of the UMLAssociation.
 *
 * @param assocType The Association_Type of the UMLAssociation.
 */
=======
>>>>>>> 5f338cd8
void UMLAssociation::setAssocType(Uml::Association_Type assocType)
{
    m_AssocType = assocType;
    if (m_AssocType == at_UniAssociation)
    {
        // In this case we need to auto-set the multiplicity/rolenames
        // of the roles
#ifdef VERBOSE_DEBUGGING
        uDebug() << " A new uni-association has been created.";
#endif
    }
    UMLObject::emitModified();
}

<<<<<<< HEAD
/**
 * Sets the UMLObject playing the given role in the association.
 *
 * @param obj  Pointer to the UMLObject of the given role.
 * @param role The Uml::Role_Type played by the association
 */
=======
>>>>>>> 5f338cd8
void UMLAssociation::setObject(UMLObject *obj, Uml::Role_Type role)
{
    m_pRole[role]->setObject(obj);
}

<<<<<<< HEAD
/**
 * Sets the visibility of the given role of the UMLAssociation.
 *
 * @param value  Visibility of role.
 * @param role   The Uml::Role_Type to which the visibility is being applied
 */
=======
>>>>>>> 5f338cd8
void UMLAssociation::setVisibility(Uml::Visibility value, Uml::Role_Type role)
{
    m_pRole[role]->setVisibility(value);
}

<<<<<<< HEAD
/**
 * Sets the changeability of the given role of the UMLAssociation.
 *
 * @param value     Changeability_Type of the given role.
 * @param role      The Uml::Role_Type to which the changeability is being set
 */
=======
>>>>>>> 5f338cd8
void UMLAssociation::setChangeability(Uml::Changeability_Type value, Uml::Role_Type role)
{
    m_pRole[role]->setChangeability(value);
}

<<<<<<< HEAD
/**
 * Sets the multiplicity of the given role of the UMLAssociation.
 *
 * @param multi    The multiplicity of the given role.
 * @param role     The Uml::Role_Type to which the multiplicity is being applied
 */
=======
>>>>>>> 5f338cd8
void UMLAssociation::setMulti(const QString &value, Uml::Role_Type role)
{
    UMLApp::app()->executeCommand(new CmdChangeMulti(m_pRole[role], value));
    //m_pRole[role]->setMultiplicity(value);
}

<<<<<<< HEAD
/**
 * Sets the name of the given role of the UMLAssociation.
 *
 * @param roleName  The name to set for the given role.
 * @param role      The Uml::Role_Type for which to set the name.
 */
=======
>>>>>>> 5f338cd8
void UMLAssociation::setRoleName(const QString &value, Uml::Role_Type role)
{
    m_pRole[role]->setName(value);
}

<<<<<<< HEAD
/**
 * Sets the documentation on the given role in the association.
 *
 * @param doc      The string with the documentation.
 * @param role     The Uml::Role_Type to which the documentation is being applied
 */
=======
>>>>>>> 5f338cd8
void UMLAssociation::setRoleDoc(const QString &doc, Uml::Role_Type role)
{
    m_pRole[role]->setDoc(doc);
}

<<<<<<< HEAD
/**
 * Convert Changeability_Type value into QString representation.
 *
 * @param type              The Changeability_Type enum value to convert.
 */
=======
>>>>>>> 5f338cd8
QString UMLAssociation::ChangeabilityToString(Uml::Changeability_Type type)
{
    switch (type) {
    case Uml::chg_Frozen:
        return "frozen";
        break;
    case Uml::chg_AddOnly:
        return "addOnly";
        break;
    case Uml::chg_Changeable:
    default:
        return "changeable";
        break;
    }
}

<<<<<<< HEAD
/**
 * Common initializations at construction time.
 *
 * @param type              The Association_Type to represent.
 * @param roleAObj  Pointer to the role A UMLObject.
 * @param roleBObj  Pointer to the role B UMLObject.
 */
=======
>>>>>>> 5f338cd8
void UMLAssociation::init(Uml::Association_Type type, UMLObject *roleAObj, UMLObject *roleBObj)
{
    m_AssocType = type;
    m_BaseType = ot_Association;
    m_Name = "";
    m_bOldLoadMode = false;
    nrof_parent_widgets = -1;
    if (!UMLApp::app()->getDocument()->loading()) {
        m_pUMLPackage = UMLApp::app()->getDocument()->currentRoot();
    }
    m_pRole[Uml::A] = new UMLRole (this, roleAObj, Uml::A);
    m_pRole[Uml::B] = new UMLRole (this, roleBObj, Uml::B);
}

#include "association.moc"<|MERGE_RESOLUTION|>--- conflicted
+++ resolved
@@ -102,14 +102,11 @@
             i18n("Relationship" )               // at_Relationship
         };
 
-<<<<<<< HEAD
 /**
  * Returns the Association_Type of the UMLAssociation.
  *
  * @return  The Association_Type of the UMLAssociation.
  */
-=======
->>>>>>> 5f338cd8
 Uml::Association_Type UMLAssociation::getAssocType() const
 {
     return m_AssocType;
@@ -169,7 +166,6 @@
             atype == Uml::at_Child2Category);
 }
 
-<<<<<<< HEAD
 /**
  * Resolve types. Required when dealing with foreign XMI files.
  * Needs to be called after all UML objects are loaded from file.
@@ -178,8 +174,6 @@
  *
  * @return  True for success.
  */
-=======
->>>>>>> 5f338cd8
 bool UMLAssociation::resolveRef()
 {
     bool successA = getUMLRole(A)->resolveRef();
@@ -198,13 +192,10 @@
     return false;
 }
 
-<<<<<<< HEAD
 /**
  * Creates the <UML:Generalization> or <UML:Association> XMI element
  * including its role objects.
  */
-=======
->>>>>>> 5f338cd8
 void UMLAssociation::saveToXMI( QDomDocument & qDoc, QDomElement & qElement )
 {
     if (m_AssocType == Uml::at_Generalization) {
@@ -252,13 +243,10 @@
     qElement.appendChild( associationElement );
 }
 
-<<<<<<< HEAD
 /**
  * Creates the <UML:Generalization> or <UML:Association> XMI element
  * including its role objects.
  */
-=======
->>>>>>> 5f338cd8
 bool UMLAssociation::load( QDomElement & element )
 {
     if (getID() == Uml::id_None)
@@ -520,14 +508,11 @@
     return true;
 }
 
-<<<<<<< HEAD
 /**
  * Returns the UMLObject assigned to the given role.
  *
  * @return  Pointer to the UMLObject in the given role.
  */
-=======
->>>>>>> 5f338cd8
 UMLObject* UMLAssociation::getObject(Uml::Role_Type role)
 {
     if (m_pRole[role] == NULL)
@@ -535,15 +520,12 @@
     return m_pRole[role]->getObject();
 }
 
-<<<<<<< HEAD
 /**
  * Returns the ID of the UMLObject assigned to the given role.
  * Shorthand for getObject(role)->getID().
  *
  * @return  ID of the UMLObject in the given role.
  */
-=======
->>>>>>> 5f338cd8
 Uml::IDType UMLAssociation::getObjectId(Uml::Role_Type role)
 {
     UMLRole *roleObj = m_pRole[role];
@@ -567,80 +549,56 @@
     return m_pRole[role]->getID();
 }
 */
-
-<<<<<<< HEAD
-/**
- * Returns the Changeablity of the given role.
- *
- * @return  Changeability_Type of the given role.
- */
-=======
->>>>>>> 5f338cd8
 Uml::Changeability_Type UMLAssociation::getChangeability(Uml::Role_Type role) const
 {
     return m_pRole[role]->getChangeability();
 }
 
-<<<<<<< HEAD
 /**
  * Returns the Visibility of the given role.
  *
  * @return  Visibility of the given role.
  */
-=======
->>>>>>> 5f338cd8
 Uml::Visibility UMLAssociation::getVisibility(Uml::Role_Type role) const
 {
     return m_pRole[role]->getVisibility();
 }
 
-<<<<<<< HEAD
 /**
  * Returns the multiplicity assigned to the given role.
  *
  * @return  The multiplicity assigned to the given role.
  */
-=======
->>>>>>> 5f338cd8
 QString UMLAssociation::getMulti(Uml::Role_Type role) const
 {
     return m_pRole[role]->getMultiplicity();
 }
 
-<<<<<<< HEAD
 /**
  * Returns the name assigned to the role A.
  *
  * @return  The name assigned to the given role.
  */
-=======
->>>>>>> 5f338cd8
 QString UMLAssociation::getRoleName(Uml::Role_Type role) const
 {
     return m_pRole[role]->getName();
 }
 
-<<<<<<< HEAD
 /**
  * Returns the documentation assigned to the given role.
  *
  * @return  Documentation text of given role.
  */
-=======
->>>>>>> 5f338cd8
 QString UMLAssociation::getRoleDoc(Uml::Role_Type role) const
 {
     return m_pRole[role]->getDoc();
 }
 
-<<<<<<< HEAD
 /**
  * Get the underlying UMLRole object for the given role.
  *
  * @return  Pointer to the UMLRole object for the given role.
  */
-=======
->>>>>>> 5f338cd8
 UMLRole * UMLAssociation::getUMLRole(Uml::Role_Type role)
 {
     return m_pRole[role];
@@ -651,25 +609,19 @@
     m_bOldLoadMode = value;
 }
 
-<<<<<<< HEAD
 /**
  * Return the backward compatibility flag for loading files.
  */
-=======
->>>>>>> 5f338cd8
 bool UMLAssociation::getOldLoadMode() const
 {
     return m_bOldLoadMode;
 }
 
-<<<<<<< HEAD
 /**
  * Sets the assocType of the UMLAssociation.
  *
  * @param assocType The Association_Type of the UMLAssociation.
  */
-=======
->>>>>>> 5f338cd8
 void UMLAssociation::setAssocType(Uml::Association_Type assocType)
 {
     m_AssocType = assocType;
@@ -684,99 +636,78 @@
     UMLObject::emitModified();
 }
 
-<<<<<<< HEAD
 /**
  * Sets the UMLObject playing the given role in the association.
  *
  * @param obj  Pointer to the UMLObject of the given role.
  * @param role The Uml::Role_Type played by the association
  */
-=======
->>>>>>> 5f338cd8
 void UMLAssociation::setObject(UMLObject *obj, Uml::Role_Type role)
 {
     m_pRole[role]->setObject(obj);
 }
 
-<<<<<<< HEAD
 /**
  * Sets the visibility of the given role of the UMLAssociation.
  *
  * @param value  Visibility of role.
  * @param role   The Uml::Role_Type to which the visibility is being applied
  */
-=======
->>>>>>> 5f338cd8
 void UMLAssociation::setVisibility(Uml::Visibility value, Uml::Role_Type role)
 {
     m_pRole[role]->setVisibility(value);
 }
 
-<<<<<<< HEAD
 /**
  * Sets the changeability of the given role of the UMLAssociation.
  *
  * @param value     Changeability_Type of the given role.
  * @param role      The Uml::Role_Type to which the changeability is being set
  */
-=======
->>>>>>> 5f338cd8
 void UMLAssociation::setChangeability(Uml::Changeability_Type value, Uml::Role_Type role)
 {
     m_pRole[role]->setChangeability(value);
 }
 
-<<<<<<< HEAD
 /**
  * Sets the multiplicity of the given role of the UMLAssociation.
  *
  * @param multi    The multiplicity of the given role.
  * @param role     The Uml::Role_Type to which the multiplicity is being applied
  */
-=======
->>>>>>> 5f338cd8
 void UMLAssociation::setMulti(const QString &value, Uml::Role_Type role)
 {
     UMLApp::app()->executeCommand(new CmdChangeMulti(m_pRole[role], value));
     //m_pRole[role]->setMultiplicity(value);
 }
 
-<<<<<<< HEAD
 /**
  * Sets the name of the given role of the UMLAssociation.
  *
  * @param roleName  The name to set for the given role.
  * @param role      The Uml::Role_Type for which to set the name.
  */
-=======
->>>>>>> 5f338cd8
 void UMLAssociation::setRoleName(const QString &value, Uml::Role_Type role)
 {
     m_pRole[role]->setName(value);
 }
 
-<<<<<<< HEAD
 /**
  * Sets the documentation on the given role in the association.
  *
  * @param doc      The string with the documentation.
  * @param role     The Uml::Role_Type to which the documentation is being applied
  */
-=======
->>>>>>> 5f338cd8
 void UMLAssociation::setRoleDoc(const QString &doc, Uml::Role_Type role)
 {
     m_pRole[role]->setDoc(doc);
 }
 
-<<<<<<< HEAD
 /**
  * Convert Changeability_Type value into QString representation.
  *
  * @param type              The Changeability_Type enum value to convert.
  */
-=======
->>>>>>> 5f338cd8
 QString UMLAssociation::ChangeabilityToString(Uml::Changeability_Type type)
 {
     switch (type) {
@@ -793,7 +724,6 @@
     }
 }
 
-<<<<<<< HEAD
 /**
  * Common initializations at construction time.
  *
@@ -801,8 +731,6 @@
  * @param roleAObj  Pointer to the role A UMLObject.
  * @param roleBObj  Pointer to the role B UMLObject.
  */
-=======
->>>>>>> 5f338cd8
 void UMLAssociation::init(Uml::Association_Type type, UMLObject *roleAObj, UMLObject *roleBObj)
 {
     m_AssocType = type;
