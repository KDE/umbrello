/*
    Form interface generated from reading ui file 'Defaultcodegenpolicypage.ui'

    Created: Fri Aug 1 12:47:23 2003
    by: The User Interface Compiler ($Id$)

    WARNING! All changes made in this file will be lost!
*/

#ifndef DEFAULTCODEGENPOLICYPAGE_H
#define DEFAULTCODEGENPOLICYPAGE_H

#include "codegenerationpolicypage.h"

class QLabel;
class QWidget;

class DefaultCodeGenPolicyPage : public CodeGenerationPolicyPage
{
    Q_OBJECT
public:
<<<<<<< HEAD
    explicit DefaultCodeGenPolicyPage(QWidget   *parent = nullptr, const char* name = nullptr, CodeGenPolicyExt * policy = nullptr);
=======
    explicit DefaultCodeGenPolicyPage(QWidget   *parent = nullptr, const char *name = nullptr, CodeGenPolicyExt *policy = nullptr);
>>>>>>> 6e797f2d
    ~DefaultCodeGenPolicyPage();

private:
    QLabel* m_textLabel;

};

#endif // DEFAULTCODEGENPOLICYPAGE_H<|MERGE_RESOLUTION|>--- conflicted
+++ resolved
@@ -19,11 +19,7 @@
 {
     Q_OBJECT
 public:
-<<<<<<< HEAD
-    explicit DefaultCodeGenPolicyPage(QWidget   *parent = nullptr, const char* name = nullptr, CodeGenPolicyExt * policy = nullptr);
-=======
     explicit DefaultCodeGenPolicyPage(QWidget   *parent = nullptr, const char *name = nullptr, CodeGenPolicyExt *policy = nullptr);
->>>>>>> 6e797f2d
     ~DefaultCodeGenPolicyPage();
 
 private:
