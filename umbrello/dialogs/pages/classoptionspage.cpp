/***************************************************************************
 *   This program is free software; you can redistribute it and/or modify  *
 *   it under the terms of the GNU General Public License as published by  *
 *   the Free Software Foundation; either version 2 of the License, or     *
 *   (at your option) any later version.                                   *
 *                                                                         *
 *   copyright (C) 2002-2014                                               *
 *   Umbrello UML Modeller Authors <umbrello-devel@kde.org>                *
 ***************************************************************************/

// own header
#include "classoptionspage.h"

// local includes
#include "umlscene.h"
#include "umlview.h"
#include "classifierwidget.h"
#include "widgetbase.h"

// kde includes
#include <KLocalizedString>
#include <KComboBox>

// qt includes
#include <QCheckBox>
#include <QGridLayout>
#include <QGroupBox>
#include <QLabel>
#include <QVBoxLayout>

/**
 * Constructor - observe and modify a Widget
 */
ClassOptionsPage::ClassOptionsPage(QWidget* pParent, ClassifierWidget* pWidget)
  : QWidget(pParent),
    m_isDiagram(false)
{
    init();
    //WidgetType type = pWidget->baseType();
    m_pWidget = pWidget;
    setupPage();
}

ClassOptionsPage::ClassOptionsPage(QWidget *pParent, UMLScene *scene)
  : QWidget(pParent),
    m_isDiagram(false)
{
    init();
    m_scene = scene;
    setupPageFromScene();
}

/**
 * Constructor - observe and modify an OptionState structure
 *
 * @param pParent Parent widget
 * @param options Settings to read from/save into
 * @param isDiagram Flag if object is for display diagram class options
 */
ClassOptionsPage::ClassOptionsPage(QWidget* pParent, Settings::OptionState *options, bool isDiagram)
  : QWidget(pParent),
    m_isDiagram(isDiagram)
{
    init();
    m_options = options;
    setupClassPageOption();
}

/**
 * Destructor
 */
ClassOptionsPage::~ClassOptionsPage()
{
}

void ClassOptionsPage::setDefaults()
{
    m_showVisibilityCB->setChecked(false);
    m_showAttsCB->setChecked(true);
    m_showOpsCB->setChecked(true);
    m_showStereotypeCB->setChecked(false);
    m_showAttSigCB->setChecked(false);
    m_showOpSigCB->setChecked(false);
    m_showPackageCB->setChecked(false);
    m_attribScopeCB->setCurrentIndex(1); // Private
    m_operationScopeCB->setCurrentIndex(0); // Public
}

/**
 * apply changes
 */
void ClassOptionsPage::apply()
{
    if (m_pWidget) {
        applyWidget();
    } else if (m_options) {
        applyOptionState();
    } else if (m_scene) {
        applyScene();
    }
}

/**
 * Set related uml widget
 */
void ClassOptionsPage::setWidget(ClassifierWidget * pWidget)
{
    m_pWidget = pWidget;
}

/**
 * Creates the page with the correct options for the class/interface
 */
void ClassOptionsPage::setupPage()
{
    int margin = fontMetrics().height();

    bool sig = false;
    Uml::SignatureType::Enum sigtype;

    QVBoxLayout * topLayout = new QVBoxLayout(this);

    m_visibilityGB = new QGroupBox(i18n("Show"), this);
    topLayout->addWidget(m_visibilityGB);
    QGridLayout * visibilityLayout = new QGridLayout(m_visibilityGB);
    visibilityLayout->setSpacing(10);
    visibilityLayout->setMargin(margin);
    visibilityLayout->setRowStretch(3, 1);

    m_showOpsCB = new QCheckBox(i18n("Operatio&ns"), m_visibilityGB);
    m_showOpsCB->setChecked(m_pWidget->visualProperty(ClassifierWidget::ShowOperations));
    visibilityLayout->addWidget(m_showOpsCB, 0, 0);

    m_showVisibilityCB = new QCheckBox(i18n("&Visibility"), m_visibilityGB);
    m_showVisibilityCB->setChecked(m_pWidget->visualProperty(ClassifierWidget::ShowVisibility));
    visibilityLayout->addWidget(m_showVisibilityCB, 0, 1);

    sigtype = m_pWidget->operationSignature();
    if (sigtype == Uml::SignatureType::NoSig || sigtype == Uml::SignatureType::NoSigNoVis)
        sig = false;
    else
        sig = true;
    m_showOpSigCB = new QCheckBox(i18n("O&peration signature"), m_visibilityGB);
    m_showOpSigCB->setChecked(sig);
    visibilityLayout->addWidget(m_showOpSigCB, 1, 0);

    m_showPackageCB = new QCheckBox(i18n("Pac&kage"), m_visibilityGB);
    m_showPackageCB->setChecked(m_pWidget->visualProperty(ClassifierWidget::ShowPackage));
    visibilityLayout->addWidget(m_showPackageCB, 1, 1);

    WidgetBase::WidgetType type = m_pWidget->baseType();

    if (type == WidgetBase::wt_Class) {
        m_showAttsCB = new QCheckBox(i18n("Att&ributes"), m_visibilityGB);
        m_showAttsCB->setChecked(m_pWidget->visualProperty(ClassifierWidget::ShowAttributes));
        visibilityLayout->addWidget(m_showAttsCB, 2, 0);

        m_showStereotypeCB = new QCheckBox(i18n("Stereot&ype"), m_visibilityGB);
        m_showStereotypeCB->setChecked(m_pWidget->visualProperty(ClassifierWidget::ShowStereotype));
        visibilityLayout->addWidget(m_showStereotypeCB, 2, 1);

        m_showAttSigCB = new QCheckBox(i18n("Attr&ibute signature"), m_visibilityGB);
        sigtype = m_pWidget->attributeSignature();
        if (sigtype == Uml::SignatureType::NoSig || sigtype == Uml::SignatureType::NoSigNoVis)
            sig = false;
        else
            sig = true;
        m_showAttSigCB->setChecked(sig);
        visibilityLayout->addWidget(m_showAttSigCB, 3, 0);

        m_showPublicOnlyCB = new QCheckBox(i18n("&Public Only"), m_visibilityGB);
        m_showPublicOnlyCB->setChecked(m_pWidget->visualProperty(ClassifierWidget::ShowPublicOnly));
        visibilityLayout->addWidget(m_showPublicOnlyCB, 3, 1);


    } else if (type == WidgetBase::wt_Interface) {
        m_drawAsCircleCB = new QCheckBox(i18n("Draw as circle"), m_visibilityGB);
        m_drawAsCircleCB->setChecked(m_pWidget->visualProperty(ClassifierWidget::DrawAsCircle));
        visibilityLayout->addWidget(m_drawAsCircleCB, 2, 0);
    }
}

void ClassOptionsPage::setupPageFromScene()
{
    int margin = fontMetrics().height();

    QVBoxLayout * topLayout = new QVBoxLayout(this);

    m_visibilityGB = new QGroupBox(i18n("Show"), this);
    topLayout->addWidget(m_visibilityGB);
    QGridLayout * visibilityLayout = new QGridLayout(m_visibilityGB);
    visibilityLayout->setSpacing(10);
    visibilityLayout->setMargin(margin);
    visibilityLayout->setRowStretch(3, 1);

    m_showOpSigCB = new QCheckBox(i18n("O&peration signature"), m_visibilityGB);
    m_showOpSigCB->setChecked(m_scene->showOpSig());
    visibilityLayout->addWidget(m_showOpSigCB, 1, 0);
}

/**
 * Creates the page based on the OptionState
 */
void ClassOptionsPage::setupClassPageOption()
{
    int margin = fontMetrics().height();

    QVBoxLayout * topLayout = new QVBoxLayout(this);

    m_visibilityGB = new QGroupBox(i18n("Show"), this);
    topLayout->addWidget(m_visibilityGB);
    QGridLayout * visibilityLayout = new QGridLayout(m_visibilityGB);
    visibilityLayout->setSpacing(10);
    visibilityLayout->setMargin(margin);

    m_showOpsCB = new QCheckBox(i18n("Operatio&ns"), m_visibilityGB);
    m_showOpsCB->setChecked(m_options->classState.showOps);
    visibilityLayout->addWidget(m_showOpsCB, 0, 0);

    m_showOpSigCB = new QCheckBox(i18n("O&peration signature"), m_visibilityGB);
    m_showOpSigCB->setChecked(m_options->classState.showOpSig);
    visibilityLayout->addWidget(m_showOpSigCB, 1, 0);
    visibilityLayout->setRowStretch(3, 1);

    m_showAttsCB = new QCheckBox(i18n("Att&ributes"), m_visibilityGB);
    m_showAttsCB->setChecked(m_options->classState.showAtts);
    visibilityLayout->addWidget(m_showAttsCB, 2, 0);

    m_showAttSigCB = new QCheckBox(i18n("Attr&ibute signature"), m_visibilityGB);
    m_showAttSigCB->setChecked(m_options->classState.showAttSig);
    visibilityLayout->addWidget(m_showAttSigCB, 3, 0);

    m_showVisibilityCB = new QCheckBox(i18n("&Visibility"), m_visibilityGB);
    m_showVisibilityCB->setChecked(m_options->classState.showVisibility);
    visibilityLayout->addWidget(m_showVisibilityCB, 0, 1);

    m_showPackageCB = new QCheckBox(i18n("Pac&kage"), m_visibilityGB);
    m_showPackageCB->setChecked(m_options->classState.showPackage);
    visibilityLayout->addWidget(m_showPackageCB, 1, 1);

    m_showStereotypeCB = new QCheckBox(i18n("Stereot&ype"), m_visibilityGB);
    m_showStereotypeCB->setChecked(m_options->classState.showStereoType);
    visibilityLayout->addWidget(m_showStereotypeCB, 2, 1);

    m_showAttribAssocsCB = new QCheckBox(i18n("&Attribute associations"), m_visibilityGB);
    m_showAttribAssocsCB->setChecked(m_options->classState.showAttribAssocs);
    visibilityLayout->addWidget(m_showAttribAssocsCB, 3, 1);

    m_showPublicOnlyCB = new QCheckBox(i18n("&Public Only"), m_visibilityGB);
    m_showPublicOnlyCB->setChecked(m_options->classState.showPublicOnly);
    visibilityLayout->addWidget(m_showPublicOnlyCB, 4, 1);

    if (!m_isDiagram) {
        m_scopeGB = new QGroupBox(i18n("Starting Scope"));
<<<<<<< HEAD
        topLayout->addWidget(m_scopeGB);
=======
>>>>>>> 4d8eb739
        QGridLayout * scopeLayout = new QGridLayout(m_scopeGB);
        scopeLayout->setSpacing(10);
        scopeLayout->setMargin(fontMetrics().height());

        m_attributeLabel = new QLabel(i18n("Default attribute scope:"), m_scopeGB);
        scopeLayout->addWidget(m_attributeLabel, 0, 0);

        m_operationLabel = new QLabel(i18n("Default operation scope:"), m_scopeGB);
        scopeLayout->addWidget(m_operationLabel, 1, 0);

        m_attribScopeCB = new KComboBox(m_scopeGB);
        insertAttribScope(i18n("Public"));
        insertAttribScope(i18n("Private"));
        insertAttribScope(i18n("Protected"));
        m_attribScopeCB->setCurrentIndex(m_options->classState.defaultAttributeScope);
        scopeLayout->addWidget(m_attribScopeCB, 0, 1);

        m_operationScopeCB = new KComboBox(m_scopeGB);
        insertOperationScope(i18n("Public"));
        insertOperationScope(i18n("Private"));
        insertOperationScope(i18n("Protected"));
        m_operationScopeCB->setCurrentIndex(m_options->classState.defaultOperationScope);
        scopeLayout->addWidget(m_operationScopeCB, 1, 1);
        topLayout->addWidget(m_scopeGB);
    }
}

/**
 * Sets the ClassifierWidget's properties to those selected in this dialog page.
 */
void ClassOptionsPage::applyWidget()
{
    m_pWidget->setVisualProperty(ClassifierWidget::ShowPackage, m_showPackageCB->isChecked());
    m_pWidget->setVisualProperty(ClassifierWidget::ShowVisibility, m_showVisibilityCB->isChecked());
    m_pWidget->setVisualProperty(ClassifierWidget::ShowOperations, m_showOpsCB->isChecked());
    m_pWidget->setVisualProperty(ClassifierWidget::ShowOperationSignature, m_showOpSigCB->isChecked());
    WidgetBase::WidgetType type = m_pWidget->baseType();
    if (type == WidgetBase::wt_Class) {
        m_pWidget->setVisualProperty(ClassifierWidget::ShowStereotype, m_showStereotypeCB->isChecked());
        m_pWidget->setVisualProperty(ClassifierWidget::ShowAttributes, m_showAttsCB->isChecked());
        m_pWidget->setVisualProperty(ClassifierWidget::ShowAttributeSignature, m_showAttSigCB->isChecked());
        m_pWidget->setVisualProperty(ClassifierWidget::ShowPublicOnly, m_showPublicOnlyCB->isChecked());
    } else if (type == WidgetBase::wt_Interface) {
        if (m_drawAsCircleCB)
            m_pWidget->setVisualProperty(ClassifierWidget::DrawAsCircle, m_drawAsCircleCB->isChecked());
    }
}

/**
 * Sets the OptionState to the values selected in this dialog page.
 */
void ClassOptionsPage::applyOptionState()
{
    m_options->classState.showVisibility = m_showVisibilityCB->isChecked();
    if (m_showAttsCB)
        m_options->classState.showAtts = m_showAttsCB->isChecked();
    m_options->classState.showOps = m_showOpsCB->isChecked();
    if (m_showStereotypeCB)
        m_options->classState.showStereoType = m_showStereotypeCB->isChecked();
    m_options->classState.showPackage = m_showPackageCB->isChecked();
    if (m_showAttribAssocsCB)
        m_options->classState.showAttribAssocs = m_showAttribAssocsCB->isChecked();
    if (m_showAttSigCB)
        m_options->classState.showAttSig = m_showAttSigCB->isChecked();
    m_options->classState.showOpSig = m_showOpSigCB->isChecked();
    m_options->classState.showPublicOnly = m_showPublicOnlyCB->isChecked();
    if (!m_isDiagram) {
        m_options->classState.defaultAttributeScope = Uml::Visibility::fromInt(m_attribScopeCB->currentIndex());
        m_options->classState.defaultOperationScope = Uml::Visibility::fromInt(m_operationScopeCB->currentIndex());
    }
}

/**
 * Sets the UMLScene's properties to those selected in this dialog page.
 */
void ClassOptionsPage::applyScene()
{
    m_scene->setShowOpSig(m_showOpSigCB->isChecked());
}

/**
 * Initialize optional items
 */
void ClassOptionsPage::init()
{
    m_scene = NULL;
    m_options = NULL;
    m_pWidget = NULL;
    m_showStereotypeCB = NULL;
    m_showAttsCB = NULL;
    m_showAttSigCB = NULL;
    m_showAttribAssocsCB = NULL;
    m_showPublicOnlyCB = NULL;
    m_drawAsCircleCB = NULL;
}

/**
 * Inserts @p type into the type-combobox as well as its completion object.
 */
void ClassOptionsPage::insertAttribScope(const QString& type, int index)
{
    m_attribScopeCB->insertItem(index, type);
    m_attribScopeCB->completionObject()->addItem(type);
}

/**
 * Inserts @p type into the type-combobox as well as its completion object.
 */
void ClassOptionsPage::insertOperationScope(const QString& type, int index)
{
    m_operationScopeCB->insertItem(index, type);
    m_operationScopeCB->completionObject()->addItem(type);
}<|MERGE_RESOLUTION|>--- conflicted
+++ resolved
@@ -252,10 +252,8 @@
 
     if (!m_isDiagram) {
         m_scopeGB = new QGroupBox(i18n("Starting Scope"));
-<<<<<<< HEAD
         topLayout->addWidget(m_scopeGB);
-=======
->>>>>>> 4d8eb739
+
         QGridLayout * scopeLayout = new QGridLayout(m_scopeGB);
         scopeLayout->setSpacing(10);
         scopeLayout->setMargin(fontMetrics().height());
