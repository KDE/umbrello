--- conflicted
+++ resolved
@@ -224,11 +224,7 @@
     if (list.count() > 0)
         m_pOpCB->insertItem(0, QString());
     std::sort(list.begin(), list.end(), caseInsensitiveLessThan);
-<<<<<<< HEAD
-    for(UMLOperation *obj : list) {
-=======
     for(UMLOperation * obj : list) {
->>>>>>> 6e797f2d
         QString s = obj->toString(Uml::SignatureType::SigNoVis);
         m_pOpCB->insertItem(list.count(), s);
         m_pOpCB->completionObject()->addItem(s);
@@ -308,13 +304,8 @@
         if (st == Model_Utils::PS_OK) {
             UMLClassifierList selfAndAncestors = m_classifier->findSuperClassConcepts();
             selfAndAncestors.prepend(m_classifier);
-<<<<<<< HEAD
-            UMLOperation  *op = nullptr;
-            for(UMLClassifier  *cl : selfAndAncestors) {
-=======
             UMLOperation *op = nullptr;
             for(UMLClassifier *cl : selfAndAncestors) {
->>>>>>> 6e797f2d
                 op = cl->findOperation(od.m_name, od.m_args);
                 if (op) {
                     break;
