--- conflicted
+++ resolved
@@ -15,7 +15,6 @@
 
 class QGroupBox;
 class QLabel;
-class QRadioButton;
 class QCheckBox;
 class KComboBox;
 class KLineEdit;
@@ -29,10 +28,7 @@
 class UMLObjectNameWidget;
 class UMLPackageWidget;
 class UMLStereotypeWidget;
-<<<<<<< HEAD
-=======
 class VisibilityEnumWidget;
->>>>>>> 4d8eb739
 
 /**
  * Displays properties of a UMLObject in a dialog box.  This is not usually directly
@@ -47,35 +43,9 @@
     Q_OBJECT
 public:
 
-    /**
-     * Sets up the ClassGenPage.
-     * @param  d       The UMLDoc which controls controls object creation.
-     * @param  parent  The parent to the ClassGenPage.
-     * @param  o       The UMLObject to display the properties of.
-     */
     ClassGeneralPage(UMLDoc *d, QWidget *parent, UMLObject * o);
-
-    /**
-     * Sets up the ClassGenPage for an ObjectWidget
-     * @param  d       The UMLDoc which controls controls object creation.
-     * @param  parent  The parent to the ClassGenPage.
-     * @param  o       The ObjectWidget to display the properties of.
-     */
     ClassGeneralPage(UMLDoc *d, QWidget *parent, ObjectWidget * o);
-
-    /**
-     *  Sets up the ClassGenPage for a UMLWidget instance (used
-     *  for component instances on deployment diagrams)
-     *
-     *  @param  d       The UMLDoc which controls controls object creation.
-     *  @param  parent  The parent to the ClassGenPage.
-     *  @param  widget  The UMLWidget to display the properties of.
-     */
     ClassGeneralPage(UMLDoc* d, QWidget* parent, UMLWidget* widget);
-
-    /**
-     * Standard deconstructor.
-     */
     ~ClassGeneralPage();
 
     void apply();
@@ -87,13 +57,7 @@
     UMLDoc * m_pUmldoc;
 
     QGroupBox * m_docGB;
-<<<<<<< HEAD
-    QGroupBox * m_pButtonGB;
     QLabel * m_pInstanceL, * m_pStereoTypeL;
-    QRadioButton * m_pPublicRB, * m_pPrivateRB, * m_pProtectedRB, * m_pImplementationRB;
-=======
-    QLabel * m_pInstanceL, * m_pStereoTypeL;
->>>>>>> 4d8eb739
     QCheckBox * m_pMultiCB, * m_pDrawActorCB, * m_pAbstractCB, * m_pDeconCB;
     KTextEdit * m_doc;
     QCheckBox * m_pExecutableCB;
@@ -102,10 +66,7 @@
     UMLStereotypeWidget *m_stereotypeWidget;
     UMLPackageWidget *m_packageWidget;
     UMLArtifactTypeWidget *m_artifactTypeWidget;
-<<<<<<< HEAD
-=======
     VisibilityEnumWidget *m_visibilityEnumWidget;
->>>>>>> 4d8eb739
 
     void insertStereotypesSorted(const QString& type);
 
