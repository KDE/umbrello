--- conflicted
+++ resolved
@@ -17,11 +17,7 @@
 {
     Q_OBJECT
 public:
-<<<<<<< HEAD
-    explicit CodeGenerationPolicyPage (QWidget    *parent= nullptr, const char *name= nullptr, CodeGenPolicyExt * policy = nullptr);
-=======
     explicit CodeGenerationPolicyPage (QWidget *parent = nullptr, const char *name=nullptr, CodeGenPolicyExt *policy = nullptr);
->>>>>>> 6e797f2d
 
     virtual ~CodeGenerationPolicyPage();
 
