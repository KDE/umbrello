--- conflicted
+++ resolved
@@ -68,7 +68,6 @@
     m_pAbstractCB(0),
     m_pDeconCB(0),
     m_pExecutableCB(0),
-    m_pObjectNameLE(0),
     m_docWidget(0),
     m_nameWidget(0),
     m_instanceNameWidget(0),
@@ -93,19 +92,6 @@
     topLayout->addLayout(m_pNameLayout, 4);
 
     if( t == UMLObject::ot_Instance) {
-<<<<<<< HEAD
-        auto label = new QLabel(i18n("Object name:"));
-        m_pObjectNameLE = new QLineEdit();
-        m_pNameLayout->addWidget(label ,0 ,0);
-        m_pNameLayout->addWidget(m_pObjectNameLE, 0,1);
-        if(!m_pObject->instanceName().isNull())
-            m_pObjectNameLE->setText(m_pObject->instanceName());
-        m_nameWidget = new UMLObjectNameWidget(name, m_pObject->name());
-        m_nameWidget->addToLayout(m_pNameLayout, 1);
-
-    }
-    else{
-=======
         Q_ASSERT(m_pObject->asUMLInstance());
         QString name = UMLObject::toI18nString(t);
         m_instanceNameWidget = new UMLObjectNameWidget(name, m_pObject->name());
@@ -116,23 +102,16 @@
     }
     else {
         QString name = UMLObject::toI18nString(t);
->>>>>>> 576a4346
         m_nameWidget = new UMLObjectNameWidget(name, m_pObject->name());
         m_nameWidget->addToLayout(m_pNameLayout, 0);
     }
 
     if (t != UMLObject::ot_Stereotype && t!= UMLObject::ot_Instance) {
-<<<<<<< HEAD
-        auto label = new QLabel(i18n("Stereotype name:"));
         m_stereotypeWidget = new UMLStereotypeWidget();
         m_stereotypeWidget->setUMLObject(m_pObject);
-=======
-        m_stereotypeWidget = new UMLStereotypeWidget(m_pObject);
->>>>>>> 576a4346
         if (t == UMLObject::ot_Interface || t == UMLObject::ot_Datatype || t == UMLObject::ot_Enum) {
             m_stereotypeWidget->setEditable(false);
         }
-        m_pNameLayout->addWidget(label,1,0);
         m_stereotypeWidget->addToLayout(m_pNameLayout, 1);
     }
 
@@ -181,12 +160,8 @@
 
     // setup scope
     if (t != UMLObject::ot_Stereotype && t!= UMLObject::ot_Instance) {
-<<<<<<< HEAD
         m_visibilityEnumWidget = new VisibilityEnumWidget();
         m_visibilityEnumWidget->setUMLObject(m_pObject);
-=======
-        m_visibilityEnumWidget = new VisibilityEnumWidget(m_pObject, this);
->>>>>>> 576a4346
         m_visibilityEnumWidget->addToLayout(topLayout);
     }
 
@@ -338,24 +313,6 @@
             m_pObject->setAbstract(m_pAbstractCB->isChecked());
         }
 
-<<<<<<< HEAD
-        if(m_pObjectNameLE){
-            m_pObject->setInstanceName(m_pObjectNameLE->text());
-        }
-
-        //make sure unique name
-        if(m_pObject->baseType() != UMLObject::ot_Instance){
-            UMLObject *o = m_pUmldoc->findUMLObject(name);
-            if (o && m_pObject != o) {
-                KMessageBox::sorry(this, i18n("The name you have chosen\nis already being used.\nThe name has been reset."),
-                                   i18n("Name is Not Unique"), 0);
-                m_nameWidget->reset();
-            } else {
-                m_pObject->setName(name);
-            }
-        } else {
-            m_pObject->setName(name);
-=======
         if(m_instanceNameWidget && m_pObject->isUMLInstance()) {
             m_pObject->asUMLInstance()->setName(m_instanceNameWidget->text());
             m_pObject->asUMLInstance()->setClassifierName(m_nameWidget->text());
@@ -371,7 +328,6 @@
             } else {
                  m_pObject->setName(name);
             }
->>>>>>> 576a4346
         }
 
         if (t != UMLObject::ot_Stereotype) {
