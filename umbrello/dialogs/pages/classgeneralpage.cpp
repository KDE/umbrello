/***************************************************************************
 *   This program is free software; you can redistribute it and/or modify  *
 *   it under the terms of the GNU General Public License as published by  *
 *   the Free Software Foundation; either version 2 of the License, or     *
 *   (at your option) any later version.                                   *
 *                                                                         *
 *   copyright (C) 2002-2014                                               *
 *   Umbrello UML Modeller Authors <umbrello-devel@kde.org>                *
 ***************************************************************************/

// my own header
#include "classgeneralpage.h"

// app includes
#include "debug_utils.h"
#include "dialog_utils.h"
#include "classifier.h"
#include "umlobject.h"
#include "objectwidget.h"
#include "uml.h"
#include "umldoc.h"
#include "artifact.h"
#include "component.h"
#include "umlview.h"
#include "stereotype.h"
#include "umlpackagelist.h"
#include "model_utils.h"
#include "package.h"
#include "folder.h"
#include "import_utils.h"
#include "umlscene.h"
#include "umlobjectnamewidget.h"
#include "umlpackagewidget.h"
#include "umlstereotypewidget.h"
#include "umlartifacttypewidget.h"
<<<<<<< HEAD
=======
#include "visibilityenumwidget.h"
>>>>>>> 4d8eb739

// kde includes
#include <KLocalizedString>
#include <kmessagebox.h>
#include <kcombobox.h>
#include <klineedit.h>
#include <ktextedit.h>

// qt includes
#include <QCheckBox>
#include <QGridLayout>
#include <QGroupBox>
#include <QHBoxLayout>
#include <QLabel>
#include <QRadioButton>
#include <QVBoxLayout>

ClassGeneralPage::ClassGeneralPage(UMLDoc* d, QWidget* parent, UMLObject* o)
  : DialogPageBase(parent),
    m_pObject(o),
    m_pWidget(0),
    m_pInstanceWidget(0),
    m_pUmldoc(d),
    m_stereotypeWidget(0),
    m_visibilityEnumWidget(0)
{
    if (!m_pObject) {
        uWarning() << "Given UMLObject is NULL.";
        return;
    }

    int margin = fontMetrics().height();

    setMinimumSize(310, 330);
    QVBoxLayout * topLayout = new QVBoxLayout(this);
    topLayout->setSpacing(6);

    // setup name
    UMLObject::ObjectType t = m_pObject->baseType();
<<<<<<< HEAD
    switch (t) {
    case UMLObject::ot_Class:
        name = i18n("Class &name:");
        break;
    case UMLObject::ot_Actor:
        name = i18n("Actor &name:");
        break;
    case  UMLObject::ot_Package:
        name = i18n("Package &name:");
        break;
    case  UMLObject::ot_UseCase:
        name = i18n("Use case &name:");
        break;
    case  UMLObject::ot_Interface:
        name = i18n("Interface &name:");
        break;
    case  UMLObject::ot_Component:
        name = i18n("Component &name:");
        break;
    case  UMLObject::ot_Port:
        name = i18n("Port &name:");
        break;
    case  UMLObject::ot_Node:
        name = i18n("Node &name:");
        break;
    case  UMLObject::ot_Artifact:
        name = i18n("Artifact &name:");
        break;
    case  UMLObject::ot_Enum:
        name = i18n("Enum &name:");
        break;
    case  UMLObject::ot_Datatype:
        name = i18n("Datatype &name:");
        break;
    case  UMLObject::ot_Entity:
        name = i18n("Entity &name:");
        break;
    case  UMLObject::ot_Stereotype:
        name = i18n("Stereotype &name:");
        break;
    default:
        name = QLatin1String("<unknown> &name:");
        uWarning() << "creating class gen page for unknown widget type";
        break;
    }
=======
    QString name = UMLObject::toI18nString(t);
>>>>>>> 4d8eb739
    QGridLayout * m_pNameLayout = new QGridLayout();
    m_pNameLayout->setSpacing(6);
    topLayout->addLayout(m_pNameLayout, 4);

    m_nameWidget = new UMLObjectNameWidget(name, m_pObject->name());
    m_nameWidget->addToLayout(m_pNameLayout, 0);

    m_pAbstractCB = 0;
    m_pDeconCB = 0;

    if (t != UMLObject::ot_Stereotype) {
        m_stereotypeWidget = new UMLStereotypeWidget(m_pObject);
        if (t == UMLObject::ot_Interface || t == UMLObject::ot_Datatype || t == UMLObject::ot_Enum) {
            m_stereotypeWidget->setEditable(false);
        }
        m_stereotypeWidget->addToLayout(m_pNameLayout, 1);
    }

    int row = 2;
    UMLClassifier *c = static_cast<UMLClassifier*>(m_pObject);
    if (c->isReference() && c->originType()) {
        QLabel *label = new QLabel(i18n("Reference:"), this);
        m_pNameLayout->addWidget(label, row, 0);
        QLabel *reference = new QLabel(c->originType()->name(), this);
        m_pNameLayout->addWidget(reference, row, 1);
        ++row;
    }

    if (t == UMLObject::ot_Class || t == UMLObject::ot_Interface) {
        m_packageWidget = new UMLPackageWidget(m_pObject);
        m_packageWidget->addToLayout(m_pNameLayout, row);
        ++row;
    }

    if (t == UMLObject::ot_Class || t == UMLObject::ot_UseCase) {
        QString abstractCaption;
        if (t == UMLObject::ot_Class) {
            abstractCaption = i18n("A&bstract class");
        } else {
            abstractCaption = i18n("A&bstract use case");
        }
        m_pAbstractCB = new QCheckBox(abstractCaption, this);
        m_pAbstractCB->setChecked(m_pObject->isAbstract());
        m_pNameLayout->addWidget(m_pAbstractCB, row, 0);
        ++row;
    }

    if (t == UMLObject::ot_Component) {
        m_pExecutableCB = new QCheckBox(i18nc("component is executable", "&Executable"), this);
        m_pExecutableCB->setChecked((static_cast<UMLComponent*>(o))->getExecutable());
        m_pNameLayout->addWidget(m_pExecutableCB, row, 0);
        ++row;
    }

    if (t == UMLObject::ot_Artifact) {
        m_artifactTypeWidget = new UMLArtifactTypeWidget(static_cast<UMLArtifact*>(o));
        m_artifactTypeWidget->addToLayout(topLayout);
    }

    // setup scope
    if (t != UMLObject::ot_Stereotype) {
<<<<<<< HEAD
        m_pButtonGB = new QGroupBox(i18n("Visibility"), this);
        QHBoxLayout * scopeLayout = new QHBoxLayout(m_pButtonGB);
        scopeLayout->setMargin(margin);

        m_pPublicRB = new QRadioButton(i18nc("public visibility", "P&ublic"), m_pButtonGB);
        scopeLayout->addWidget(m_pPublicRB);

        m_pPrivateRB = new QRadioButton(i18nc("private visibility", "P&rivate"), m_pButtonGB);
        scopeLayout->addWidget(m_pPrivateRB);

        m_pProtectedRB = new QRadioButton(i18nc("protected visibility", "Pro&tected"), m_pButtonGB);
        scopeLayout->addWidget(m_pProtectedRB);
        topLayout->addWidget(m_pButtonGB);

        m_pImplementationRB = new QRadioButton(i18n("Imple&mentation"), m_pButtonGB);
        scopeLayout->addWidget(m_pImplementationRB);
        topLayout->addWidget(m_pButtonGB);

        switch (m_pObject->visibility()) {
        case Uml::Visibility::Public:
            m_pPublicRB->setChecked(true);
            break;
        case Uml::Visibility::Private:
            m_pPrivateRB->setChecked(true);
            break;
        case Uml::Visibility::Protected:
            m_pProtectedRB->setChecked(true);
            break;
        default:
            m_pImplementationRB->setChecked(true);
            break;
        }
=======
        m_visibilityEnumWidget = new VisibilityEnumWidget(m_pObject, this);
        m_visibilityEnumWidget->addToLayout(topLayout);
>>>>>>> 4d8eb739
    }

    // setup documentation
    m_docGB = new QGroupBox(this);
    QHBoxLayout * docLayout = new QHBoxLayout(m_docGB);
    docLayout->setMargin(margin);
    m_docGB->setTitle(i18n("Documentation"));

    m_doc = new KTextEdit(m_docGB);
    docLayout->addWidget(m_doc);
    topLayout->addWidget(m_docGB);

    // setup fields
    m_doc->setText(m_pObject->doc());

    m_doc->setLineWrapMode(QTextEdit::WidgetWidth);
}

ClassGeneralPage::ClassGeneralPage(UMLDoc* d, QWidget* parent, ObjectWidget* o)
  : DialogPageBase(parent),
    m_pObject(0),
    m_pWidget(o),
    m_pInstanceWidget(0),
    m_pUmldoc(d),
    m_visibilityEnumWidget(0)
{
    if (!m_pWidget) {
        uWarning() << "Given ObjectWidget is NULL.";
        return;
    }

    m_pDeconCB = 0;
    m_pMultiCB = 0;

    int margin = fontMetrics().height();

    setMinimumSize(310, 330);
    QVBoxLayout * topLayout = new QVBoxLayout(this);
    topLayout->setSpacing(6);

    // setup name
    QGridLayout * m_pNameLayout = new QGridLayout();
    m_pNameLayout->setSpacing(6);
    topLayout->addLayout(m_pNameLayout, 4);

    m_nameWidget = new UMLObjectNameWidget(i18n("Class name:"), m_pWidget->name());
    m_nameWidget->addToLayout(m_pNameLayout, 0);

    m_instanceNameWidget = new UMLObjectNameWidget(i18n("Instance name:"), m_pWidget->instanceName());
    m_instanceNameWidget->addToLayout(m_pNameLayout, 1);

    UMLView *view = UMLApp::app()->currentView();

    m_pDrawActorCB = new QCheckBox(i18n("Draw as actor"), this);
    m_pDrawActorCB->setChecked(m_pWidget->drawAsActor());
    m_pNameLayout->addWidget(m_pDrawActorCB, 2, 0);

    if (view->umlScene()->type() == Uml::DiagramType::Collaboration) {
        m_pMultiCB = new QCheckBox(i18n("Multiple instance"), this);
        m_pMultiCB->setChecked(m_pWidget->multipleInstance());
        m_pNameLayout->addWidget(m_pMultiCB, 2, 1);
        if (m_pDrawActorCB->isChecked())
            m_pMultiCB->setEnabled(false);
    } else {  // sequence diagram
        m_pDeconCB = new QCheckBox(i18n("Show destruction"), this);
        m_pDeconCB->setChecked(m_pWidget->showDestruction());
        m_pNameLayout->addWidget(m_pDeconCB, 2, 1);
    }
    // setup documentation
    m_docGB = new QGroupBox(this);
    QHBoxLayout * docLayout = new QHBoxLayout(m_docGB);
    docLayout->setMargin(margin);
    m_docGB->setTitle(i18n("Documentation"));

    m_doc = new KTextEdit(m_docGB);
    m_doc->setLineWrapMode(QTextEdit::WidgetWidth);
    m_doc->setText(m_pWidget->documentation());
    docLayout->addWidget(m_doc);
    topLayout->addWidget(m_docGB);
    if (m_pMultiCB) {
        connect(m_pDrawActorCB, SIGNAL(toggled(bool)), this, SLOT(slotActorToggled(bool)));
    }
}

ClassGeneralPage::ClassGeneralPage(UMLDoc* d, QWidget* parent, UMLWidget* widget)
  : DialogPageBase(parent),
    m_pObject(0),
    m_pWidget(0),
    m_pInstanceWidget(widget),
    m_pUmldoc(d),
    m_visibilityEnumWidget(0)
{
    m_pDeconCB = 0;
    m_pMultiCB = 0;

    int margin = fontMetrics().height();

    setMinimumSize(310, 330);
    QGridLayout* topLayout = new QGridLayout(this);
    topLayout->setSpacing(6);

    //setup name
    QGridLayout* m_pNameLayout = new QGridLayout();
    m_pNameLayout->setSpacing(6);
    topLayout->addLayout(m_pNameLayout, 3, 2);
<<<<<<< HEAD

    QString name;
    if (widget->baseType() == WidgetBase::wt_Component) {
        name = i18n("Component name:");
    } else if (widget->baseType() == WidgetBase::wt_Node) {
        name = i18n("Node name:");
    } else {
        uWarning() << "ClassGenPage called on unknown widget type";
    }

    m_nameWidget = new UMLObjectNameWidget(name, widget->name());
    m_nameWidget->addToLayout(m_pNameLayout, 0);

    m_stereotypeWidget = new UMLStereotypeWidget(widget->umlObject());
    m_stereotypeWidget->addToLayout(m_pNameLayout, 1);
=======

    QString typeName = UMLWidget::toI18nString(widget->baseType());
    m_nameWidget = new UMLObjectNameWidget(typeName, widget->name());
    m_nameWidget->addToLayout(m_pNameLayout, 0);

    if (widget->umlObject()) {
        m_stereotypeWidget = new UMLStereotypeWidget(widget->umlObject());
        m_stereotypeWidget->addToLayout(m_pNameLayout, 1);
    }
>>>>>>> 4d8eb739

    m_instanceNameWidget = new UMLObjectNameWidget(i18n("Instance name:"), widget->instanceName());
    m_instanceNameWidget->addToLayout(m_pNameLayout, 2);

    //setup documentation
    m_docGB = new QGroupBox(this);
    topLayout->addWidget(m_docGB, 1, 0);
    QHBoxLayout* docLayout = new QHBoxLayout(m_docGB);
    docLayout->setMargin(margin);
    m_docGB->setTitle(i18n("Documentation"));

    m_doc = new KTextEdit(m_docGB);
    m_doc->setLineWrapMode(QTextEdit::WidgetWidth);
    m_doc->setText(widget->documentation());
    docLayout->addWidget(m_doc);
}

ClassGeneralPage::~ClassGeneralPage()
{
}

/**
 * Will move information from the dialog into the object.
 * Call when the ok or apply button is pressed.
 */
void ClassGeneralPage::apply()
{
    QString name = m_nameWidget->text();
    if (m_pObject) {
        m_pObject->setDoc(m_doc->toPlainText());

        if (m_stereotypeWidget) {
            m_stereotypeWidget->apply();
        }

        UMLObject::ObjectType t = m_pObject->baseType();
        if (t == UMLObject::ot_Class || t == UMLObject::ot_Interface) {
            m_packageWidget->apply();
        }

        if (m_pAbstractCB) {
            m_pObject->setAbstract(m_pAbstractCB->isChecked());
        }

        //make sure unique name
        UMLObject *o = m_pUmldoc->findUMLObject(name);
        if (o && m_pObject != o) {
             KMessageBox::sorry(this, i18n("The name you have chosen\nis already being used.\nThe name has been reset."),
                                i18n("Name is Not Unique"), 0);
             m_nameWidget->reset();
        } else {
             m_pObject->setName(name);
        }

        if (t != UMLObject::ot_Stereotype) {
<<<<<<< HEAD
            Uml::Visibility::Enum s = Uml::Visibility::Implementation;
            if (m_pPublicRB->isChecked())
                s = Uml::Visibility::Public;
            else if (m_pPrivateRB->isChecked())
                s = Uml::Visibility::Private;
            else if (m_pProtectedRB->isChecked())
                s = Uml::Visibility::Protected;
            m_pObject->setVisibility(s);
=======
            if (m_visibilityEnumWidget)
                m_visibilityEnumWidget->apply();
>>>>>>> 4d8eb739
        }

        if (m_pObject->baseType() == UMLObject::ot_Component) {
            (static_cast<UMLComponent*>(m_pObject))->setExecutable(m_pExecutableCB->isChecked());
        }

        if (m_pObject->baseType() == UMLObject::ot_Artifact) {
            m_artifactTypeWidget->apply();
            m_pObject->emitModified();
        }
    } // end if m_pObject
    else if (m_pWidget) {
        m_pWidget->setInstanceName(m_instanceNameWidget->text());
        if (m_pMultiCB) {
            m_pWidget->setMultipleInstance(m_pMultiCB->isChecked());
        }
        m_pWidget->setDrawAsActor(m_pDrawActorCB->isChecked());
        if (m_pDeconCB) {
            m_pWidget->setShowDestruction(m_pDeconCB->isChecked());
        }
        m_pWidget->setDocumentation(m_doc->toPlainText());
        UMLObject * o = m_pWidget->umlObject();
        if (!o) {
            uError() << "UML object of widget is zero.";
            return;
        }
        UMLObject * old = m_pUmldoc->findUMLObject(name);
        if (old && o != old) {
            KMessageBox::sorry(this, i18n("The name you have chosen\nis already being used.\nThe name has been reset."),
                               i18n("Name is Not Unique"), 0);
            m_nameWidget->reset();
        } else {
            o->setName(name);
        }
    } // end if m_pWidget
    else if (m_pInstanceWidget) {
        m_pInstanceWidget->setInstanceName(m_instanceNameWidget->text());
        m_pInstanceWidget->setDocumentation(m_doc->toPlainText());
        UMLObject* o = m_pInstanceWidget->umlObject();
        if (!o) {
            uError() << "UML object of instance widget is zero.";
            return;
        }

        UMLObject* old = m_pUmldoc->findUMLObject(name);
        if (old && o != old) {
            KMessageBox::sorry(this, i18n("The name you have chosen\nis already being used.\nThe name has been reset."),
                               i18n("Name is Not Unique"), 0);
            m_nameWidget->reset();
        } else {
            o->setName(name);
        }
    } // end if m_pInstanceWidget
}

/**
 * When the draw as actor check box is toggled, the draw
 * as multi instance need to be enabled/disabled. They
 * both can't be available at the same time.
 */
void ClassGeneralPage::slotActorToggled(bool state)
{
    if (m_pMultiCB) {
        m_pMultiCB->setEnabled(!state);
    }
}<|MERGE_RESOLUTION|>--- conflicted
+++ resolved
@@ -33,17 +33,14 @@
 #include "umlpackagewidget.h"
 #include "umlstereotypewidget.h"
 #include "umlartifacttypewidget.h"
-<<<<<<< HEAD
-=======
 #include "visibilityenumwidget.h"
->>>>>>> 4d8eb739
 
 // kde includes
 #include <KLocalizedString>
-#include <kmessagebox.h>
-#include <kcombobox.h>
-#include <klineedit.h>
-#include <ktextedit.h>
+#include <KMessageBox>
+#include <KComboBox>
+#include <KLineEdit>
+#include <KTextEdit>
 
 // qt includes
 #include <QCheckBox>
@@ -54,6 +51,12 @@
 #include <QRadioButton>
 #include <QVBoxLayout>
 
+/**
+ * Sets up the ClassGenPage.
+ * @param  d       The UMLDoc which controls controls object creation.
+ * @param  parent  The parent to the ClassGenPage.
+ * @param  o       The UMLObject to display the properties of.
+ */
 ClassGeneralPage::ClassGeneralPage(UMLDoc* d, QWidget* parent, UMLObject* o)
   : DialogPageBase(parent),
     m_pObject(o),
@@ -76,55 +79,7 @@
 
     // setup name
     UMLObject::ObjectType t = m_pObject->baseType();
-<<<<<<< HEAD
-    switch (t) {
-    case UMLObject::ot_Class:
-        name = i18n("Class &name:");
-        break;
-    case UMLObject::ot_Actor:
-        name = i18n("Actor &name:");
-        break;
-    case  UMLObject::ot_Package:
-        name = i18n("Package &name:");
-        break;
-    case  UMLObject::ot_UseCase:
-        name = i18n("Use case &name:");
-        break;
-    case  UMLObject::ot_Interface:
-        name = i18n("Interface &name:");
-        break;
-    case  UMLObject::ot_Component:
-        name = i18n("Component &name:");
-        break;
-    case  UMLObject::ot_Port:
-        name = i18n("Port &name:");
-        break;
-    case  UMLObject::ot_Node:
-        name = i18n("Node &name:");
-        break;
-    case  UMLObject::ot_Artifact:
-        name = i18n("Artifact &name:");
-        break;
-    case  UMLObject::ot_Enum:
-        name = i18n("Enum &name:");
-        break;
-    case  UMLObject::ot_Datatype:
-        name = i18n("Datatype &name:");
-        break;
-    case  UMLObject::ot_Entity:
-        name = i18n("Entity &name:");
-        break;
-    case  UMLObject::ot_Stereotype:
-        name = i18n("Stereotype &name:");
-        break;
-    default:
-        name = QLatin1String("<unknown> &name:");
-        uWarning() << "creating class gen page for unknown widget type";
-        break;
-    }
-=======
     QString name = UMLObject::toI18nString(t);
->>>>>>> 4d8eb739
     QGridLayout * m_pNameLayout = new QGridLayout();
     m_pNameLayout->setSpacing(6);
     topLayout->addLayout(m_pNameLayout, 4);
@@ -186,43 +141,8 @@
 
     // setup scope
     if (t != UMLObject::ot_Stereotype) {
-<<<<<<< HEAD
-        m_pButtonGB = new QGroupBox(i18n("Visibility"), this);
-        QHBoxLayout * scopeLayout = new QHBoxLayout(m_pButtonGB);
-        scopeLayout->setMargin(margin);
-
-        m_pPublicRB = new QRadioButton(i18nc("public visibility", "P&ublic"), m_pButtonGB);
-        scopeLayout->addWidget(m_pPublicRB);
-
-        m_pPrivateRB = new QRadioButton(i18nc("private visibility", "P&rivate"), m_pButtonGB);
-        scopeLayout->addWidget(m_pPrivateRB);
-
-        m_pProtectedRB = new QRadioButton(i18nc("protected visibility", "Pro&tected"), m_pButtonGB);
-        scopeLayout->addWidget(m_pProtectedRB);
-        topLayout->addWidget(m_pButtonGB);
-
-        m_pImplementationRB = new QRadioButton(i18n("Imple&mentation"), m_pButtonGB);
-        scopeLayout->addWidget(m_pImplementationRB);
-        topLayout->addWidget(m_pButtonGB);
-
-        switch (m_pObject->visibility()) {
-        case Uml::Visibility::Public:
-            m_pPublicRB->setChecked(true);
-            break;
-        case Uml::Visibility::Private:
-            m_pPrivateRB->setChecked(true);
-            break;
-        case Uml::Visibility::Protected:
-            m_pProtectedRB->setChecked(true);
-            break;
-        default:
-            m_pImplementationRB->setChecked(true);
-            break;
-        }
-=======
         m_visibilityEnumWidget = new VisibilityEnumWidget(m_pObject, this);
         m_visibilityEnumWidget->addToLayout(topLayout);
->>>>>>> 4d8eb739
     }
 
     // setup documentation
@@ -241,6 +161,12 @@
     m_doc->setLineWrapMode(QTextEdit::WidgetWidth);
 }
 
+/**
+ * Sets up the ClassGenPage for an ObjectWidget
+ * @param  d       The UMLDoc which controls controls object creation.
+ * @param  parent  The parent to the ClassGenPage.
+ * @param  o       The ObjectWidget to display the properties of.
+ */
 ClassGeneralPage::ClassGeneralPage(UMLDoc* d, QWidget* parent, ObjectWidget* o)
   : DialogPageBase(parent),
     m_pObject(0),
@@ -307,6 +233,14 @@
     }
 }
 
+/**
+ *  Sets up the ClassGenPage for a UMLWidget instance (used
+ *  for component instances on deployment diagrams)
+ *
+ *  @param  d       The UMLDoc which controls controls object creation.
+ *  @param  parent  The parent to the ClassGenPage.
+ *  @param  widget  The UMLWidget to display the properties of.
+ */
 ClassGeneralPage::ClassGeneralPage(UMLDoc* d, QWidget* parent, UMLWidget* widget)
   : DialogPageBase(parent),
     m_pObject(0),
@@ -328,23 +262,6 @@
     QGridLayout* m_pNameLayout = new QGridLayout();
     m_pNameLayout->setSpacing(6);
     topLayout->addLayout(m_pNameLayout, 3, 2);
-<<<<<<< HEAD
-
-    QString name;
-    if (widget->baseType() == WidgetBase::wt_Component) {
-        name = i18n("Component name:");
-    } else if (widget->baseType() == WidgetBase::wt_Node) {
-        name = i18n("Node name:");
-    } else {
-        uWarning() << "ClassGenPage called on unknown widget type";
-    }
-
-    m_nameWidget = new UMLObjectNameWidget(name, widget->name());
-    m_nameWidget->addToLayout(m_pNameLayout, 0);
-
-    m_stereotypeWidget = new UMLStereotypeWidget(widget->umlObject());
-    m_stereotypeWidget->addToLayout(m_pNameLayout, 1);
-=======
 
     QString typeName = UMLWidget::toI18nString(widget->baseType());
     m_nameWidget = new UMLObjectNameWidget(typeName, widget->name());
@@ -354,7 +271,6 @@
         m_stereotypeWidget = new UMLStereotypeWidget(widget->umlObject());
         m_stereotypeWidget->addToLayout(m_pNameLayout, 1);
     }
->>>>>>> 4d8eb739
 
     m_instanceNameWidget = new UMLObjectNameWidget(i18n("Instance name:"), widget->instanceName());
     m_instanceNameWidget->addToLayout(m_pNameLayout, 2);
@@ -372,6 +288,9 @@
     docLayout->addWidget(m_doc);
 }
 
+/**
+ * Standard destructor.
+ */
 ClassGeneralPage::~ClassGeneralPage()
 {
 }
@@ -410,19 +329,8 @@
         }
 
         if (t != UMLObject::ot_Stereotype) {
-<<<<<<< HEAD
-            Uml::Visibility::Enum s = Uml::Visibility::Implementation;
-            if (m_pPublicRB->isChecked())
-                s = Uml::Visibility::Public;
-            else if (m_pPrivateRB->isChecked())
-                s = Uml::Visibility::Private;
-            else if (m_pProtectedRB->isChecked())
-                s = Uml::Visibility::Protected;
-            m_pObject->setVisibility(s);
-=======
             if (m_visibilityEnumWidget)
                 m_visibilityEnumWidget->apply();
->>>>>>> 4d8eb739
         }
 
         if (m_pObject->baseType() == UMLObject::ot_Component) {
