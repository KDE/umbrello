/***************************************************************************
 *   This program is free software; you can redistribute it and/or modify  *
 *   it under the terms of the GNU General Public License as published by  *
 *   the Free Software Foundation; either version 2 of the License, or     *
 *   (at your option) any later version.                                   *
 *                                                                         *
 *   copyright (C) 2002-2014                                               *
 *   Umbrello UML Modeller Authors <umbrello-devel@kde.org>                *
 ***************************************************************************/

// own header
#include "parameterpropertiesdialog.h"

// local includes
#include "attribute.h"
#include "classifier.h"
#include "debug_utils.h"
#include "documentationwidget.h"
#include "umlstereotypewidget.h"
#include "umltemplatelist.h"
#include "template.h"
#include "umldoc.h"
#include "dialog_utils.h"
#include "object_factory.h"
#include "stereotype.h"

// kde includes
#include <KComboBox>
#include <KHelpClient>
#include <KLineEdit>
#include <KLocalizedString>
#include <KMessageBox>
#include <KTextEdit>

// qt includes
#include <QComboBox>
#include <QGridLayout>
#include <QGroupBox>
#include <QHBoxLayout>
#include <QLabel>
#include <QLayout>
#include <QRadioButton>
#include <QVBoxLayout>

/**
 * Constructs a ParameterPropertiesDialog.
 * @param parent   the parent of the dialog
 * @param doc      UMLDoc instance for access to classifiers and stereotypes
 * @param attr     the parameter to represent
 */
ParameterPropertiesDialog::ParameterPropertiesDialog(QWidget * parent, UMLDoc * doc, UMLAttribute * attr)
<<<<<<< HEAD
  : QDialog(parent)
{
    Q_ASSERT(attr);
    setWindowTitle(i18n("Parameter Properties"));
    setModal(true);
=======
  : SinglePageDialogBase(parent)
{
    Q_ASSERT(attr);
    setCaption(i18n("Parameter Properties"));
>>>>>>> 627fedbd

    m_pUmldoc = doc;
    m_pAtt = attr;

    int margin = fontMetrics().height();
    setMinimumSize(300, 400);
    //disableResize();
    QVBoxLayout * topLayout = new QVBoxLayout();
    topLayout->setSpacing(10);
    topLayout->setMargin(margin);
    setLayout(topLayout);

    m_pParmGB = new QGroupBox(i18n("Properties"));
    topLayout->addWidget(m_pParmGB);

    QGridLayout * propLayout = new QGridLayout(m_pParmGB);
    propLayout->setSpacing(10);
    propLayout->setMargin(margin);

    m_pTypeL = new QLabel(i18n("&Type:"), m_pParmGB);
    propLayout->addWidget(m_pTypeL, 0, 0);

    m_pTypeCB = new KComboBox(m_pParmGB);
    propLayout->addWidget(m_pTypeCB, 0, 1);
    m_pTypeL->setBuddy(m_pTypeCB);

    Dialog_Utils::makeLabeledEditField(propLayout, 1,
                                    m_pNameL, i18nc("property name", "&Name:"),
                                    m_pNameLE, attr->name());

    Dialog_Utils::makeLabeledEditField(propLayout, 2,
                                    m_pInitialL, i18n("&Initial value:"),
                                    m_pInitialLE, attr->getInitialValue());

    m_stereotypeWidget = new UMLStereotypeWidget(m_pAtt);
    m_stereotypeWidget->addToLayout(propLayout, 3);

    m_pKindGB =  new QGroupBox(i18n("Passing Direction"));
    m_pKindGB->setToolTip(i18n("\"in\" is a readonly parameter, \"out\" is a writeonly parameter and \"inout\" is a parameter for reading and writing."));

    QHBoxLayout * kindLayout = new QHBoxLayout(m_pKindGB);
    kindLayout->setMargin(margin);

    m_pIn =  new QRadioButton(QString::fromLatin1("in"), m_pKindGB);
    kindLayout->addWidget(m_pIn);

    m_pInOut =  new QRadioButton(QString::fromLatin1("inout"), m_pKindGB);
    kindLayout->addWidget(m_pInOut);

    m_pOut =  new QRadioButton(QString::fromLatin1("out"), m_pKindGB);
    kindLayout->addWidget(m_pOut);

    topLayout->addWidget(m_pKindGB);

    m_docWidget = new DocumentationWidget(m_pAtt);
    topLayout->addWidget(m_docWidget);

    m_buttonBox = new QDialogButtonBox(QDialogButtonBox::Ok |
                                       QDialogButtonBox::Cancel |
                                       QDialogButtonBox::Help);
    connect(m_buttonBox, SIGNAL(clicked(QAbstractButton*)), this, SLOT(slotButtonClicked(QAbstractButton*)));

    topLayout->addWidget(m_buttonBox);

    // Check the proper Kind radiobutton.
    if (attr) {
        Uml::ParameterDirection::Enum kind = attr->getParmKind();
        if (kind == Uml::ParameterDirection::Out)
            m_pOut->setChecked(true);
        else if (kind == Uml::ParameterDirection::InOut)
            m_pInOut->setChecked(true);
        else
            m_pIn->setChecked(true);
    } else
        m_pIn->setChecked(true);

    // manage types
    m_pTypeCB->setDuplicatesEnabled(false); // only allow one of each type in box
    m_pTypeCB->setEditable(true);
    //    m_pTypeCB->setCompleter(...);
    if (attr) {
        insertTypesSorted(attr->getTypeName());
    }

    // set tab order
    setTabOrder(m_pKindGB, m_pTypeCB);
    setTabOrder(m_pTypeCB, m_pNameLE);
    setTabOrder(m_pNameLE, m_pInitialLE);
    setTabOrder(m_pInitialLE, m_stereotypeWidget);
    setTabOrder(m_stereotypeWidget, m_pIn);
    setTabOrder(m_pIn, m_docWidget);
    m_pNameLE->setFocus();
}

/**
 * Standard destructor.
 */
ParameterPropertiesDialog::~ParameterPropertiesDialog()
{
}

QString ParameterPropertiesDialog::getName()
{
    return m_pNameLE->text();
}

QString ParameterPropertiesDialog::getInitialValue()
{
    return m_pInitialLE->text();
}

QString ParameterPropertiesDialog::getTypeName()
{
    return m_pTypeCB->currentText();
}

/**
 * Inserts @p type into the type-combobox as well as its completion object.
 * The combobox is cleared and all types together with the optional new one
 * sorted and then added again.
 * @param type   a new type to add and selected
 */
void ParameterPropertiesDialog::insertTypesSorted(const QString& type)
{
    QStringList types;
    // add template parameters
    UMLClassifier *pConcept = dynamic_cast<UMLClassifier*>(m_pAtt->parent()->parent());
    if (pConcept == NULL) {
        uError() << "ParameterPropertiesDialog: grandparent of " << m_pAtt->name()
                 << " is not a UMLClassifier";
    } else {
        UMLTemplateList tmplParams(pConcept->getTemplateList());
        foreach(UMLTemplate* t, tmplParams) {
            types << t->name();
        }
    }
    // now add the Concepts
    UMLClassifierList namesList(m_pUmldoc->concepts());
    foreach(UMLClassifier* obj, namesList) {
        types << obj->fullyQualifiedName();
    }
    // add the given parameter
    if (!types.contains(type)) {
        types << type;
    }
    types.sort();

    m_pTypeCB->clear();
    m_pTypeCB->insertItems(-1, types);

    // select the given parameter
    int currentIndex = m_pTypeCB->findText(type);
    if (currentIndex > -1) {
        m_pTypeCB->setCurrentIndex(currentIndex);
    }
}

/**
 * Return the kind of the parameter (in, out, or inout).
 * @return  The Uml::ParameterDirection::Enum corresponding to
 *          the selected "Kind" radiobutton.
 */
Uml::ParameterDirection::Enum ParameterPropertiesDialog::getParmKind()
{
    Uml::ParameterDirection::Enum pk = Uml::ParameterDirection::In;
    if (m_pOut->isChecked())
        pk = Uml::ParameterDirection::Out;
    else if (m_pInOut->isChecked())
        pk = Uml::ParameterDirection::InOut;
    return pk;
}

/**
 * Validates the fields in the dialog box.
 * @return success state
 */
bool ParameterPropertiesDialog::validate()
{
    // currently only validates whether the name is not null.
    if (getName().trimmed().length() == 0) {
            KMessageBox::error(this, i18n("You have entered an invalid parameter name."),
                               i18n("Parameter Name Invalid"), 0);
            return false;
    }
    return true;
}

/**
 * Activated when a button is clicked
 * @param button The button that was clicked
 */
void ParameterPropertiesDialog::slotButtonClicked(QAbstractButton* button)
{
    uDebug() << "ParameterPropertiesDialog::slotButtonClicked - " << button->text();
    switch (m_buttonBox->buttonRole(button)) {
    case QDialogButtonBox::AcceptRole:
        if (!validate()) {
            return;
        }
        slotOk();
        break;
    case QDialogButtonBox::RejectRole:
        reject();
        break;
    case QDialogButtonBox::HelpRole:
        KHelpClient::invokeHelp(QLatin1String("help:/umbrello/index.html"), QLatin1String("umbrello"));
        break;
    default:
        uDebug() << "ParameterPropertiesDialog::slotButtonClicked - " << button->text() << " unhandled!";
        break;
    }
}

bool ParameterPropertiesDialog::apply()
{
    if (m_pAtt != NULL) {

        m_pAtt->setName(getName());         // set the name
        m_pAtt->setParmKind(getParmKind());  // set the direction
        m_stereotypeWidget->apply();

        // set the type name
        QString typeName = m_pTypeCB->currentText();
        UMLClassifier * pConcept = dynamic_cast<UMLClassifier*>(m_pAtt->parent()->parent());
        if (pConcept == NULL) {
            uError() << "grandparent of " << m_pAtt->name() << " is not a UMLClassifier";
        } else {
            UMLTemplate *tmplParam = pConcept->findTemplate(typeName);
            if (tmplParam) {
                m_pAtt->setType(tmplParam);
                return true;
            }
        }
        UMLClassifierList namesList(m_pUmldoc->concepts());
        bool matchFound = false;

        foreach (UMLClassifier* obj, namesList) {
            if (obj->fullyQualifiedName() == typeName) {
                m_pAtt->setType(obj);
                matchFound = true;
                break;
            }
        }
        if (!matchFound) {
            // Nothing found: Create a new type on the fly.
            // @todo There should be an extra dialog to decide whether to
            // create a datatype or a class. For now, we create a class.
            uDebug() << typeName << " not found."
                << " Creating a new class for the type.";
            UMLObject *newObj = Object_Factory::createUMLObject(UMLObject::ot_Class, typeName);
            m_pAtt->setType(newObj);
        }

        m_docWidget->apply();
        m_pAtt->setInitialValue(getInitialValue()); // set the initial value
<<<<<<< HEAD
=======
    }
    return true;
}
>>>>>>> 627fedbd

        accept();
    }
}<|MERGE_RESOLUTION|>--- conflicted
+++ resolved
@@ -49,18 +49,10 @@
  * @param attr     the parameter to represent
  */
 ParameterPropertiesDialog::ParameterPropertiesDialog(QWidget * parent, UMLDoc * doc, UMLAttribute * attr)
-<<<<<<< HEAD
-  : QDialog(parent)
+  : SinglePageDialogBase(parent)
 {
     Q_ASSERT(attr);
     setWindowTitle(i18n("Parameter Properties"));
-    setModal(true);
-=======
-  : SinglePageDialogBase(parent)
-{
-    Q_ASSERT(attr);
-    setCaption(i18n("Parameter Properties"));
->>>>>>> 627fedbd
 
     m_pUmldoc = doc;
     m_pAtt = attr;
@@ -316,13 +308,8 @@
 
         m_docWidget->apply();
         m_pAtt->setInitialValue(getInitialValue()); // set the initial value
-<<<<<<< HEAD
-=======
+
+        accept();
     }
     return true;
-}
->>>>>>> 627fedbd
-
-        accept();
-    }
 }