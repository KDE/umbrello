--- conflicted
+++ resolved
@@ -51,14 +51,8 @@
 ParameterPropertiesDialog::ParameterPropertiesDialog(QWidget * parent, UMLDoc * doc, UMLAttribute * attr)
   : QDialog(parent)
 {
-<<<<<<< HEAD
+    Q_ASSERT(attr);
     setWindowTitle(i18n("Parameter Properties"));
-=======
-    Q_ASSERT(attr);
-    setCaption(i18n("Parameter Properties"));
-    setButtons(Help | Ok | Cancel);
-    setDefaultButton(Ok);
->>>>>>> de5ba9cd
     setModal(true);
 
     m_pUmldoc = doc;
@@ -114,21 +108,8 @@
 
     topLayout->addWidget(m_pKindGB);
 
-<<<<<<< HEAD
-    m_docGB = new QGroupBox(i18n("Documentation"));
-    QHBoxLayout * docLayout = new QHBoxLayout(m_docGB);
-    docLayout->setMargin(margin);
-
-    m_doc = new KTextEdit(m_docGB);
-    m_doc->setWordWrapMode(QTextOption::WordWrap);
-    m_doc->setText(text);
-    docLayout->addWidget(m_doc);
-
-    topLayout->addWidget(m_docGB);
-=======
-    m_docWidget = new DocumentationWidget(m_pAtt, frame);
+    m_docWidget = new DocumentationWidget(m_pAtt);
     topLayout->addWidget(m_docWidget);
->>>>>>> de5ba9cd
 
     m_buttonBox = new QDialogButtonBox(QDialogButtonBox::Ok |
                                        QDialogButtonBox::Cancel |
@@ -163,12 +144,7 @@
     setTabOrder(m_pNameLE, m_pInitialLE);
     setTabOrder(m_pInitialLE, m_stereotypeWidget);
     setTabOrder(m_stereotypeWidget, m_pIn);
-<<<<<<< HEAD
-    setTabOrder(m_pIn, m_doc);
-=======
     setTabOrder(m_pIn, m_docWidget);
-    connect(this, SIGNAL(okClicked()), this, SLOT(slotOk()));
->>>>>>> de5ba9cd
     m_pNameLE->setFocus();
 }
 
@@ -177,15 +153,6 @@
  */
 ParameterPropertiesDialog::~ParameterPropertiesDialog()
 {
-}
-
-/**
- * Returns the documentation.
- * @return  Returns the documentation.
- */
-QString ParameterPropertiesDialog::getDoc()
-{
-    return m_doc->toPlainText();
 }
 
 QString ParameterPropertiesDialog::getName()
