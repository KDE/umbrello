/***************************************************************************
 *   This program is free software; you can redistribute it and/or modify  *
 *   it under the terms of the GNU General Public License as published by  *
 *   the Free Software Foundation; either version 2 of the License, or     *
 *   (at your option) any later version.                                   *
 *                                                                         *
 *   copyright (C) 2003-2014                                               *
 *   Umbrello UML Modeller Authors <umbrello-devel@kde.org>                *
 ***************************************************************************/

#ifndef UMLROLEDIALOG_H
#define UMLROLEDIALOG_H

<<<<<<< HEAD
//qt includes
#include <QDialog>
=======
//kde includes
#include "singlepagedialogbase.h"
>>>>>>> 627fedbd

/**
 * @author Paul Hensgen
 */
class QAbstractButton;
class QDialogButtonBox;
class UMLRole;
class UMLRoleProperties;

<<<<<<< HEAD
class UMLRoleDialog : public QDialog
=======
class UMLRoleDialog : public SinglePageDialogBase
>>>>>>> 627fedbd
{
    Q_OBJECT
public:
    UMLRoleDialog(QWidget *parent, UMLRole *pRole);
    ~UMLRoleDialog();

protected:
    void setupDialog();

    bool apply();

    UMLRole *m_pRole;  //< The role to represent.

private:
    UMLRoleProperties *m_pRoleProps;
    QDialogButtonBox  *m_dialogButtonBox;

public slots:
<<<<<<< HEAD
    void slotOk();

protected slots:
    virtual void slotButtonClicked(QAbstractButton *button);

=======
>>>>>>> 627fedbd
};

#endif<|MERGE_RESOLUTION|>--- conflicted
+++ resolved
@@ -11,13 +11,8 @@
 #ifndef UMLROLEDIALOG_H
 #define UMLROLEDIALOG_H
 
-<<<<<<< HEAD
-//qt includes
-#include <QDialog>
-=======
 //kde includes
 #include "singlepagedialogbase.h"
->>>>>>> 627fedbd
 
 /**
  * @author Paul Hensgen
@@ -27,11 +22,7 @@
 class UMLRole;
 class UMLRoleProperties;
 
-<<<<<<< HEAD
-class UMLRoleDialog : public QDialog
-=======
 class UMLRoleDialog : public SinglePageDialogBase
->>>>>>> 627fedbd
 {
     Q_OBJECT
 public:
@@ -49,15 +40,9 @@
     UMLRoleProperties *m_pRoleProps;
     QDialogButtonBox  *m_dialogButtonBox;
 
-public slots:
-<<<<<<< HEAD
-    void slotOk();
-
 protected slots:
     virtual void slotButtonClicked(QAbstractButton *button);
 
-=======
->>>>>>> 627fedbd
 };
 
 #endif