--- conflicted
+++ resolved
@@ -16,8 +16,8 @@
 
 // kde includes
 #include <KLocalizedString>
-#include <ktextedit.h>
-#include <klineedit.h>
+#include <KTextEdit>
+#include <KLineEdit>
 
 // qt includes
 #include <QDialogButtonBox>
@@ -32,20 +32,10 @@
  *  @param pUniqueConstraint The Unique Constraint to show the properties of.
  */
 UMLCheckConstraintDialog::UMLCheckConstraintDialog(QWidget* parent, UMLCheckConstraint* pCheckConstraint)
-<<<<<<< HEAD
-  : QDialog(parent),
-    m_pCheckConstraint(pCheckConstraint),
-    m_doc(UMLApp::app()->document())
-{
-    setWindowTitle(i18n("Check Constraint Properties"));
-    setModal(true);
-=======
-  : SinglePageDialogBase(parent)
+  : SinglePageDialogBase(parent),
+    m_pCheckConstraint(pCheckConstraint)
 {
     setCaption(i18n("Check Constraint Properties"));
-
-    m_pCheckConstraint = pCheckConstraint;
->>>>>>> 627fedbd
     setupDialog();
 }
 
