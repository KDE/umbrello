/***************************************************************************
 *   This program is free software; you can redistribute it and/or modify  *
 *   it under the terms of the GNU General Public License as published by  *
 *   the Free Software Foundation; either version 2 of the License, or     *
 *   (at your option) any later version.                                   *
 *                                                                         *
 *   copyright (C) 2002-2014                                               *
 *   Umbrello UML Modeller Authors <umbrello-devel@kde.org>                *
 ***************************************************************************/

// own header
#include "umlattributedialog.h"

// app includes
#include "attribute.h"
#include "classifier.h"
#include "template.h"
#include "umldoc.h"
#include "uml.h"
#include "dialog_utils.h"
#include "object_factory.h"
#include "import_utils.h"

// kde includes
#include <KLocalizedString>
#include <KMessageBox>

UMLAttributeDialog::UMLAttributeDialog(QWidget *pParent, UMLAttribute *pAttribute)
  : SinglePageDialogBase(pParent)
  , ui(new Ui::UMLAttributeDialog)
  , m_pAttribute(pAttribute)
{
    setCaption(i18n("Attribute Properties"));
    activeLanguage = UMLApp::app()->activeLanguage();
    ui->setupUi(mainWidget());
    setupDialog();
}

UMLAttributeDialog::~UMLAttributeDialog()
{
}

/**
 *   Sets up the dialog
 */
void UMLAttributeDialog::setupDialog()
{
    ui->dataTypeWidget->setClassifierItem(dynamic_cast<UMLClassifierListItem*>(m_pAttribute));
    if(activeLanguage == Uml::ProgrammingLanguage::Cpp){
        ui->typeQualifiersWidget->setUMLClassifierItem(dynamic_cast<UMLClassifierListItem*>(m_pAttribute));
        ui->typeModifierWidget->setUMLClassifierItem(dynamic_cast<UMLClassifierListItem*>(m_pAttribute));
        ui->classifierScopeCB->setVisible(true);
    }else{
        ui->classifierScopeCB->setVisible(false);
        ui->typeModifierWidget->setVisible(false);
        ui->typeQualifiersWidget->setVisible(false);
    }
    ui->nameLE->setText(m_pAttribute->name());
    ui->nameLE->setFocus();
    slotNameChanged(ui->nameLE->text());
    ui->classifierScopeCB->setChecked(m_pAttribute->isStatic());
    ui->initialValueLE->setText(m_pAttribute->getInitialValue());
    connect(ui->nameLE, &QLineEdit::textChanged, this, &UMLAttributeDialog::slotNameChanged);
    ui->stereotypeWidget->setUMLObject(m_pAttribute);
    ui->visibilityWidget->setUMLObject(m_pAttribute);
    ui->documentationWidget->setUMLObject(m_pAttribute);
}

void UMLAttributeDialog::slotNameChanged(const QString &_text)
{
    enableButtonOk(!_text.isEmpty());
}

/**
 * Checks if changes are valid and applies them if they are,
 * else returns false
 */
bool UMLAttributeDialog::apply()
{
    QString name = ui->nameLE->text();
    if (name.isEmpty()) {
        KMessageBox::error(this, i18n("You have entered an invalid attribute name."),
                           i18n("Attribute Name Invalid"), 0);
        ui->nameLE->setText(m_pAttribute->name());
        return false;
    }
    UMLClassifier * pConcept = m_pAttribute->umlParent()->asUMLClassifier();
    UMLObject *o = pConcept ? pConcept->findChildObject(name) : 0;
    if (o && o != m_pAttribute) {
        KMessageBox::error(this, i18n("The attribute name you have chosen is already being used in this operation."),
                           i18n("Attribute Name Not Unique"), 0);
        ui->nameLE->setText(m_pAttribute->name());
        return false;
    }
<<<<<<< HEAD
    m_pAttribute->setName(name);
    ui->visibilityWidget->apply();

    // Set the scope as the default in the option state
    Settings::optionState().classState.defaultAttributeScope = m_pAttribute->visibility();

    m_pAttribute->setInitialValue(ui->initialValueLE->text());
    ui->stereotypeWidget->apply();
    m_pAttribute->setStatic(ui->classifierScopeCB->isChecked());
    if(activeLanguage == Uml::ProgrammingLanguage::Cpp){
        ui->typeQualifiersWidget->apply();
        ui->typeModifierWidget->apply();
    }
    ui->dataTypeWidget->apply();
    ui->documentationWidget->apply();
=======
    m_pAttribute->blockSignals(true);
    m_visibilityEnumWidget->apply();
    m_pAttribute->setInitialValue(m_pInitialLE->text());
    m_stereotypeWidget->apply();
    m_pAttribute->setStatic(m_pStaticCB->isChecked());
    m_datatypeWidget->apply();
    m_docWidget->apply();
    m_pAttribute->blockSignals(false);
    // trigger signals
    m_pAttribute->setName(name);
>>>>>>> 804cfb64

    // Set the scope as the default in the option state
    Settings::optionState().classState.defaultAttributeScope = m_pAttribute->visibility();
    return true;
}<|MERGE_RESOLUTION|>--- conflicted
+++ resolved
@@ -92,13 +92,8 @@
         ui->nameLE->setText(m_pAttribute->name());
         return false;
     }
-<<<<<<< HEAD
-    m_pAttribute->setName(name);
+    m_pAttribute->blockSignals(true);
     ui->visibilityWidget->apply();
-
-    // Set the scope as the default in the option state
-    Settings::optionState().classState.defaultAttributeScope = m_pAttribute->visibility();
-
     m_pAttribute->setInitialValue(ui->initialValueLE->text());
     ui->stereotypeWidget->apply();
     m_pAttribute->setStatic(ui->classifierScopeCB->isChecked());
@@ -108,18 +103,9 @@
     }
     ui->dataTypeWidget->apply();
     ui->documentationWidget->apply();
-=======
-    m_pAttribute->blockSignals(true);
-    m_visibilityEnumWidget->apply();
-    m_pAttribute->setInitialValue(m_pInitialLE->text());
-    m_stereotypeWidget->apply();
-    m_pAttribute->setStatic(m_pStaticCB->isChecked());
-    m_datatypeWidget->apply();
-    m_docWidget->apply();
     m_pAttribute->blockSignals(false);
     // trigger signals
     m_pAttribute->setName(name);
->>>>>>> 804cfb64
 
     // Set the scope as the default in the option state
     Settings::optionState().classState.defaultAttributeScope = m_pAttribute->visibility();
