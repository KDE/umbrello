--- conflicted
+++ resolved
@@ -10,19 +10,16 @@
 
 #include "finddialog.h"
 
-<<<<<<< HEAD
 #include <KLocalizedString>
 
 #include <QDialogButtonBox>
 #include <QPushButton>
 
 FindDialog::FindDialog(QWidget *parent)
-  : QDialog(parent)
+  : SinglePageDialogBase(parent)
 {
+    setCaption(i18n("Find"));
     setupUi(window());
-
-    setWindowTitle(i18n("Find"));
-    setModal(true);
 
     QDialogButtonBox* dlgButtonBox = new QDialogButtonBox();
     QPushButton* searchBtn = dlgButtonBox->addButton(i18n("Search"), QDialogButtonBox::AcceptRole);
@@ -34,17 +31,6 @@
     connect(searchBtn, SIGNAL(clicked()), this, SLOT(accept()));
     connect(cancelBtn, SIGNAL(clicked()), this, SLOT(reject()));
 
-=======
-FindDialog::FindDialog(QWidget *parent) :
-    SinglePageDialogBase(parent)
-{
-    setCaption(i18n("Find"));
-    setupUi(mainWidget());
-
-    setButtons(User1 | Cancel);
-    setDefaultButton(User1);
-    setButtonText(User1, i18n("Search"));
->>>>>>> 627fedbd
     ui_treeView->setChecked(true);
 }
 
