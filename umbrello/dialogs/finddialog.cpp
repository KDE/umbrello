--- conflicted
+++ resolved
@@ -19,22 +19,8 @@
   : SinglePageDialogBase(parent)
 {
     setCaption(i18n("Find"));
-<<<<<<< HEAD
-    setupUi(window());
-
-    QDialogButtonBox* dlgButtonBox = new QDialogButtonBox();
-    QPushButton* searchBtn = dlgButtonBox->addButton(i18n("Search"), QDialogButtonBox::AcceptRole);
-    searchBtn->setDefault(true);
-    QPushButton* cancelBtn = dlgButtonBox->addButton(i18n("Cancel"), QDialogButtonBox::RejectRole);
-    cancelBtn->setAutoDefault(false);
-    layout()->addWidget(dlgButtonBox);
-
-    connect(searchBtn, SIGNAL(clicked()), this, SLOT(accept()));
-    connect(cancelBtn, SIGNAL(clicked()), this, SLOT(reject()));
-=======
     setupUi(mainWidget());
     connect(ui_buttonGroup, SIGNAL(buttonClicked(int)), this, SLOT(slotFilterButtonClicked(int)));
->>>>>>> cdf8f0ac
 
     ui_treeView->setChecked(true);
     ui_categoryAll->setChecked(true);
@@ -64,9 +50,6 @@
     else if (ui_CurrentDiagram->isChecked())
         return UMLFinder::CurrentDiagram;
     else
-<<<<<<< HEAD
-        return AllDiagrams;
-=======
         return UMLFinder::AllDiagrams;
 }
 
@@ -124,5 +107,4 @@
 {
     ui_searchTerm->setFocus();
     KDialog::showEvent(event);
->>>>>>> cdf8f0ac
 }