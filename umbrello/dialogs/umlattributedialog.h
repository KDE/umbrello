/***************************************************************************
 *   This program is free software; you can redistribute it and/or modify  *
 *   it under the terms of the GNU General Public License as published by  *
 *   the Free Software Foundation; either version 2 of the License, or     *
 *   (at your option) any later version.                                   *
 *                                                                         *
 *   copyright (C) 2002-2014                                               *
 *   Umbrello UML Modeller Authors <umbrello-devel@kde.org>                *
 ***************************************************************************/

#ifndef UMLATTRIBUTEDIALOG_H
#define UMLATTRIBUTEDIALOG_H

#include <kdialog.h>

class DocumentationWidget;
class QCheckBox;
class QGroupBox;
class QRadioButton;
class QLabel;
class UMLAttribute;
class UMLStereotypeWidget;
class KComboBox;
class KLineEdit;
class UMLStereotypeWidget;
class VisibilityEnumWidget;

/**
 * @author Paul Hensgen
 * Bugs and comments to umbrello-devel@kde.org or http://bugs.kde.org
 */
class UMLAttributeDialog : public KDialog
{
    Q_OBJECT
public:
    UMLAttributeDialog(QWidget * pParent, UMLAttribute * pAttribute);
    ~UMLAttributeDialog();

protected:

    void setupDialog();

    bool apply();

    void insertTypesSorted(const QString& type = QString());

    /**
     *   The Attribute to represent
     */
    UMLAttribute * m_pAttribute;

    //GUI Widgets
    QGroupBox * m_pValuesGB;
    QLabel * m_pTypeL, * m_pNameL, * m_pInitialL;
    KComboBox * m_pTypeCB;
    KLineEdit * m_pNameLE, * m_pInitialLE;
    QCheckBox* m_pStaticCB;
<<<<<<< HEAD
    UMLStereotypeWidget *m_stereotypeWidget;
    VisibilityEnumWidget *m_visibilityEnumWidget;
=======
    DocumentationWidget *m_docWidget;
>>>>>>> 739d8c06

public slots:

    void slotApply();

    void slotOk();
    void slotNameChanged(const QString &);
};

#endif<|MERGE_RESOLUTION|>--- conflicted
+++ resolved
@@ -55,12 +55,9 @@
     KComboBox * m_pTypeCB;
     KLineEdit * m_pNameLE, * m_pInitialLE;
     QCheckBox* m_pStaticCB;
-<<<<<<< HEAD
     UMLStereotypeWidget *m_stereotypeWidget;
     VisibilityEnumWidget *m_visibilityEnumWidget;
-=======
     DocumentationWidget *m_docWidget;
->>>>>>> 739d8c06
 
 public slots:
 
