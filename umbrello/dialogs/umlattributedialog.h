--- conflicted
+++ resolved
@@ -15,17 +15,13 @@
 
 class QCheckBox;
 class QGroupBox;
-class QRadioButton;
 class QLabel;
 class UMLAttribute;
 class UMLStereotypeWidget;
 class KComboBox;
 class KLineEdit;
 class UMLStereotypeWidget;
-<<<<<<< HEAD
-=======
 class VisibilityEnumWidget;
->>>>>>> 4d8eb739
 
 /**
  * @author Paul Hensgen
@@ -49,20 +45,12 @@
 
     //GUI Widgets
     QGroupBox * m_pValuesGB;
-<<<<<<< HEAD
-    QGroupBox * m_pScopeGB;
-    QRadioButton * m_pPublicRB, * m_pPrivateRB,  * m_pProtectedRB, * m_pImplementationRB;
-=======
->>>>>>> 4d8eb739
     QLabel * m_pTypeL, * m_pNameL, * m_pInitialL;
     KComboBox * m_pTypeCB;
     KLineEdit * m_pNameLE, * m_pInitialLE;
     QCheckBox* m_pStaticCB;
     UMLStereotypeWidget *m_stereotypeWidget;
-<<<<<<< HEAD
-=======
     VisibilityEnumWidget *m_visibilityEnumWidget;
->>>>>>> 4d8eb739
 
 public slots:
     void slotOk();
