/***************************************************************************
 *   This program is free software; you can redistribute it and/or modify  *
 *   it under the terms of the GNU General Public License as published by  *
 *   the Free Software Foundation; either version 2 of the License, or     *
 *   (at your option) any later version.                                   *
 *                                                                         *
 *   copyright (C) 2002-2014                                               *
 *   Umbrello UML Modeller Authors <umbrello-devel@kde.org>                *
 ***************************************************************************/

#ifndef UMLATTRIBUTEDIALOG_H
#define UMLATTRIBUTEDIALOG_H

<<<<<<< HEAD
#include <QDialog>
=======
#include "singlepagedialogbase.h"
>>>>>>> 627fedbd

class DocumentationWidget;
class QCheckBox;
class QGroupBox;
class QLabel;
class UMLAttribute;
class UMLStereotypeWidget;
class KComboBox;
class KLineEdit;
class UMLStereotypeWidget;
class VisibilityEnumWidget;

/**
 * @author Paul Hensgen
 * Bugs and comments to umbrello-devel@kde.org or http://bugs.kde.org
 */
<<<<<<< HEAD
class UMLAttributeDialog : public QDialog
=======
class UMLAttributeDialog : public SinglePageDialogBase
>>>>>>> 627fedbd
{
    Q_OBJECT
public:
    UMLAttributeDialog(QWidget * pParent, UMLAttribute * pAttribute);
    ~UMLAttributeDialog();

protected:
    void setupDialog();

    bool apply();

    void insertTypesSorted(const QString& type = QString());

    UMLAttribute * m_pAttribute;  //< the Attribute to represent

    //GUI Widgets
    QGroupBox * m_pValuesGB;
    QLabel * m_pTypeL, * m_pNameL, * m_pInitialL;
    KComboBox * m_pTypeCB;
    KLineEdit * m_pNameLE, * m_pInitialLE;
    QCheckBox* m_pStaticCB;
    UMLStereotypeWidget *m_stereotypeWidget;
    VisibilityEnumWidget *m_visibilityEnumWidget;
    DocumentationWidget *m_docWidget;

public slots:
<<<<<<< HEAD
    void slotOk();
=======
    void slotNameChanged(const QString &);
>>>>>>> 627fedbd
};

#endif<|MERGE_RESOLUTION|>--- conflicted
+++ resolved
@@ -11,11 +11,7 @@
 #ifndef UMLATTRIBUTEDIALOG_H
 #define UMLATTRIBUTEDIALOG_H
 
-<<<<<<< HEAD
-#include <QDialog>
-=======
 #include "singlepagedialogbase.h"
->>>>>>> 627fedbd
 
 class DocumentationWidget;
 class QCheckBox;
@@ -32,11 +28,7 @@
  * @author Paul Hensgen
  * Bugs and comments to umbrello-devel@kde.org or http://bugs.kde.org
  */
-<<<<<<< HEAD
-class UMLAttributeDialog : public QDialog
-=======
 class UMLAttributeDialog : public SinglePageDialogBase
->>>>>>> 627fedbd
 {
     Q_OBJECT
 public:
@@ -62,12 +54,6 @@
     VisibilityEnumWidget *m_visibilityEnumWidget;
     DocumentationWidget *m_docWidget;
 
-public slots:
-<<<<<<< HEAD
-    void slotOk();
-=======
-    void slotNameChanged(const QString &);
->>>>>>> 627fedbd
 };
 
 #endif