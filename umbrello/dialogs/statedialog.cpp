/***************************************************************************
 *   This program is free software; you can redistribute it and/or modify  *
 *   it under the terms of the GNU General Public License as published by  *
 *   the Free Software Foundation; either version 2 of the License, or     *
 *   (at your option) any later version.                                   *
 *                                                                         *
 *   copyright (C) 2002-2014                                               *
 *   Umbrello UML Modeller Authors <umbrello-devel@kde.org>                *
 ***************************************************************************/

// own header
#include "statedialog.h"

// local includes
#include "activitypage.h"
#include "documentationwidget.h"
#include "umlview.h"
#include "statewidget.h"
#include "dialog_utils.h"
#include "icon_utils.h"

// kde includes
<<<<<<< HEAD
#include <KLineEdit>
#include <KLocalizedString>
#include <KTextEdit>
=======
#include <kvbox.h>
#include <klineedit.h>
#include <klocale.h>
#include <kfontdialog.h>
>>>>>>> de5ba9cd

// qt includes
#include <QFrame>
#include <QGridLayout>
#include <QGroupBox>
#include <QHBoxLayout>
#include <QLabel>

/**
 * Constructor.
 */
StateDialog::StateDialog(QWidget * parent, StateWidget * pWidget)
  : DialogBase(parent),
    m_pActivityPage(0),
    m_pStateWidget(pWidget),
    m_bChangesMade(false)
{
    setCaption(i18n("Properties"));
    setupPages();
    connect(this, SIGNAL(okClicked()), this, SLOT(slotOk()));
    connect(this, SIGNAL(applyClicked()), this, SLOT(slotApply()));
}

/**
 * Entered when OK button pressed.
 */
void StateDialog::slotOk()
{
    applyPage(pageGeneral);
    applyPage(pageFont);
    applyPage(pageActivity);
    applyPage(pageStyle);
    accept();
}

/**
 * Entered when Apply button pressed.
 */
void StateDialog::slotApply()
{
    applyPage(currentPage());
}

/**
 * Sets up the pages of the dialog.
 */
void StateDialog::setupPages()
{
    setupGeneralPage();
    if (m_pStateWidget->stateType() == StateWidget::Normal) {
        setupActivityPage();
    }
    pageStyle = setupStylePage(m_pStateWidget);
    pageFont = setupFontPage(m_pStateWidget);
}

/**
 * Applies changes to the given page.
 */
void StateDialog::applyPage(KPageWidgetItem*item)
{
    m_bChangesMade = true;
    if (item == pageGeneral) {
        m_pStateWidget->setName(m_GenPageWidgets.nameLE->text());
        m_GenPageWidgets.docWidget->apply();
    }
    else if (item == pageActivity) {
        if (m_pActivityPage) {
            m_pActivityPage->updateActivities();
        }
    }
    else if (item == pageStyle) {
        applyStylePage();
    }
    else if (item == pageFont) {
        applyFontPage(m_pStateWidget);
    }
}

/**
 * Sets up the general page of the dialog.
 */
void StateDialog::setupGeneralPage()
{
    StateWidget::StateType type = m_pStateWidget->stateType();

    QWidget* page = new QWidget();
    QVBoxLayout* topLayout = new QVBoxLayout();
    page->setLayout(topLayout);

    pageGeneral = createPage(i18nc("general page", "General"), i18n("General Properties"),
                             Icon_Utils::it_Properties_General, page);

    m_GenPageWidgets.generalGB = new QGroupBox(i18n("Properties"));
    topLayout->addWidget(m_GenPageWidgets.generalGB);

    QGridLayout * generalLayout = new QGridLayout(m_GenPageWidgets.generalGB);
    generalLayout->setSpacing(spacingHint());
    generalLayout->setMargin(fontMetrics().height());

    QString typeStr;
    switch (type) {
    case StateWidget::Initial:
        typeStr = i18nc("initial state in statechart", "Initial state");
        break;
    case StateWidget::Normal:
        typeStr = i18nc("state in statechart", "State");
        break;
    case StateWidget::End:
        typeStr = i18nc("end state in statechart", "End state");
        break;
    case StateWidget::Fork:
        typeStr = i18nc("fork state in statechart", "Fork");
        break;
    case StateWidget::Join:
        typeStr = i18nc("join state in statechart", "Join");
        break;
    case StateWidget::Junction:
        typeStr = i18nc("junction state in statechart", "Junction");
        break;
    case StateWidget::DeepHistory:
        typeStr = i18nc("deep history state in statechart", "DeepHistory");
        break;
    case StateWidget::ShallowHistory:
        typeStr = i18nc("shallow history state in statechart", "ShallowHistory");
        break;
    case StateWidget::Choice:
        typeStr = i18nc("choice state in statechart", "Choice");
        break;
    default:
        typeStr = QString::fromLatin1("???");
        break;
    }
    Dialog_Utils::makeLabeledEditField(generalLayout, 0,
                                       m_GenPageWidgets.typeL, i18n("State type:"),
                                       m_GenPageWidgets.typeLE, typeStr);
    m_GenPageWidgets.typeLE->setEnabled(false);

    Dialog_Utils::makeLabeledEditField(generalLayout, 1,
                                    m_GenPageWidgets.nameL, i18n("State name:"),
                                    m_GenPageWidgets.nameLE);

<<<<<<< HEAD
    m_GenPageWidgets.docGB = new QGroupBox(i18n("Documentation"));
    topLayout->addWidget(m_GenPageWidgets.docGB);

    QHBoxLayout * docLayout = new QHBoxLayout(m_GenPageWidgets.docGB);
    docLayout->setSpacing(spacingHint());
    docLayout->setMargin(fontMetrics().height());

    m_GenPageWidgets.docMLE = new KTextEdit(m_GenPageWidgets.docGB);
    m_GenPageWidgets.docMLE->setText(m_pStateWidget->documentation());
    docLayout->addWidget(m_GenPageWidgets.docMLE);
=======
    m_GenPageWidgets.docWidget = new DocumentationWidget(m_pStateWidget, (QWidget *)page);
    generalLayout->addWidget(m_GenPageWidgets.docWidget, 2, 0, 1, 2);
>>>>>>> de5ba9cd

    if (type != StateWidget::Normal) {
        m_GenPageWidgets.nameLE->setEnabled(false);
        m_GenPageWidgets.nameLE->setText(QString());
    } else
        m_GenPageWidgets.nameLE->setText(m_pStateWidget->name());
}

/**
 * Sets up the activity page.
 */
void StateDialog::setupActivityPage()
{
    m_pActivityPage = new ActivityPage(0, m_pStateWidget);
    pageActivity = createPage(i18n("Activities"), i18n("Activities"),
                              Icon_Utils::it_Properties_Activities, m_pActivityPage);
}<|MERGE_RESOLUTION|>--- conflicted
+++ resolved
@@ -20,16 +20,9 @@
 #include "icon_utils.h"
 
 // kde includes
-<<<<<<< HEAD
 #include <KLineEdit>
 #include <KLocalizedString>
 #include <KTextEdit>
-=======
-#include <kvbox.h>
-#include <klineedit.h>
-#include <klocale.h>
-#include <kfontdialog.h>
->>>>>>> de5ba9cd
 
 // qt includes
 #include <QFrame>
@@ -172,21 +165,8 @@
                                     m_GenPageWidgets.nameL, i18n("State name:"),
                                     m_GenPageWidgets.nameLE);
 
-<<<<<<< HEAD
-    m_GenPageWidgets.docGB = new QGroupBox(i18n("Documentation"));
-    topLayout->addWidget(m_GenPageWidgets.docGB);
-
-    QHBoxLayout * docLayout = new QHBoxLayout(m_GenPageWidgets.docGB);
-    docLayout->setSpacing(spacingHint());
-    docLayout->setMargin(fontMetrics().height());
-
-    m_GenPageWidgets.docMLE = new KTextEdit(m_GenPageWidgets.docGB);
-    m_GenPageWidgets.docMLE->setText(m_pStateWidget->documentation());
-    docLayout->addWidget(m_GenPageWidgets.docMLE);
-=======
-    m_GenPageWidgets.docWidget = new DocumentationWidget(m_pStateWidget, (QWidget *)page);
+    m_GenPageWidgets.docWidget = new DocumentationWidget(m_pStateWidget);
     generalLayout->addWidget(m_GenPageWidgets.docWidget, 2, 0, 1, 2);
->>>>>>> de5ba9cd
 
     if (type != StateWidget::Normal) {
         m_GenPageWidgets.nameLE->setEnabled(false);
