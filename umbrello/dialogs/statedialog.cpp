/***************************************************************************
 *   This program is free software; you can redistribute it and/or modify  *
 *   it under the terms of the GNU General Public License as published by  *
 *   the Free Software Foundation; either version 2 of the License, or     *
 *   (at your option) any later version.                                   *
 *                                                                         *
 *   copyright (C) 2002-2014                                               *
 *   Umbrello UML Modeller Authors <umbrello-devel@kde.org>                *
 ***************************************************************************/

// own header
#include "statedialog.h"

// local includes
#include "activitypage.h"
#include "umlview.h"
#include "statewidget.h"
#include "dialog_utils.h"
#include "icon_utils.h"

// kde includes
#include <klineedit.h>
#include <KLocalizedString>
#include <ktextedit.h>

// qt includes
#include <QFrame>
#include <QGridLayout>
#include <QGroupBox>
#include <QHBoxLayout>
#include <QLabel>

/**
 * Constructor.
 */
StateDialog::StateDialog(QWidget * parent, StateWidget * pWidget)
  : DialogBase(parent),
    m_pActivityPage(0),
    m_pStateWidget(pWidget),
    m_bChangesMade(false)
{
    setCaption(i18n("Properties"));
    setupPages();
    connect(this, SIGNAL(okClicked()), this, SLOT(slotOk()));
    connect(this, SIGNAL(applyClicked()), this, SLOT(slotApply()));
}

/**
 * Entered when OK button pressed.
 */
void StateDialog::slotOk()
{
    applyPage(pageGeneral);
    applyPage(pageFont);
    applyPage(pageActivity);
    applyPage(pageStyle);
    accept();
}

/**
 * Entered when Apply button pressed.
 */
void StateDialog::slotApply()
{
    applyPage(currentPage());
}

/**
 * Sets up the pages of the dialog.
 */
void StateDialog::setupPages()
{
    setupGeneralPage();
    if (m_pStateWidget->stateType() == StateWidget::Normal) {
        setupActivityPage();
    }
    pageStyle = setupStylePage(m_pStateWidget);
    pageFont = setupFontPage(m_pStateWidget);
}

/**
 * Applies changes to the given page.
 */
void StateDialog::applyPage(KPageWidgetItem*item)
{
    m_bChangesMade = true;
    if (item == pageGeneral) {
        m_pStateWidget->setName(m_GenPageWidgets.nameLE->text());
        m_pStateWidget->setDocumentation(m_GenPageWidgets.docMLE->toPlainText());
    }
    else if (item == pageActivity) {
        if (m_pActivityPage) {
            m_pActivityPage->updateActivities();
        }
    }
    else if (item == pageStyle) {
        applyStylePage();
    }
    else if (item == pageFont) {
        applyFontPage(m_pStateWidget);
    }
}

/**
 * Sets up the general page of the dialog.
 */
void StateDialog::setupGeneralPage()
{
    StateWidget::StateType type = m_pStateWidget->stateType();

<<<<<<< HEAD
    QWidget* page = new QWidget();
    QVBoxLayout* topLayout = new QVBoxLayout();
    page->setLayout(topLayout);

    pageGeneral = new KPageWidgetItem(page, i18nc("general page", "General"));
    pageGeneral->setHeader(i18n("General Properties"));
    pageGeneral->setIcon(Icon_Utils::DesktopIcon(Icon_Utils::it_Properties_General));
    addPage(pageGeneral);
=======
    KVBox * page = new KVBox();
    pageGeneral = createPage(i18nc("general page", "General"), i18n("General Properties"),
                             Icon_Utils::it_Properties_General, page);
>>>>>>> 4d8eb739

    m_GenPageWidgets.generalGB = new QGroupBox(i18n("Properties"));
    topLayout->addWidget(m_GenPageWidgets.generalGB);

    QGridLayout * generalLayout = new QGridLayout(m_GenPageWidgets.generalGB);
    generalLayout->setSpacing(spacingHint());
    generalLayout->setMargin(fontMetrics().height());

    QString typeStr;
    switch (type) {
    case StateWidget::Initial:
        typeStr = i18nc("initial state in statechart", "Initial state");
        break;
    case StateWidget::Normal:
        typeStr = i18nc("state in statechart", "State");
        break;
    case StateWidget::End:
        typeStr = i18nc("end state in statechart", "End state");
        break;
    case StateWidget::Fork:
        typeStr = i18nc("fork state in statechart", "Fork");
        break;
    case StateWidget::Join:
        typeStr = i18nc("join state in statechart", "Join");
        break;
    case StateWidget::Junction:
        typeStr = i18nc("junction state in statechart", "Junction");
        break;
    case StateWidget::DeepHistory:
        typeStr = i18nc("deep history state in statechart", "DeepHistory");
        break;
    case StateWidget::ShallowHistory:
        typeStr = i18nc("shallow history state in statechart", "ShallowHistory");
        break;
    case StateWidget::Choice:
        typeStr = i18nc("choice state in statechart", "Choice");
        break;
    default:
        typeStr = QString::fromLatin1("???");
        break;
    }
    Dialog_Utils::makeLabeledEditField(generalLayout, 0,
                                       m_GenPageWidgets.typeL, i18n("State type:"),
                                       m_GenPageWidgets.typeLE, typeStr);
    m_GenPageWidgets.typeLE->setEnabled(false);

    Dialog_Utils::makeLabeledEditField(generalLayout, 1,
                                    m_GenPageWidgets.nameL, i18n("State name:"),
                                    m_GenPageWidgets.nameLE);

    m_GenPageWidgets.docGB = new QGroupBox(i18n("Documentation"));
    topLayout->addWidget(m_GenPageWidgets.docGB);

    QHBoxLayout * docLayout = new QHBoxLayout(m_GenPageWidgets.docGB);
    docLayout->setSpacing(spacingHint());
    docLayout->setMargin(fontMetrics().height());

    m_GenPageWidgets.docMLE = new KTextEdit(m_GenPageWidgets.docGB);
    m_GenPageWidgets.docMLE->setText(m_pStateWidget->documentation());
    docLayout->addWidget(m_GenPageWidgets.docMLE);

    if (type != StateWidget::Normal) {
        m_GenPageWidgets.nameLE->setEnabled(false);
        m_GenPageWidgets.nameLE->setText(QString());
    } else
        m_GenPageWidgets.nameLE->setText(m_pStateWidget->name());
}

/**
 * Sets up the activity page.
 */
void StateDialog::setupActivityPage()
{
<<<<<<< HEAD
    QFrame * activityPage = new QFrame();
    pageActivity = new KPageWidgetItem(activityPage, i18n("Activities"));
    pageActivity->setHeader(i18n("Activities"));
    pageActivity->setIcon(Icon_Utils::DesktopIcon(Icon_Utils::it_Properties_Activities));
    addPage(pageActivity);

    QHBoxLayout * activityLayout = new QHBoxLayout(activityPage);
    m_pActivityPage = new ActivityPage(activityPage, m_pStateWidget);
    activityLayout->addWidget(m_pActivityPage);
}
=======
    m_pActivityPage = new ActivityPage(0, m_pStateWidget);
    pageActivity = createPage(i18n("Activities"), i18n("Activities"),
                              Icon_Utils::it_Properties_Activities, m_pActivityPage);
}

#include "statedialog.moc"
>>>>>>> 4d8eb739
<|MERGE_RESOLUTION|>--- conflicted
+++ resolved
@@ -19,9 +19,9 @@
 #include "icon_utils.h"
 
 // kde includes
-#include <klineedit.h>
+#include <KLineEdit>
 #include <KLocalizedString>
-#include <ktextedit.h>
+#include <KTextEdit>
 
 // qt includes
 #include <QFrame>
@@ -108,20 +108,12 @@
 {
     StateWidget::StateType type = m_pStateWidget->stateType();
 
-<<<<<<< HEAD
     QWidget* page = new QWidget();
     QVBoxLayout* topLayout = new QVBoxLayout();
     page->setLayout(topLayout);
 
-    pageGeneral = new KPageWidgetItem(page, i18nc("general page", "General"));
-    pageGeneral->setHeader(i18n("General Properties"));
-    pageGeneral->setIcon(Icon_Utils::DesktopIcon(Icon_Utils::it_Properties_General));
-    addPage(pageGeneral);
-=======
-    KVBox * page = new KVBox();
     pageGeneral = createPage(i18nc("general page", "General"), i18n("General Properties"),
                              Icon_Utils::it_Properties_General, page);
->>>>>>> 4d8eb739
 
     m_GenPageWidgets.generalGB = new QGroupBox(i18n("Properties"));
     topLayout->addWidget(m_GenPageWidgets.generalGB);
@@ -195,22 +187,7 @@
  */
 void StateDialog::setupActivityPage()
 {
-<<<<<<< HEAD
-    QFrame * activityPage = new QFrame();
-    pageActivity = new KPageWidgetItem(activityPage, i18n("Activities"));
-    pageActivity->setHeader(i18n("Activities"));
-    pageActivity->setIcon(Icon_Utils::DesktopIcon(Icon_Utils::it_Properties_Activities));
-    addPage(pageActivity);
-
-    QHBoxLayout * activityLayout = new QHBoxLayout(activityPage);
-    m_pActivityPage = new ActivityPage(activityPage, m_pStateWidget);
-    activityLayout->addWidget(m_pActivityPage);
-}
-=======
     m_pActivityPage = new ActivityPage(0, m_pStateWidget);
     pageActivity = createPage(i18n("Activities"), i18n("Activities"),
                               Icon_Utils::it_Properties_Activities, m_pActivityPage);
-}
-
-#include "statedialog.moc"
->>>>>>> 4d8eb739
+}