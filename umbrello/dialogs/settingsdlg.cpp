--- conflicted
+++ resolved
@@ -130,11 +130,6 @@
 
     m_GeneralWidgets.undoCB = new QCheckBox( i18n("Enable undo"), m_GeneralWidgets.miscGB );
     m_GeneralWidgets.undoCB->setChecked( m_pOptionState->generalState.undo );
-<<<<<<< HEAD
-    miscLayout->addWidget( m_GeneralWidgets.undoCB, 0, 0 );
-=======
-    miscLayout -> addWidget( m_GeneralWidgets.undoCB, 0, 0 );
->>>>>>> de612df2
 
     m_GeneralWidgets.tabdiagramsCB = new QCheckBox( i18n("Use tabbed diagrams"), m_GeneralWidgets.miscGB );
     m_GeneralWidgets.tabdiagramsCB->setChecked( m_pOptionState->generalState.tabdiagrams );
@@ -430,19 +425,11 @@
         m_pOptionState->generalState.newcodegen = m_GeneralWidgets.newcodegenCB->isChecked();
         m_pOptionState->generalState.angularlines = m_GeneralWidgets.angularLinesCB->isChecked();
         m_pOptionState->generalState.footerPrinting = m_GeneralWidgets.footerPrintingCB->isChecked();
-<<<<<<< HEAD
         m_pOptionState->generalState.autosave = m_GeneralWidgets.autosaveCB->isChecked();
         m_pOptionState->generalState.autosavetime = m_GeneralWidgets.timeISB->value();
-        // 2004-05-17 Achim Spangler: retrieve Suffix setting from dialog entry
+        // retrieve Suffix setting from dialog entry
         m_pOptionState->generalState.autosavesuffix = m_GeneralWidgets.autosaveSuffixT->text();
         m_pOptionState->generalState.loadlast = m_GeneralWidgets.loadlastCB->isChecked();
-=======
-        m_pOptionState->generalState.autosave = m_GeneralWidgets.autosaveCB -> isChecked();
-        m_pOptionState->generalState.autosavetime = m_GeneralWidgets.timeISB -> value();
-        // retrieve Suffix setting from dialog entry
-        m_pOptionState->generalState.autosavesuffix = m_GeneralWidgets.autosaveSuffixT -> text();
-        m_pOptionState->generalState.loadlast = m_GeneralWidgets.loadlastCB -> isChecked();
->>>>>>> de612df2
         m_pOptionState->generalState.diagram  = (Uml::Diagram_Type)(m_GeneralWidgets.diagramKB->currentIndex() + 1);
         m_pOptionState->generalState.defaultLanguage = ( Uml::Programming_Language )( m_GeneralWidgets.languageKB->currentIndex()  );
     }
