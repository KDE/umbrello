--- conflicted
+++ resolved
@@ -15,61 +15,48 @@
 /**
  * Constructs an NoteDialog.
  */
-<<<<<<< HEAD
 NoteDialog::NoteDialog(QWidget * parent, NoteWidget * widget)
   : MultiPageDialogBase(parent),
     m_widget(widget)
-=======
-NoteDialog::NoteDialog(QWidget * parent, NoteWidget * note)
-  : SinglePageDialogBase(parent)
->>>>>>> 02696cb8
 {
     setupPages();
     connect(this, SIGNAL(okClicked()), this, SLOT(slotOk()));
     connect(this, SIGNAL(applyClicked()), this, SLOT(slotApply()));
 }
 
-<<<<<<< HEAD
 void NoteDialog::setupPages()
 {
     setupGeneralPage(m_widget);
     setupStylePage(m_widget);
     setupFontPage(m_widget);
-=======
-    m_noteWidget = note;
-    QFrame *frame = new QFrame(this);
-    setMainWidget(frame);
-    m_docWidget = new DocumentationWidget(m_noteWidget);
-    QVBoxLayout *layout = new QVBoxLayout(frame);
-    layout->addWidget(m_docWidget, 10);
-    setMinimumSize(600, 250);
-    m_docWidget->setFocus();
->>>>>>> 02696cb8
 }
 
 void NoteDialog::slotOk()
 {
     slotApply();
-    accept();
 }
 
 void NoteDialog::slotApply()
 {
-<<<<<<< HEAD
+    if (!apply())
+        reject();
+    else
+        accept();
+}
+
+bool NoteDialog::apply()
+{
     MultiPageDialogBase::apply();
     if (m_widget) {
         applyFontPage(m_widget);
-=======
-    m_docWidget->apply();
-    QString key = QLatin1String("Diagram:");
-    QString str = m_noteWidget->documentation();
-    if (!str.startsWith(key)) {
-        m_noteWidget->setDiagramLink(QString());
-        return true;
+        QString key = QLatin1String("Diagram:");
+        QString str = m_widget->documentation();
+        if (!str.startsWith(key)) {
+            m_widget->setDiagramLink(QString());
+            return false;
+        }
+        QString diagramName = str.remove(key).trimmed();
+        m_widget->setDiagramLink(diagramName);
     }
-    QString diagramName = str.remove(key).trimmed();
-    m_noteWidget->setDiagramLink(diagramName);
     return true;
->>>>>>> 02696cb8
-}
 }