--- conflicted
+++ resolved
@@ -11,11 +11,7 @@
 #ifndef UMLTEMPLATEDIALOG_H
 #define UMLTEMPLATEDIALOG_H
 
-<<<<<<< HEAD
-#include <QDialog>
-=======
 #include "singlepagedialogbase.h"
->>>>>>> 627fedbd
 
 class DocumentationWidget;
 class KComboBox;
@@ -31,11 +27,7 @@
  * @author Jonathan Riddell
  * Bugs and comments to umbrello-devel@kde.org or http://bugs.kde.org
  */
-<<<<<<< HEAD
-class UMLTemplateDialog : public QDialog
-=======
 class UMLTemplateDialog : public SinglePageDialogBase
->>>>>>> 627fedbd
 {
     Q_OBJECT
 public:
@@ -57,12 +49,6 @@
     UMLStereotypeWidget *m_stereotypeWidget;
     DocumentationWidget *m_docWidget;
 
-<<<<<<< HEAD
-public slots:
-    void slotOk();
-
-=======
->>>>>>> 627fedbd
 protected:
     void insertTypesSorted(const QString& type = QString());
 
