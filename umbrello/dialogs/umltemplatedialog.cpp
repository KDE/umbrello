/***************************************************************************
 *   This program is free software; you can redistribute it and/or modify  *
 *   it under the terms of the GNU General Public License as published by  *
 *   the Free Software Foundation; either version 2 of the License, or     *
 *   (at your option) any later version.                                   *
 *                                                                         *
 *   copyright (C) 2003-2014                                               *
 *   Umbrello UML Modeller Authors <umbrello-devel@kde.org>                *
 ***************************************************************************/

// own header
#include "umltemplatedialog.h"

// app includes
#include "template.h"
#include "classifier.h"
#include "documentationwidget.h"
#include "umldoc.h"
#include "uml.h"
#include "dialog_utils.h"
#include "umlstereotypewidget.h"

// kde includes
#include <klineedit.h>
#include <kcombobox.h>
#include <KLocalizedString>
#include <kmessagebox.h>

// qt includes
#include <QComboBox>
#include <QDialogButtonBox>
#include <QGridLayout>
#include <QGroupBox>
#include <QLabel>
#include <QLayout>
#include <QVBoxLayout>

UMLTemplateDialog::UMLTemplateDialog(QWidget* pParent, UMLTemplate* pTemplate)
<<<<<<< HEAD
  : QDialog(pParent),
    m_pTemplate(pTemplate)
{
    setWindowTitle(i18n("Template Properties"));
    setModal(true);
=======
  : SinglePageDialogBase(pParent)
{
    m_pTemplate = pTemplate;
    setCaption(i18n("Template Properties"));
>>>>>>> 627fedbd
    setupDialog();
}

UMLTemplateDialog::~UMLTemplateDialog()
{
}

/**
 *   Sets up the dialog
 */
void UMLTemplateDialog::setupDialog()
{
    int margin = fontMetrics().height();

    QVBoxLayout* mainLayout = new QVBoxLayout();
    setLayout(mainLayout);

    m_pValuesGB = new QGroupBox(i18n("General Properties"));
    QGridLayout* valuesLayout = new QGridLayout(m_pValuesGB);
    valuesLayout->setMargin(margin);
    valuesLayout->setSpacing(10);

    m_pTypeL = new QLabel(i18n("&Type:"), m_pValuesGB);
    valuesLayout->addWidget(m_pTypeL, 0, 0);

    m_pTypeCB = new KComboBox(m_pValuesGB);
    valuesLayout->addWidget(m_pTypeCB, 0, 1);
    m_pTypeL->setBuddy(m_pTypeCB);

    Dialog_Utils::makeLabeledEditField(valuesLayout, 1,
                                    m_pNameL, i18nc("template name", "&Name:"),
                                    m_pNameLE, m_pTemplate->name());
    m_stereotypeWidget = new UMLStereotypeWidget(m_pTemplate);
    m_stereotypeWidget->addToLayout(valuesLayout, 2);

    mainLayout->addWidget(m_pValuesGB);

    m_docWidget = new DocumentationWidget(m_pTemplate, this);
    mainLayout->addWidget(m_docWidget);

    m_pTypeCB->setEditable(true);
    m_pTypeCB->setDuplicatesEnabled(false); // only allow one of each type in box
//    m_pTypeCB->setCompleter(...);
    insertTypesSorted(m_pTemplate->getTypeName());

    m_pNameLE->setFocus();

    QDialogButtonBox *buttonBox = new QDialogButtonBox(QDialogButtonBox::Ok |
                                                       QDialogButtonBox::Cancel);
    connect(buttonBox, SIGNAL(accepted()), this, SLOT(slotOk()));
    connect(buttonBox, SIGNAL(rejected()), this, SLOT(reject()));
    mainLayout->addWidget(buttonBox);
}

/**
 * Inserts @p type into the type-combobox.
 * The combobox is cleared and all types together with the optional new one
 * sorted and then added again.
 * @param type   a new type to add and selected
 */
void UMLTemplateDialog::insertTypesSorted(const QString& type)
{
    QStringList types;
    // "class" is the nominal type of template parameter
    types << QLatin1String("class");
    // add the active data types to combo box
    UMLDoc *pDoc = UMLApp::app()->document();
    UMLClassifierList namesList(pDoc->concepts());
    foreach (UMLClassifier* obj, namesList) {
        types << obj->name();
    }
    // add the given parameter
    if (!types.contains(type)) {
        types << type;
    }
    types.sort();

    m_pTypeCB->clear();
    m_pTypeCB->insertItems(-1, types);

    // select the given parameter
    int currentIndex = m_pTypeCB->findText(type);
    if (currentIndex > -1) {
        m_pTypeCB->setCurrentIndex(currentIndex);
    }
}

/**
 * Checks if changes are valid and applies them if they are,
 * else returns false
 */
bool UMLTemplateDialog::apply()
{
    QString typeName = m_pTypeCB->currentText();
    UMLDoc *pDoc = UMLApp::app()->document();
    UMLClassifierList namesList(pDoc->concepts());
    foreach (UMLClassifier* obj, namesList) {
        if (typeName == obj->name()) {
            m_pTemplate->setType(obj);
        }
    }
    if (namesList.isEmpty()) { // not found.
        // FIXME: This implementation is not good yet.
        m_pTemplate->setTypeName(typeName);
    }
    QString name = m_pNameLE->text();
    if(name.length() == 0) {
        KMessageBox::error(this, i18n("You have entered an invalid template name."),
                           i18n("Template Name Invalid"), 0);
        m_pNameLE->setText(m_pTemplate->name());
        return false;
    }

    UMLClassifier * pClass = dynamic_cast<UMLClassifier *>(m_pTemplate->parent());
    if (pClass) {
        UMLObject *o = pClass->findChildObject(name);
        if (o && o != m_pTemplate) {
            KMessageBox::error(this, i18n("The template parameter name you have chosen is already being used in this operation."),
                               i18n("Template Name Not Unique"), 0);
            m_pNameLE->setText(m_pTemplate->name());
            return false;
        }
    }
    m_pTemplate->setName(name);
    m_stereotypeWidget->apply();
    m_docWidget->apply();

    return true;
}

<<<<<<< HEAD
/**
 * Used when the OK button is clicked. Calls apply()
 */
void UMLTemplateDialog::slotOk()
{
    if (apply()) {
        accept();
    }
}
=======
#include "umltemplatedialog.moc"
>>>>>>> 627fedbd
<|MERGE_RESOLUTION|>--- conflicted
+++ resolved
@@ -36,18 +36,10 @@
 #include <QVBoxLayout>
 
 UMLTemplateDialog::UMLTemplateDialog(QWidget* pParent, UMLTemplate* pTemplate)
-<<<<<<< HEAD
-  : QDialog(pParent),
+  : SinglePageDialogBase(pParent),
     m_pTemplate(pTemplate)
 {
-    setWindowTitle(i18n("Template Properties"));
-    setModal(true);
-=======
-  : SinglePageDialogBase(pParent)
-{
-    m_pTemplate = pTemplate;
     setCaption(i18n("Template Properties"));
->>>>>>> 627fedbd
     setupDialog();
 }
 
@@ -176,18 +168,4 @@
     m_docWidget->apply();
 
     return true;
-}
-
-<<<<<<< HEAD
-/**
- * Used when the OK button is clicked. Calls apply()
- */
-void UMLTemplateDialog::slotOk()
-{
-    if (apply()) {
-        accept();
-    }
-}
-=======
-#include "umltemplatedialog.moc"
->>>>>>> 627fedbd
+}