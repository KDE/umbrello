--- conflicted
+++ resolved
@@ -24,7 +24,7 @@
 
 // kde includes
 #include <KLocalizedString>
-#include <kmessagebox.h>
+#include <KMessageBox>
 
 // qt includes
 #include <QFrame>
@@ -87,22 +87,9 @@
  */
 void UMLViewDialog::setupDiagramPropertiesPage()
 {
-<<<<<<< HEAD
-    QWidget *page = new QWidget();
-    QVBoxLayout *topLayout = new QVBoxLayout(page);
-
-    m_pageDiagramItem = new KPageWidgetItem(page, i18nc("general settings page", "General"));
-    m_pageDiagramItem->setHeader(i18n("General Settings"));
-    m_pageDiagramItem->setIcon(Icon_Utils::DesktopIcon(Icon_Utils::it_Properties_General));
-    addPage(m_pageDiagramItem);
-
-    m_diagramPropertiesPage = new DiagramPropertiesPage(page, m_pScene);
-    topLayout->addWidget(m_diagramPropertiesPage);
-=======
     m_diagramPropertiesPage = new DiagramPropertiesPage(0, m_pScene);
     m_pageDiagramItem = createPage(i18nc("general settings page", "General"), i18n("General Settings"),
                                    Icon_Utils::it_Properties_General, m_diagramPropertiesPage);
->>>>>>> 4d8eb739
 }
 
 /**
@@ -118,16 +105,6 @@
         return;
     }
 
-<<<<<<< HEAD
-    QFrame * newPage = new QFrame();
-    m_pageDisplayItem = new KPageWidgetItem(newPage, i18nc("classes display options page", "Display"));
-    m_pageDisplayItem->setHeader(i18n("Classes Display Options"));
-    m_pageDisplayItem->setIcon(Icon_Utils::DesktopIcon(Icon_Utils::it_Properties_Display));
-    addPage(m_pageDisplayItem);
-
-    QHBoxLayout * pOptionsLayout = new QHBoxLayout(newPage);
-=======
->>>>>>> 4d8eb739
     if (m_pScene->type() != Uml::DiagramType::Class) {
         m_pOptionsPage = new ClassOptionsPage(0, m_pScene);
     }
@@ -143,21 +120,9 @@
  */
 void UMLViewDialog::setupStylePage()
 {
-<<<<<<< HEAD
-    QFrame * page = new QFrame();
-    QHBoxLayout *topLayout = new QHBoxLayout(page);
-    m_pageStyleItem = new KPageWidgetItem(page, i18nc("diagram style page", "Style"));
-    m_pageStyleItem->setHeader(i18n("Diagram Style"));
-    m_pageStyleItem->setIcon(Icon_Utils::DesktopIcon(Icon_Utils::it_Properties_Color));
-    addPage(m_pageStyleItem);
-
-    m_pStylePage = new UMLWidgetStylePage(page, &m_options);
-    topLayout->addWidget(m_pStylePage);
-=======
     m_pStylePage = new UMLWidgetStylePage(0, &m_options);
     m_pageStyleItem = createPage(i18nc("diagram style page", "Style"), i18n("Diagram Style"),
                                  Icon_Utils::it_Properties_Color, m_pStylePage);
->>>>>>> 4d8eb739
 }
 
 /**
@@ -165,25 +130,11 @@
  */
 void UMLViewDialog::setupFontPage()
 {
-<<<<<<< HEAD
-    QFrame *page = new QFrame();
-    QVBoxLayout *topLayout = new QVBoxLayout(page);
-
-    m_pageFontItem = new KPageWidgetItem(page, i18n("Font"));
-    m_pageFontItem->setHeader(i18n("Font Settings"));
-    m_pageFontItem->setIcon(Icon_Utils::DesktopIcon(Icon_Utils::it_Properties_Font));
-    addPage(m_pageFontItem);
-
     m_pChooser = new QFontDialog();
     m_pChooser->setCurrentFont(m_pScene->optionState().uiState.font);
     m_pChooser->setOption(QFontDialog::NoButtons);
-    topLayout->addWidget(m_pChooser);
-=======
-    m_pChooser = new KFontChooser(0, KFontChooser::NoDisplayFlags, QStringList(), 0);
-    m_pChooser->setFont(m_pScene->optionState().uiState.font);
     m_pageFontItem = createPage(i18n("Font"), i18n("Font Settings"),
                                 Icon_Utils::it_Properties_Font, m_pChooser);
->>>>>>> 4d8eb739
 }
 
 /**
