/***************************************************************************
 *   This program is free software; you can redistribute it and/or modify  *
 *   it under the terms of the GNU General Public License as published by  *
 *   the Free Software Foundation; either version 2 of the License, or     *
 *   (at your option) any later version.                                   *
 *                                                                         *
 *   copyright (C) 2002-2014                                               *
 *   Umbrello UML Modeller Authors <umbrello-devel@kde.org>                *
 ***************************************************************************/

// own header
#include "umlviewdialog.h"

// local includes
#include "classoptionspage.h"
#include "diagrampropertiespage.h"
#include "debug_utils.h"
#include "icon_utils.h"
#include "uml.h"
#include "umldoc.h"
#include "umlscene.h"
#include "umlview.h"
#include "umlwidgetstylepage.h"

// kde includes
#include <kfontchooser.h>
#include <KLocalizedString>
#include <KMessageBox>

// qt includes
#include <QFrame>
#include <QHBoxLayout>

/**
 * Constructor.
 */
UMLViewDialog::UMLViewDialog(QWidget * pParent, UMLScene * pScene)
  : MultiPageDialogBase(pParent),
    m_pOptionsPage(0)
{
    setCaption(i18n("Properties"));
    m_pScene = pScene;
    setupPages();
    connect(this, SIGNAL(okClicked()), this, SLOT(slotOk()));
    connect(this, SIGNAL(applyClicked()), this, SLOT(slotApply()));
}

/**
 * Destructor.
 */
UMLViewDialog::~UMLViewDialog()
{
}

void UMLViewDialog::apply()
{
    slotOk();
}

void UMLViewDialog::slotOk()
{
    applyPage(m_pageDiagramItem);
    applyPage(m_pageDisplayItem);
    applyPage(m_pageFontItem);
    applyPage(m_pageStyleItem);
    accept();
}

void UMLViewDialog::slotApply()
{
    applyPage(currentPage());
}

/**
 * Sets up the dialog pages.
 */
void UMLViewDialog::setupPages()
{
    setupDiagramPropertiesPage();
    setupStylePage();
    m_pageFontItem = setupFontPage(m_pScene->optionState().uiState.font);
    setupDisplayPage();
}

/**
 * Sets up the general Diagram Properties Page
 */
void UMLViewDialog::setupDiagramPropertiesPage()
{
    m_diagramPropertiesPage = new DiagramPropertiesPage(0, m_pScene);
    m_pageDiagramItem = createPage(i18nc("general settings page", "General"), i18n("General Settings"),
                                   Icon_Utils::it_Properties_General, m_diagramPropertiesPage);
}

/**
 * Sets up the display page
 */
void UMLViewDialog::setupDisplayPage()
{
    m_pageDisplayItem = 0;
    // Display page currently only shows class-related display options that are
    // applicable for class- and sequence diagram
    if (m_pScene->type() != Uml::DiagramType::Class &&
        m_pScene->type() != Uml::DiagramType::Sequence) {
        return;
    }

    m_pOptionsPage = new ClassOptionsPage(0, m_pScene);
    m_pageDisplayItem = createPage(i18nc("classes display options page", "Display"), i18n("Classes Display Options"),
                                   Icon_Utils::it_Properties_Display, m_pOptionsPage);
}

/**
 * Sets up the style page.
 */
void UMLViewDialog::setupStylePage()
{
    m_pStylePage = new UMLWidgetStylePage(0, m_pScene);
    m_pageStyleItem = createPage(i18nc("diagram style page", "Style"), i18n("Diagram Style"),
                                 Icon_Utils::it_Properties_Color, m_pStylePage);
}

/**
<<<<<<< HEAD
=======
 * Sets up font page.
 */
void UMLViewDialog::setupFontPage()
{
    m_pChooser = new KFontChooser(0, KFontChooser::NoDisplayFlags, QStringList(), 0);
    m_pChooser->enableColumn(KFontChooser::StyleList, false);
    m_pChooser->setFont(m_pScene->optionState().uiState.font);
    m_pageFontItem = createPage(i18n("Font"), i18n("Font Settings"),
                                Icon_Utils::it_Properties_Font, m_pChooser);
}

/**
>>>>>>> 3571fa4e
 * Applies the properties of the given page.
 */
void UMLViewDialog::applyPage(KPageWidgetItem *item)
{
    if (item == 0) {
        // Page not loaded in this dialog
        return;
    }
    else if (item == m_pageDiagramItem)
    {
        m_diagramPropertiesPage->apply();
    }
    else if (item == m_pageStyleItem)
    {
        uDebug() << "setting colors ";
        m_pStylePage->apply();
    }
    else if (item == m_pageFontItem)
    {
<<<<<<< HEAD
        applyFontPage(m_pScene);
=======
        QFont font = m_pChooser->font();
        uDebug() << "setting font " << font.toString();
        m_pScene->setFont(font, true);
>>>>>>> 3571fa4e
    }
    else if (item == m_pageDisplayItem)
    {
        m_pOptionsPage->apply();
    }
}<|MERGE_RESOLUTION|>--- conflicted
+++ resolved
@@ -121,21 +121,6 @@
 }
 
 /**
-<<<<<<< HEAD
-=======
- * Sets up font page.
- */
-void UMLViewDialog::setupFontPage()
-{
-    m_pChooser = new KFontChooser(0, KFontChooser::NoDisplayFlags, QStringList(), 0);
-    m_pChooser->enableColumn(KFontChooser::StyleList, false);
-    m_pChooser->setFont(m_pScene->optionState().uiState.font);
-    m_pageFontItem = createPage(i18n("Font"), i18n("Font Settings"),
-                                Icon_Utils::it_Properties_Font, m_pChooser);
-}
-
-/**
->>>>>>> 3571fa4e
  * Applies the properties of the given page.
  */
 void UMLViewDialog::applyPage(KPageWidgetItem *item)
@@ -155,13 +140,7 @@
     }
     else if (item == m_pageFontItem)
     {
-<<<<<<< HEAD
         applyFontPage(m_pScene);
-=======
-        QFont font = m_pChooser->font();
-        uDebug() << "setting font " << font.toString();
-        m_pScene->setFont(font, true);
->>>>>>> 3571fa4e
     }
     else if (item == m_pageDisplayItem)
     {
