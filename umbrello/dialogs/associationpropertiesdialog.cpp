--- conflicted
+++ resolved
@@ -22,7 +22,7 @@
 
 // kde includes
 #include <KLocalizedString>
-#include <kmessagebox.h>
+#include <KMessageBox>
 
 // qt includes
 #include <QFrame>
@@ -67,52 +67,14 @@
     DialogBase::apply();
 
     if (m_pAssoc) {
-<<<<<<< HEAD
-        uDebug() << "setting font " << m_pChooser->currentFont().toString();
-        m_pAssoc->lwSetFont(m_pChooser->currentFont());
-=======
         applyFontPage(m_pAssoc);
->>>>>>> 4d8eb739
     }
 }
 
 void AssociationPropertiesDialog::setupPages()
 {
-<<<<<<< HEAD
-    UMLDoc* umlDoc = UMLApp::app()->document();
-
-    // general page
-    QFrame *page = createPage(i18nc("general settings", "General"), i18n("General Settings"), Icon_Utils::it_Properties_General);
-    QHBoxLayout *layout = new QHBoxLayout(page);
-    m_pGenPage = new AssociationGeneralPage (umlDoc, page, m_pAssoc);
-    layout->addWidget(m_pGenPage);
-
-    // role page
-    page = createPage(i18nc("role page name", "Roles"), i18n("Role Settings"), Icon_Utils::it_Properties_Roles);
-    layout = new QHBoxLayout(page);
-    m_pRolePage = new AssociationRolePage(umlDoc, page, m_pAssoc),
-    layout->addWidget(m_pRolePage);
-
-    // style page
-    page = createPage(i18nc("style page name", "Style"), i18n("Role Style"), Icon_Utils::it_Properties_Color);
-    layout = new QHBoxLayout(page);
-    m_pStylePage = new UMLWidgetStylePage(page, m_pAssoc);
-    layout->addWidget(m_pStylePage);
-
-    // font page
-    page = createPage(i18nc("font page name", "Font"), i18n("Font Settings"), Icon_Utils::it_Properties_Font);
-    layout = new QHBoxLayout(page);
-    m_pChooser = new QFontDialog();
-    m_pChooser->setCurrentFont(m_pAssoc->font());
-    m_pChooser->setOption(QFontDialog::NoButtons);
-    layout->addWidget(m_pChooser);
-}
-=======
     setupGeneralPage(m_pAssoc);
     setupAssociationRolePage(m_pAssoc);
     setupStylePage(m_pAssoc);
     setupFontPage(m_pAssoc);
-}
-
-#include "associationpropertiesdialog.moc"
->>>>>>> 4d8eb739
+}