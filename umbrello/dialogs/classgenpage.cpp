--- conflicted
+++ resolved
@@ -253,7 +253,7 @@
 }
 
 ClassGenPage::ClassGenPage(UMLDoc* d, QWidget* parent, ObjectWidget* o)
-    : QWidget(parent), m_pObject(0), m_pWidget(o), m_pInstanceWidget(0), m_pUmldoc(d) 
+    : QWidget(parent), m_pObject(0), m_pWidget(o), m_pInstanceWidget(0), m_pUmldoc(d)
 {
     m_pDeconCB = 0;
     m_pMultiCB = 0;
@@ -273,11 +273,7 @@
     m_pNameLayout->addWidget(m_pNameL, 0, 0);
 
     m_pClassNameLE = new KLineEdit(this);
-<<<<<<< HEAD
     m_pClassNameLE->setText(o->name());
-=======
-    m_pClassNameLE->setText(o->getName());
->>>>>>> 5f338cd8
     m_pNameLayout->addWidget(m_pClassNameLE, 0, 1);
 
     m_pInstanceL = new QLabel(this);
@@ -285,16 +281,11 @@
     m_pNameLayout->addWidget(m_pInstanceL, 1, 0);
 
     m_pInstanceLE = new KLineEdit(this);
-<<<<<<< HEAD
     m_pInstanceLE->setText(o->instanceName());
-=======
-    m_pInstanceLE->setText(o->getInstanceName());
->>>>>>> 5f338cd8
     m_pNameLayout->addWidget(m_pInstanceLE, 1, 1);
     UMLView *view = UMLApp::app()->getCurrentView();
 
     m_pDrawActorCB = new QCheckBox( i18n( "Draw as actor" ) , this );
-<<<<<<< HEAD
     m_pDrawActorCB->setChecked( o->drawAsActor() );
     m_pNameLayout->addWidget( m_pDrawActorCB, 2, 0 );
 
@@ -304,24 +295,9 @@
         m_pNameLayout->addWidget(m_pMultiCB, 2,1);
         if ( m_pDrawActorCB->isChecked() )
             m_pMultiCB->setEnabled( false );
-    }
-    else {  // sequence diagram
+    } else {  // sequence diagram
         m_pDeconCB = new QCheckBox(i18n("Show destruction"), this);
         m_pDeconCB->setChecked(o->showDestruction());
-=======
-    m_pDrawActorCB->setChecked( o->getDrawAsActor() );
-    m_pNameLayout->addWidget( m_pDrawActorCB, 2, 0 );
-
-    if (view->getType() == Uml::dt_Collaboration) {
-        m_pMultiCB = new QCheckBox(i18n("Multiple instance"), this);
-        m_pMultiCB->setChecked(o->getMultipleInstance());
-        m_pNameLayout->addWidget(m_pMultiCB, 2,1);
-        if ( m_pDrawActorCB->isChecked() )
-            m_pMultiCB->setEnabled( false );
-    } else {  // sequence diagram
-        m_pDeconCB = new QCheckBox(i18n("Show destruction"), this);
-        m_pDeconCB->setChecked(o->getShowDestruction());
->>>>>>> 5f338cd8
         m_pNameLayout->addWidget(m_pDeconCB, 2,1);
     }
     // setup documentation
@@ -333,11 +309,7 @@
 
     m_pDoc = new KTextEdit(m_pDocGB);
     m_pDoc->setLineWrapMode(QTextEdit::WidgetWidth);
-<<<<<<< HEAD
     m_pDoc->setText(o->documentation());
-=======
-    m_pDoc->setText(o->getDoc());
->>>>>>> 5f338cd8
     docLayout->addWidget(m_pDoc);
     if (m_pMultiCB) {
         connect( m_pDrawActorCB, SIGNAL( toggled( bool ) ), this, SLOT( slotActorToggled( bool ) ) );
@@ -400,11 +372,7 @@
 
     m_pDoc = new KTextEdit(m_pDocGB);
     m_pDoc->setLineWrapMode(QTextEdit::WidgetWidth);
-<<<<<<< HEAD
     m_pDoc->setText(widget->documentation());
-=======
-    m_pDoc->setText(widget->getDoc());
->>>>>>> 5f338cd8
     docLayout->addWidget(m_pDoc);
 }
 
@@ -526,13 +494,8 @@
             m_pWidget->setShowDestruction( m_pDeconCB->isChecked() );
         }
         QString name = m_pClassNameLE->text();
-<<<<<<< HEAD
         m_pWidget->setDocumentation(m_pDoc->toPlainText());
         UMLObject * o = m_pWidget->umlObject();
-=======
-        m_pWidget->setDoc(m_pDoc->toPlainText());
-        UMLObject * o = m_pWidget->getUMLObject();
->>>>>>> 5f338cd8
         UMLObject * old = m_pUmldoc->findUMLObject(name);
         if (old && o != old) {
             KMessageBox::sorry(this, i18n("The name you have chosen\nis already being used.\nThe name has been reset."),
@@ -544,13 +507,8 @@
     else if (m_pInstanceWidget) {
         m_pInstanceWidget->setInstanceName(m_pInstanceLE->text());
         QString name = m_pClassNameLE->text();
-<<<<<<< HEAD
         m_pInstanceWidget->setDocumentation(m_pDoc->toPlainText());
         UMLObject* o = m_pInstanceWidget->umlObject();
-=======
-        m_pInstanceWidget->setDoc(m_pDoc->toPlainText());
-        UMLObject* o = m_pInstanceWidget->getUMLObject();
->>>>>>> 5f338cd8
         UMLObject* old = m_pUmldoc->findUMLObject(name);
         if (old && o != old) {
             KMessageBox::sorry(this, i18n("The name you have chosen\nis already being used.\nThe name has been reset."),
