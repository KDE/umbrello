/***************************************************************************
 *   This program is free software; you can redistribute it and/or modify  *
 *   it under the terms of the GNU General Public License as published by  *
 *   the Free Software Foundation; either version 2 of the License, or     *
 *   (at your option) any later version.                                   *
 *                                                                         *
 *  copyright (C) 2003-2014                                                *
 *  Umbrello UML Modeller Authors <umbrello-devel@kde.org>                 *
 ***************************************************************************/
#include "umluniqueconstraintdialog.h"

#include "attribute.h"
#include "classifierlistitem.h"
#include "classifier.h"
#include "debug_utils.h"
#include "entity.h"
#include "entityattribute.h"
#include "enumliteral.h"
#include "enum.h"
#include "object_factory.h"
#include "operation.h"
#include "template.h"
#include "uml.h"
#include "uniqueconstraint.h"

<<<<<<< HEAD
#include <kcombobox.h>
#if QT_VERSION < 0x050000
#include <kdialogbuttonbox.h>
#endif
#include <klineedit.h>
=======
#include <KComboBox>
#include <KLineEdit>
>>>>>>> 49fdd302
#include <KLocalizedString>
#include <KMessageBox>

#include <QDialogButtonBox>
#include <QGroupBox>
#include <QHBoxLayout>
#include <QLabel>
#include <QListWidget>
#include <QPushButton>
#include <QVBoxLayout>

/**
 *  Sets up the UMLUniqueConstraintDialog.
 *  @param parent   The parent to the UMLUniqueConstraintDialog.
 *  @param pUniqueConstraint The Unique Constraint to show the properties of.
 */
UMLUniqueConstraintDialog::UMLUniqueConstraintDialog(QWidget* parent, UMLUniqueConstraint* pUniqueConstraint)
  : SinglePageDialogBase(parent),
    m_pUniqueConstraint(pUniqueConstraint)
{
    setCaption(i18n("Unique Constraint Properties"));
    setupDialog();
}

/**
 *  Standard destructor.
 */
UMLUniqueConstraintDialog::~UMLUniqueConstraintDialog()
{
}

/**
 * Sets up the dialog.
 */
void UMLUniqueConstraintDialog::setupDialog()
{
    QFrame * frame = new QFrame(this);
    setMainWidget(frame);
    int margin = fontMetrics().height();

    // what do we need,
    // we need one label,  line edir
    // a list item box
    // a combo box, two push buttons, yeah that's it.
    // start
    //main layout contains the name fields, the column group box
    QVBoxLayout* mainLayout = new QVBoxLayout(frame);
    mainLayout->setSpacing(10);

    // layout to hold the name label and line edit
    QHBoxLayout* nameLayout = new QHBoxLayout();
    mainLayout->addItem(nameLayout);

    // name label
    m_pNameL = new QLabel(i18nc("name label", "Name"), this);
    nameLayout->addWidget(m_pNameL);
    // name lineEdit
    m_pNameLE = new KLineEdit(this);
    nameLayout->addWidget(m_pNameLE);

    // group box to hold the column details
    // top group box, contains a vertical layout with list box above and buttons below
    m_pAttributeListGB = new QGroupBox(i18n("Attribute Details"));
    mainLayout->addWidget(m_pAttributeListGB);

    QVBoxLayout* listVBoxLayout = new QVBoxLayout(m_pAttributeListGB);
    listVBoxLayout->setMargin(margin);
    listVBoxLayout->setSpacing (10);

    m_pAttributeListLW = new QListWidget(m_pAttributeListGB);
    listVBoxLayout->addWidget(m_pAttributeListLW);

    // Horizontal Layout to hold  attributes CB, the add, and remove buttons
    QHBoxLayout* comboButtonHBoxLayout = new QHBoxLayout();
    listVBoxLayout->addItem(comboButtonHBoxLayout);

    // the Combo Box containing the attributes
    m_pAttributeCB = new KComboBox(true, m_pAttributeListGB);
    m_pAttributeCB->setEditable(false);
    comboButtonHBoxLayout->addWidget(m_pAttributeCB);

    //the action buttons
<<<<<<< HEAD
#if QT_VERSION >= 0x050000
=======
>>>>>>> 49fdd302
    QDialogButtonBox* buttonBox = new QDialogButtonBox(m_pAttributeListGB);
    m_pAddPB = buttonBox->addButton(i18n("&Add"), QDialogButtonBox::ActionRole);
    connect(m_pAddPB, SIGNAL(clicked()), this, SLOT(slotAddAttribute()));
    m_pRemovePB = buttonBox->addButton(i18n("&Delete"), QDialogButtonBox::ActionRole);
    connect(m_pRemovePB, SIGNAL(clicked()), this, SLOT(slotDeleteAttribute()));
<<<<<<< HEAD
#else
    KDialogButtonBox* buttonBox = new KDialogButtonBox(m_pAttributeListGB);
    m_pAddPB = buttonBox->addButton(i18n("&Add"), KDialogButtonBox::ActionRole, this,
                          SLOT(slotAddAttribute()));
    m_pRemovePB = buttonBox->addButton(i18n("&Delete"), KDialogButtonBox::ActionRole, this,
                          SLOT(slotDeleteAttribute()));
#endif
=======
>>>>>>> 49fdd302

    comboButtonHBoxLayout->addWidget(buttonBox);

    // We first insert all attributes to the combo box
    UMLEntity* ue = static_cast<UMLEntity*>(m_pUniqueConstraint->parent());
    uDebug() << ue;
    if (ue) {
       UMLClassifierListItemList ual = ue->getFilteredList(UMLObject::ot_EntityAttribute);
       foreach(UMLClassifierListItem* att, ual) {
           m_pEntityAttributeList.append(static_cast<UMLEntityAttribute*>(att));
           m_pAttributeCB->addItem(att->toString(Uml::SignatureType::SigNoVis));
       }
    }

    // Then we add the attributes in the constraint to the list box
    UMLEntityAttributeList eal = m_pUniqueConstraint->getEntityAttributeList();
    foreach(UMLEntityAttribute* att, eal) {

        // add to local cache
        m_pConstraintAttributeList.append(att);
        // add to list box
        m_pAttributeListLW->addItem(att->toString(Uml::SignatureType::SigNoVis));

        int index = m_pEntityAttributeList.indexOf(att);
        m_pEntityAttributeList.removeAt(index);
        m_pAttributeCB->removeItem(index);
    }

    // set text of label
    m_pNameLE->setText(m_pUniqueConstraint->name());

    // select firstItem
    if (m_pAttributeListLW->count() != 0) {
        m_pAttributeListLW->setCurrentRow(0);
    }

    slotResetWidgetState();

    connect(m_pAttributeListLW, SIGNAL(itemClicked(QListWidgetItem*)), this, SLOT(slotResetWidgetState()));
}

/**
 * Adds attribute to the list.
 */
void UMLUniqueConstraintDialog::slotAddAttribute()
{
    int index = m_pAttributeCB->currentIndex();

    if (index == -1) {
        return;
    }

    // get reference
    UMLEntityAttribute* entAtt = m_pEntityAttributeList.at(index);

    //find and remove from list
    index = m_pEntityAttributeList.indexOf(entAtt);
    m_pEntityAttributeList.removeAt(index);

    // remove from combo box
    m_pAttributeCB->removeItem(index);

    // add to local cache
    m_pConstraintAttributeList.append(entAtt);

    // add to list box
    int count = m_pAttributeListLW->count();
    m_pAttributeListLW->insertItem(count, entAtt->toString(Uml::SignatureType::SigNoVis));

    slotResetWidgetState();
}

/**
 * Deletes an attribute from the list.
 */
void UMLUniqueConstraintDialog::slotDeleteAttribute()
{
    int index = m_pAttributeListLW->currentRow();

    if (index == -1) {
        return;
    }

    // get reference
    UMLEntityAttribute* entAtt = m_pConstraintAttributeList.at(index);

    //remove from constraint
    m_pConstraintAttributeList.removeAt(index);
    // remove from list box
    m_pAttributeListLW->takeItem(index);

    // add to list
    m_pEntityAttributeList.append(entAtt);
    // add to combo box
    int count = m_pAttributeCB->count();
    m_pAttributeCB->insertItem(count, entAtt->toString(Uml::SignatureType::SigNoVis));

    slotResetWidgetState();
}

/**
 * Apply changes.
 */
bool UMLUniqueConstraintDialog::apply()
{
    QString name = m_pNameLE->text();
    if (name.length() == 0) {
        KMessageBox::error(this, i18n("You have entered an invalid constraint name."),
                           i18n("Constraint Name Invalid"), 0);
        m_pNameLE->setText(m_pUniqueConstraint->name());
        return false;
    }

    // clear the old list
    m_pUniqueConstraint->clearAttributeList();

    // fill it with contents of local cache
    foreach(UMLEntityAttribute* att, m_pConstraintAttributeList) {
        m_pUniqueConstraint->addEntityAttribute(att);
    }

    // set name
    m_pUniqueConstraint->setName(name);

    return true;
}

/**
 * Enable or Disable the widgets.
 */
void UMLUniqueConstraintDialog::slotResetWidgetState()
{
    m_pAttributeCB->setEnabled(true);
    m_pAddPB->setEnabled(true);
    m_pRemovePB->setEnabled(true);

    // get index of selected Attribute in List Box
    int index = m_pAttributeListLW->currentRow();
    // if index is not invalid (-1), then activate the Remove Button
    if (index == -1) {
        m_pRemovePB->setEnabled(false);
    }

    // check for number of items in ComboBox
    int count = m_pAttributeCB->count();
    // if count is 0 disable Combo Box and Add Button
    if (count == 0) {
        m_pAttributeCB->setEnabled(false);
        m_pAddPB->setEnabled(false);
    }
<<<<<<< HEAD
}

=======
}
>>>>>>> 49fdd302
<|MERGE_RESOLUTION|>--- conflicted
+++ resolved
@@ -22,21 +22,16 @@
 #include "template.h"
 #include "uml.h"
 #include "uniqueconstraint.h"
-
-<<<<<<< HEAD
+#include "umldoc.h"
+
 #include <kcombobox.h>
 #if QT_VERSION < 0x050000
 #include <kdialogbuttonbox.h>
 #endif
 #include <klineedit.h>
-=======
-#include <KComboBox>
-#include <KLineEdit>
->>>>>>> 49fdd302
 #include <KLocalizedString>
 #include <KMessageBox>
 
-#include <QDialogButtonBox>
 #include <QGroupBox>
 #include <QHBoxLayout>
 #include <QLabel>
@@ -50,7 +45,7 @@
  *  @param pUniqueConstraint The Unique Constraint to show the properties of.
  */
 UMLUniqueConstraintDialog::UMLUniqueConstraintDialog(QWidget* parent, UMLUniqueConstraint* pUniqueConstraint)
-  : SinglePageDialogBase(parent),
+  : SinglePageDialogBase(parent, true),
     m_pUniqueConstraint(pUniqueConstraint)
 {
     setCaption(i18n("Unique Constraint Properties"));
@@ -69,7 +64,7 @@
  */
 void UMLUniqueConstraintDialog::setupDialog()
 {
-    QFrame * frame = new QFrame(this);
+    QFrame *frame = new QFrame(this);
     setMainWidget(frame);
     int margin = fontMetrics().height();
 
@@ -95,7 +90,7 @@
 
     // group box to hold the column details
     // top group box, contains a vertical layout with list box above and buttons below
-    m_pAttributeListGB = new QGroupBox(i18n("Attribute Details"));
+    m_pAttributeListGB = new QGroupBox(i18n("Attribute Details"), frame);
     mainLayout->addWidget(m_pAttributeListGB);
 
     QVBoxLayout* listVBoxLayout = new QVBoxLayout(m_pAttributeListGB);
@@ -115,16 +110,12 @@
     comboButtonHBoxLayout->addWidget(m_pAttributeCB);
 
     //the action buttons
-<<<<<<< HEAD
 #if QT_VERSION >= 0x050000
-=======
->>>>>>> 49fdd302
     QDialogButtonBox* buttonBox = new QDialogButtonBox(m_pAttributeListGB);
     m_pAddPB = buttonBox->addButton(i18n("&Add"), QDialogButtonBox::ActionRole);
     connect(m_pAddPB, SIGNAL(clicked()), this, SLOT(slotAddAttribute()));
     m_pRemovePB = buttonBox->addButton(i18n("&Delete"), QDialogButtonBox::ActionRole);
     connect(m_pRemovePB, SIGNAL(clicked()), this, SLOT(slotDeleteAttribute()));
-<<<<<<< HEAD
 #else
     KDialogButtonBox* buttonBox = new KDialogButtonBox(m_pAttributeListGB);
     m_pAddPB = buttonBox->addButton(i18n("&Add"), KDialogButtonBox::ActionRole, this,
@@ -132,8 +123,6 @@
     m_pRemovePB = buttonBox->addButton(i18n("&Delete"), KDialogButtonBox::ActionRole, this,
                           SLOT(slotDeleteAttribute()));
 #endif
-=======
->>>>>>> 49fdd302
 
     comboButtonHBoxLayout->addWidget(buttonBox);
 
@@ -284,9 +273,5 @@
         m_pAttributeCB->setEnabled(false);
         m_pAddPB->setEnabled(false);
     }
-<<<<<<< HEAD
-}
-
-=======
-}
->>>>>>> 49fdd302
+}
+
