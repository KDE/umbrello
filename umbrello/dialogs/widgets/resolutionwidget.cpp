/*
    SPDX-FileCopyrightText: 2015-2022 Umbrello UML Modeller Authors <umbrello-devel@kde.org>

    SPDX-License-Identifier: GPL-2.0-only OR GPL-3.0-only OR LicenseRef-KDE-Accepted-GPL
*/

#include "resolutionwidget.h"

// kde includes
#include <KComboBox>
#include <KLocalizedString>

// qt includes
#include <QApplication>
#include <QScreen>
#include <QWindow>
#include <QHBoxLayout>
#include <QLabel>


static QWindow *windowFromWidget(const QWidget *widget)
{
    QWindow *windowHandle = widget->windowHandle();
    if (windowHandle) {
        return windowHandle;
    }

    const QWidget *nativeParent = widget->nativeParentWidget();
    if (nativeParent) {
        return nativeParent->windowHandle();
    }

    return nullptr;
}

static QScreen *screenFromWidget(const QWidget *widget)
{
    const QWindow *windowHandle = windowFromWidget(widget);
    if (windowHandle && windowHandle->screen()) {
        return windowHandle->screen();
    }

    return QGuiApplication::primaryScreen();
}

/**
 * Constructor
 * @param parent QWidget parent
 */
ResolutionWidget::ResolutionWidget(QWidget *parent) :
    ComboBoxWidgetBase(i18n("&Resolution:"), i18n("DPI"), parent)
{
    m_editField->clear();
    m_editField->addItem(QStringLiteral("default"), QVariant(0.0));
<<<<<<< HEAD
    for(const QString &key: resolutions()) {
=======
    for(const QString &key : resolutions()) {
>>>>>>> 6e797f2d
        m_editField->addItem(key, QVariant(key.toFloat()));
    }
    connect(m_editField, SIGNAL(editTextChanged(QString)), this, SLOT(slotTextChanged(QString)));
}

/**
 * Return current selected resolution.
 * @return resolutions as QString
 */
float ResolutionWidget::currentResolution()
{
    QVariant v = m_editField->itemData(m_editField->currentIndex());
    if (v.canConvert<float>()) {
        return v.value<float>();
    } else {
        bool ok;
        float value = m_editField->currentText().toFloat(&ok);
        return ok ? value : 0.0;
    }
}

bool numberLessThan(const QString &s1, const QString &s2)
{
    return s1.toFloat() < s2.toFloat();
}

/**
 * Returns a QStringList containing all supported resolutions
 * @return QStringList with resolutions
 */
QStringList ResolutionWidget::resolutions()
{
    QStringList result;
    result << QStringLiteral("72");
    result << QStringLiteral("96");
    result << QStringLiteral("150");
    result << QStringLiteral("300");
    result << QStringLiteral("600");
    result << QStringLiteral("1200");

    QString currentResolution = QString::number(this->screen()->physicalDotsPerInchX());
    if (!result.contains(currentResolution))
        result << currentResolution;
    std::sort(result.begin(), result.end(), numberLessThan);
    return result;
}

/**
 * Limit user to only be able to enter numbers.
 * @param text Currently edited text
 */
void ResolutionWidget::slotTextChanged(const QString &text)
{
    if (m_editField->currentText() == QStringLiteral("default"))
        return;
    bool ok;
    text.toFloat(&ok);
    if (!ok)
        m_editField->setEditText(QStringLiteral(""));
}<|MERGE_RESOLUTION|>--- conflicted
+++ resolved
@@ -52,11 +52,7 @@
 {
     m_editField->clear();
     m_editField->addItem(QStringLiteral("default"), QVariant(0.0));
-<<<<<<< HEAD
-    for(const QString &key: resolutions()) {
-=======
     for(const QString &key : resolutions()) {
->>>>>>> 6e797f2d
         m_editField->addItem(key, QVariant(key.toFloat()));
     }
     connect(m_editField, SIGNAL(editTextChanged(QString)), this, SLOT(slotTextChanged(QString)));
