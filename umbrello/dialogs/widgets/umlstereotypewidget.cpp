--- conflicted
+++ resolved
@@ -72,11 +72,7 @@
     UMLDoc *umldoc = UMLApp::app()->document();
     QMap<QString, UMLStereotype*> types;
 
-<<<<<<< HEAD
-    for(UMLStereotype *ust : umldoc->stereotypes()) {
-=======
     for(UMLStereotype* ust : umldoc->stereotypes()) {
->>>>>>> 6e797f2d
         types[ust->name()] = ust;
     }
     // add the given parameter
