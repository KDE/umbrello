--- conflicted
+++ resolved
@@ -164,11 +164,7 @@
     QString typeName = Model_Utils::normalize(m_editField->currentText());
     UMLDoc *pDoc = UMLApp::app()->document();
     UMLClassifierList dataTypes = pDoc->datatypes();
-<<<<<<< HEAD
-    for(UMLClassifier *dat : dataTypes) {
-=======
     for(UMLClassifier* dat : dataTypes) {
->>>>>>> 6e797f2d
         if (typeName == dat->name()) {
             m_entityAttribute->setType(dat);
             return true;
