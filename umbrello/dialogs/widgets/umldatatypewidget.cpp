/***************************************************************************
 *   This program is free software; you can redistribute it and/or modify  *
 *   it under the terms of the GNU General Public License as published by  *
 *   the Free Software Foundation; either version 2 of the License, or     *
 *   (at your option) any later version.                                   *
 *                                                                         *
 *   copyright (C) 2016                                              *
 *   Umbrello UML Modeller Authors <umbrello-devel@kde.org>                *
 ***************************************************************************/

#include "umldatatypewidget.h"

#include "classifierlistitem.h"
#include "classifier.h"
#include "debug_utils.h"
#include "entityattribute.h"
#include "import_utils.h"
#include "object_factory.h"
#include "operation.h"
#include "template.h"
#include "uml.h"
#include "umldoc.h"

#include <KLocalizedString>

#include <QApplication>
#include <QGridLayout>
#include <QWidget>

UMLDatatypeWidget::UMLDatatypeWidget(QWidget *parent)
  : QWidget(parent),
    ui(new Ui::UMLDataTypeWidget),
    m_attribute(nullptr),
    m_datatype(nullptr),
    m_operation(nullptr),
    m_entityAttribute(nullptr),
    m_template(nullptr)
{
    ui->setupUi(this);
}

UMLDatatypeWidget::~UMLDatatypeWidget()
{
}

void UMLDatatypeWidget::setAttribute(UMLAttribute *attribute)
{
    m_attribute = attribute;
    m_parent = m_attribute->umlParent()->umlParent()->asUMLClassifier();
    insertTypesSortedParameter(m_attribute->getTypeName());
}

void UMLDatatypeWidget::setClassifierItem(UMLClassifierListItem *datatype)
{
    m_datatype = datatype;
    m_parent = m_datatype->umlParent()->asUMLClassifier();
    insertTypesSortedAttribute(m_datatype->getTypeName());
}

void UMLDatatypeWidget::setEntityAttribute(UMLEntityAttribute *entityAttribute)
{
    m_entityAttribute = entityAttribute;
    m_parent = 0;
    insertTypesSortedEntityAttribute(m_entityAttribute->getTypeName());
}

void UMLDatatypeWidget::setOperation(UMLOperation *operation)
{
    m_operation = operation;
    m_parent = m_operation->umlParent()->asUMLClassifier();
    insertTypesSortedOperation(m_operation->getTypeName());
}

void UMLDatatypeWidget::setTemplate(UMLTemplate *_template)
{
    m_template = _template;
    m_parent = 0;
    insertTypesSortedTemplate(m_template->getTypeName());
}

bool UMLDatatypeWidget::apply()
{
    if (m_datatype)
        return applyAttribute();
    else if (m_entityAttribute)
        return applyEntityAttribute();
    else if (m_operation)
        return applyOperation();
    else if (m_attribute)
        return applyParameter();
    else if (m_template)
        return applyTemplate();
    return false;
}

bool UMLDatatypeWidget::applyAttribute()
{
    QString typeName = ui->typesCB->currentText();
    Uml::TypeQualifiers::Enum typeQualifier = m_datatype->qualifier();
    Uml::TypeModifiers::Enum typeModifierEnum = m_datatype->modifier();
    //Need to find a better way to do that
    QString m = Uml::TypeModifiers::toString(typeModifierEnum);
    QString q = Uml::TypeQualifiers::toString(typeQualifier);
    QString finalString = q + typeName + m;

    UMLTemplate *tmplParam = m_parent->findTemplate(finalString);
    if (tmplParam) {
        m_datatype->setType(tmplParam);
        return true;
    }
    UMLDoc * pDoc = UMLApp::app()->document();

    UMLObject *obj = nullptr;
    if (!typeName.isEmpty()) {
        obj = pDoc->findUMLObject(finalString);
    }

    UMLClassifier *classifier = obj->asUMLClassifier();
    if (classifier == 0) {
        Uml::ProgrammingLanguage::Enum pl = UMLApp::app()->activeLanguage();
        // Import_Utils does not handle creating a new object with empty name
        // string well. Use Object_Factory in those cases.
        if (!typeName.isEmpty() && ((pl == Uml::ProgrammingLanguage::Cpp) || (pl == Uml::ProgrammingLanguage::Java)) )
        {
            // Import_Utils::createUMLObject works better for C++ namespace
            // and java package than Object_Factory::createUMLObject
            Import_Utils::setRelatedClassifier(m_parent);
<<<<<<< HEAD
            obj = Import_Utils::createUMLObject(UMLObject::ot_UMLObject, finalString);
            Import_Utils::setRelatedClassifier(NULL);
=======
            obj = Import_Utils::createUMLObject(UMLObject::ot_UMLObject, typeName);
            Import_Utils::setRelatedClassifier(0);
>>>>>>> 1754d6f3
        } else {
            // If it's obviously a pointer type (C++) then create a datatype.
            // Else we don't know what it is so as a compromise create a class.
            bool contains = false;
            if(finalString.contains(QChar::fromLatin1('*')) || finalString.contains(QChar::fromLatin1('&')))
                contains = true;
            UMLObject::ObjectType ot =
                (contains ? UMLObject::ot_Datatype : UMLObject::ot_Class);
            obj = Object_Factory::createUMLObject(ot, finalString);
        }
        if (obj == 0)
            return false;
        classifier = obj->asUMLClassifier();
    }
    m_datatype->setType(classifier);
    return true;
}

bool UMLDatatypeWidget::applyEntityAttribute()
{
    QString typeName = ui->typesCB->currentText();
    UMLDoc *pDoc = UMLApp::app()->document();
    UMLClassifierList dataTypes = pDoc->datatypes();
    foreach (UMLClassifier* dat, dataTypes) {
        if (typeName == dat->name()) {
            m_entityAttribute->setType(dat);
            return true;
        }
    }
    UMLObject *obj = pDoc->findUMLObject(typeName);
    UMLClassifier *classifier = obj->asUMLClassifier();
    if (classifier == 0) {
        // If it's obviously a pointer type (C++) then create a datatype.
        // Else we don't know what it is so as a compromise create a class.
        UMLObject::ObjectType ot =
            (typeName.contains(QChar::fromLatin1('*')) ? UMLObject::ot_Datatype
                                                      : UMLObject::ot_Class);
        obj = Object_Factory::createUMLObject(ot, typeName);
        if (obj == 0)
            return false;
        classifier = obj->asUMLClassifier();
    }
    m_entityAttribute->setType(classifier);
    return true;
}

bool UMLDatatypeWidget::applyOperation()
{
    QString typeName = ui->typesCB->currentText();
    UMLTemplate *tmplParam = 0;
    if (m_parent) {
        tmplParam = m_parent->findTemplate(typeName);
    }
    if (tmplParam)
        m_operation->setType(tmplParam);
    else
        m_operation->setTypeName(typeName);
    return true;
}

bool UMLDatatypeWidget::applyParameter()
{
    // set the type name
<<<<<<< HEAD
    QString typeName = ui->typesCB->currentText();
    if (m_parent == NULL) {
=======
    QString typeName = m_comboBox->currentText();
    if (m_parent == 0) {
>>>>>>> 1754d6f3
        uError() << "grandparent of " << m_attribute->name() << " is not a UMLClassifier";
    } else {
        UMLTemplate *tmplParam = m_parent->findTemplate(typeName);
        if (tmplParam) {
            m_attribute->setType(tmplParam);
            return true;
        }
    }
    UMLDoc * uDoc = UMLApp::app()->document();
    UMLClassifierList namesList(uDoc->concepts());
    bool matchFound = false;

    foreach (UMLClassifier* obj, namesList) {
        if (obj->fullyQualifiedName() == typeName) {
            m_attribute->setType(obj);
            matchFound = true;
            break;
        }
    }
    if (!matchFound) {
        // Nothing found: Create a new type on the fly.
        // @todo There should be an extra dialog to decide whether to
        // create a datatype or a class. For now, we create a class.
        uDebug() << typeName << " not found."
            << " Creating a new class for the type.";
        UMLObject *newObj = Object_Factory::createUMLObject(UMLObject::ot_Class, typeName);
        m_attribute->setType(newObj);
    }
    return true;
}

bool UMLDatatypeWidget::applyTemplate()
{
    QString typeName = ui->typesCB->currentText();
    UMLDoc *pDoc = UMLApp::app()->document();
    UMLClassifierList namesList(pDoc->concepts());
    foreach (UMLClassifier* obj, namesList) {
        if (typeName == obj->name()) {
            m_template->setType(obj);
            return true;
        }
    }

    UMLObject *obj = nullptr;
    if (!typeName.isEmpty()) {
        obj = pDoc->findUMLObject(typeName);
    }

    UMLClassifier *classifier = obj->asUMLClassifier();
    if (classifier == NULL) {
        Uml::ProgrammingLanguage::Enum pl = UMLApp::app()->activeLanguage();
        // Import_Utils does not handle creating a new object with empty name
        // string well. Use Object_Factory in those cases.
        if (!typeName.isEmpty() && ((pl == Uml::ProgrammingLanguage::Cpp) || (pl == Uml::ProgrammingLanguage::Java)) )
        {
            // Import_Utils::createUMLObject works better for C++ namespace
            // and java package than Object_Factory::createUMLObject
            Import_Utils::setRelatedClassifier(m_parent);
            obj = Import_Utils::createUMLObject(UMLObject::ot_UMLObject, typeName);
            Import_Utils::setRelatedClassifier(NULL);
        } else {
            // If it's obviously a pointer type (C++) then create a datatype.
            // Else we don't know what it is so as a compromise create a class.
            bool contains = false;
            if(typeName.contains(QChar::fromLatin1('*')) || typeName.contains(QChar::fromLatin1('&')))
                contains = true;
            UMLObject::ObjectType ot =
                (contains ? UMLObject::ot_Datatype : UMLObject::ot_Class);
            obj = Object_Factory::createUMLObject(ot, typeName);
        }
        if (obj == NULL)
            return false;
        classifier = obj->asUMLClassifier();
    }
    m_template->setType(classifier);
    return true;
}

/**
 * Initialize types combo box from a list of types and a selected type.
 * @param types list of types to add to combo box
 * @param type selected type
 */
void UMLDatatypeWidget::initTypesBox(QStringList &types, const QString& type)
{
    if (!types.contains(type)) {
        types << type;
    }
    types.sort();

    ui->typesCB->clear();
    ui->typesCB->insertItems(0, types);

    int currentIndex = ui->typesCB->findText(type);
    if (currentIndex > -1) {
        ui->typesCB->setCurrentIndex(currentIndex);
    }
}

/**
 * Add classes and interfaces from document instance to the given string list.
 * @param types list to store the classes and interfaces
 */
void UMLDatatypeWidget::insertTypesFromConcepts(QStringList& types, bool fullName)
{
    UMLDoc * uDoc = UMLApp::app()->document();
    UMLClassifierList namesList(uDoc->concepts());
    foreach (UMLClassifier* obj, namesList) {
         types << (fullName ? obj->fullyQualifiedName() : obj->name());
    }
}

/**
 * Add datatypes from document instance to the given string list.
 * @param types list to store the datatypes
 */
void UMLDatatypeWidget::insertTypesFromDatatypes(QStringList& types)
{
    // add the data types
    UMLDoc * pDoc = UMLApp::app()->document();
    UMLClassifierList dataTypes = pDoc->datatypes();
    if (dataTypes.count() == 0) {
        // Switch to SQL as the active language if no datatypes are set.
        UMLApp::app()->setActiveLanguage(Uml::ProgrammingLanguage::SQL);
        pDoc->addDefaultDatatypes();
        qApp->processEvents();
        dataTypes = pDoc->datatypes();
    }
    foreach (UMLClassifier* dat, dataTypes) {
        types << dat->name();
    }
}

/**
 * Inserts @p type into the type-combobox as well as its completion object.
 * The combobox is cleared and all types together with the optional new one
 * sorted and then added again.
 * @param type   a new type to add
 */
void UMLDatatypeWidget::insertTypesSortedAttribute(const QString& type)
{
    QStringList types;
    insertTypesFromConcepts(types);
    initTypesBox(types, type);
}

/**
 * Inserts @p type into the type-combobox as well as its completion object.
 */
void UMLDatatypeWidget::insertTypesSortedEntityAttribute(const QString& type)
{
    QStringList types;
    insertTypesFromDatatypes(types);
    initTypesBox(types, type);
}

/**
 * Inserts @p type into the type-combobox.
 * The combobox is cleared and all types together with the optional new one
 * sorted and then added again.
 * @param type   a new type to add and selected
 */
void UMLDatatypeWidget::insertTypesSortedOperation(const QString& type)
{
    QStringList types;
    // Add "void". We use this for denoting "no return type" independent
    // of the programming language.
    // For example, the Ada generator would interpret the return type
    // "void" as an instruction to generate a procedure instead of a
    // function.
    types << QLatin1String("void");
    // add template parameters
    UMLClassifier *classifier = m_parent->asUMLClassifier();
    if (classifier) {
        UMLClassifierListItemList tmplParams(classifier->getFilteredList(UMLOperation::ot_Template));
        foreach (UMLClassifierListItem* li, tmplParams) {
            types << li->name();
        }
    }
    insertTypesFromConcepts(types);
    initTypesBox(types, type);
}

/**
 * Inserts @p type into the type-combobox as well as its completion object.
 * The combobox is cleared and all types together with the optional new one
 * sorted and then added again.
 * @param type   a new type to add and selected
 */
void UMLDatatypeWidget::insertTypesSortedParameter(const QString& type)
{
    QStringList types;
    // add template parameters
    UMLClassifier *pConcept = m_parent->asUMLClassifier();
    if (pConcept == 0) {
        uError() << "ParameterPropertiesDialog: grandparent of " << m_attribute->name()
                 << " is not a UMLClassifier";
    } else {
        UMLTemplateList tmplParams(pConcept->getTemplateList());
        foreach(UMLTemplate* t, tmplParams) {
            types << t->name();
        }
    }
    insertTypesFromConcepts(types);
    initTypesBox(types, type);
}

/**
 * Inserts @p type into the type-combobox.
 * The combobox is cleared and all types together with the optional new one
 * sorted and then added again.
 * @param type   a new type to add and selected
 */
void UMLDatatypeWidget::insertTypesSortedTemplate(const QString& type)
{
    QStringList types;
    // "class" is the nominal type of template parameter
    types << QLatin1String("class");
    insertTypesFromConcepts(types, false);
    initTypesBox(types, type);
}

/**
 * Add this widget to a given grid layout. Umbrello dialogs places labels in column 0
 * and the editable field in column 1.
 * @param layout The layout to which the widget should be added
 * @param row The row in the grid layout where the widget should be placed
 */
void UMLDatatypeWidget::addToLayout(QGridLayout *layout, int row, int startColumn)
{
    layout->addWidget(this, row, startColumn);
}<|MERGE_RESOLUTION|>--- conflicted
+++ resolved
@@ -125,13 +125,8 @@
             // Import_Utils::createUMLObject works better for C++ namespace
             // and java package than Object_Factory::createUMLObject
             Import_Utils::setRelatedClassifier(m_parent);
-<<<<<<< HEAD
-            obj = Import_Utils::createUMLObject(UMLObject::ot_UMLObject, finalString);
-            Import_Utils::setRelatedClassifier(NULL);
-=======
             obj = Import_Utils::createUMLObject(UMLObject::ot_UMLObject, typeName);
             Import_Utils::setRelatedClassifier(0);
->>>>>>> 1754d6f3
         } else {
             // If it's obviously a pointer type (C++) then create a datatype.
             // Else we don't know what it is so as a compromise create a class.
@@ -195,13 +190,8 @@
 bool UMLDatatypeWidget::applyParameter()
 {
     // set the type name
-<<<<<<< HEAD
     QString typeName = ui->typesCB->currentText();
-    if (m_parent == NULL) {
-=======
-    QString typeName = m_comboBox->currentText();
     if (m_parent == 0) {
->>>>>>> 1754d6f3
         uError() << "grandparent of " << m_attribute->name() << " is not a UMLClassifier";
     } else {
         UMLTemplate *tmplParam = m_parent->findTemplate(typeName);
