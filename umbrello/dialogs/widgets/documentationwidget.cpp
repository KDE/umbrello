--- conflicted
+++ resolved
@@ -27,18 +27,11 @@
     ui->setupUi(this);
 }
 
-<<<<<<< HEAD
-DocumentationWidget::DocumentationWidget(UMLWidget *w, QWidget *parent)
+DocumentationWidget::DocumentationWidget(WidgetBase *w, QWidget *parent)
  : QWidget(parent),
    ui(new Ui::DocumentationWidget),
    m_object(0),
    m_widget(w)
-=======
-DocumentationWidget::DocumentationWidget(WidgetBase *w, QWidget *parent) :
-    QWidget(parent),
-    m_object(0),
-    m_widget(w)
->>>>>>> 47ecabb6
 {
     ui->setupUi(this);
     Q_ASSERT(w);
@@ -73,39 +66,7 @@
  */
 void DocumentationWidget::init(const QString &text)
 {
-<<<<<<< HEAD
     ui->docTE->setLineWrapMode(QPlainTextEdit::WidgetWidth);
     ui->docTE->setWordWrapMode(QTextOption::WordWrap);
     ui->docTE->setPlainText(text);
     setFocusProxy(ui->docTE);
-=======
-    QHBoxLayout *l = new QHBoxLayout;
-    l->setMargin(0);
-    m_box = new QGroupBox;
-    m_box->setTitle(i18n("Documentation"));
-    m_editField = new KTextEdit(m_box);
-    m_editField->setLineWrapMode(QTextEdit::WidgetWidth);
-    m_editField->setWordWrapMode(QTextOption::WordWrap);
-    m_editField->setText(text);
-    setFocusProxy(m_editField);
-    QHBoxLayout *layout = new QHBoxLayout(m_box);
-    if (m_object && m_object->isUMLOperation()) {
-        UMLOperation *o = m_object->asUMLOperation();
-        m_codeEditField = new CodeTextEdit();
-        m_codeEditField->setPlainText(o->getSourceCode());
-#if QT_VERSION >= 0x050000
-        QTabWidget* tabWidget = new QTabWidget();
-#else
-        KTabWidget* tabWidget = new KTabWidget();
-#endif
-        tabWidget->addTab(m_editField, i18n("Comment"));
-        tabWidget->addTab(m_codeEditField, i18n("Source Code"));
-        layout->addWidget(tabWidget);
-    } else {
-        layout->addWidget(m_editField);
-    }
-    layout->setMargin(fontMetrics().height());
-    l->addWidget(m_box);
-    setLayout(l);
->>>>>>> 47ecabb6
-}