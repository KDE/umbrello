--- conflicted
+++ resolved
@@ -20,11 +20,7 @@
 {
     Q_OBJECT
 public:
-<<<<<<< HEAD
-    explicit ImageTypeWidget(const QStringList &imageTypes, const QString &_default, QWidget  *parent = nullptr);
-=======
     explicit ImageTypeWidget(const QStringList &imageTypes, const QString &_default, QWidget *parent = nullptr);
->>>>>>> 6e797f2d
     QString currentType();
 
 private:
