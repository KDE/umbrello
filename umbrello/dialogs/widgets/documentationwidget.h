--- conflicted
+++ resolved
@@ -22,15 +22,9 @@
 {
     Q_OBJECT
 public:
-<<<<<<< HEAD
-    explicit DocumentationWidget(UMLObject  *o, QWidget *parent = nullptr);
-    explicit DocumentationWidget(UMLWidget  *w, QWidget *parent = nullptr);
-    explicit DocumentationWidget(AssociationWidget  *w, QWidget *parent = nullptr);
-=======
     explicit DocumentationWidget(UMLObject *o, QWidget *parent = nullptr);
     explicit DocumentationWidget(UMLWidget *w, QWidget *parent = nullptr);
     explicit DocumentationWidget(AssociationWidget *w, QWidget *parent = nullptr);
->>>>>>> 6e797f2d
     ~DocumentationWidget();
 
     void apply();
