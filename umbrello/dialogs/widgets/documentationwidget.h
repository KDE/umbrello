/***************************************************************************
 *   This program is free software; you can redistribute it and/or modify  *
 *   it under the terms of the GNU General Public License as published by  *
 *   the Free Software Foundation; either version 2 of the License, or     *
 *   (at your option) any later version.                                   *
 *                                                                         *
 *   copyright (C) 2002-2014                                               *
 *   Umbrello UML Modeller Authors <umbrello-devel@kde.org>                *
 ***************************************************************************/

#ifndef DOCUMENTATIONWIDGET_H
#define DOCUMENTATIONWIDGET_H

#include <QWidget>

#include "ui_documentationwidget.h"

class UMLObject;
class WidgetBase;

class DocumentationWidget : public QWidget
{
    Q_OBJECT
public:
<<<<<<< HEAD
    explicit DocumentationWidget(QWidget *parent = 0);
    explicit DocumentationWidget(UMLWidget *w, QWidget *parent = 0);
=======
    explicit DocumentationWidget(UMLObject *o, QWidget *parent = 0);
    explicit DocumentationWidget(WidgetBase *w, QWidget *parent = 0);
>>>>>>> 47ecabb6
    ~DocumentationWidget();

    void apply();
    void setUMLObject(UMLObject *o);

private:
    Ui::DocumentationWidget *ui;

protected:
    UMLObject *m_object;
    WidgetBase *m_widget;
    void init(const QString &text);
};

#endif // DOCUMENTATIONWIDGET_H<|MERGE_RESOLUTION|>--- conflicted
+++ resolved
@@ -22,13 +22,8 @@
 {
     Q_OBJECT
 public:
-<<<<<<< HEAD
     explicit DocumentationWidget(QWidget *parent = 0);
-    explicit DocumentationWidget(UMLWidget *w, QWidget *parent = 0);
-=======
-    explicit DocumentationWidget(UMLObject *o, QWidget *parent = 0);
     explicit DocumentationWidget(WidgetBase *w, QWidget *parent = 0);
->>>>>>> 47ecabb6
     ~DocumentationWidget();
 
     void apply();
