--- conflicted
+++ resolved
@@ -17,11 +17,7 @@
 {
     Q_OBJECT
 public:
-<<<<<<< HEAD
-    explicit ResolutionWidget(QWidget  *parent = nullptr);
-=======
     explicit ResolutionWidget(QWidget *parent = nullptr);
->>>>>>> 6e797f2d
     float currentResolution();
 
 private Q_SLOTS:
