--- conflicted
+++ resolved
@@ -39,11 +39,7 @@
     Uml::ModelType::Enum guess = Model_Utils::guessContainer(o);
     UMLPackageList packageList = UMLApp::app()->document()->packages(true, guess);
     QStringList packages;
-<<<<<<< HEAD
-    for(UMLPackage *package : packageList) {
-=======
     for(UMLPackage* package : packageList) {
->>>>>>> 6e797f2d
         packages << package->name();
     }
     packages.sort();
