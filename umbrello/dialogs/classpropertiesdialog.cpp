/***************************************************************************
 *   This program is free software; you can redistribute it and/or modify  *
 *   it under the terms of the GNU General Public License as published by  *
 *   the Free Software Foundation; either version 2 of the License, or     *
 *   (at your option) any later version.                                   *
 *                                                                         *
 *   copyright (C) 2003-2014                                               *
 *   Umbrello UML Modeller Authors <umbrello-devel@kde.org>                *
 ***************************************************************************/

// own header
#include "classpropertiesdialog.h"

// app includes
#include "classassociationspage.h"
#include "classgeneralpage.h"
#include "classifierlistpage.h"
#include "classifierwidget.h"
#include "classoptionspage.h"
#include "componentwidget.h"
#include "constraintlistpage.h"
#include "debug_utils.h"
#include "entity.h"
#include "objectwidget.h"
#include "packagecontentspage.h"
#include "uml.h"
#include "umldoc.h"
#include "umlobject.h"
#include "umlview.h"
#include "umlwidgetstylepage.h"

// kde includes
#include <KLocalizedString>

// qt includes
#include <QFontDialog>
#include <QFrame>
#include <QHBoxLayout>

/**
 *  Sets up a ClassPropDialog.
 *
 *  @param parent    The parent of the ClassPropDialog
 *  @param c         The UMLObject to display properties of.
 *  @param assoc     Determines whether to display associations
 */
ClassPropertiesDialog::ClassPropertiesDialog(QWidget *parent, UMLObject * c, bool assoc)
  : DialogBase(parent)
{
    init();
    m_pWidget = 0;
    m_pObject = c;

    setupPages(assoc);

    connect(this, SIGNAL(okClicked()), this, SLOT(slotOk()));
    connect(this, SIGNAL(applyClicked()), this, SLOT(slotApply()));
}

/**
 *  Sets up a ClassPropDialog.
 *
 *  @param  parent  The parent of the ClassPropDialog
 *  @param  o       The ObjectWidget to display properties of.
 */
ClassPropertiesDialog::ClassPropertiesDialog(QWidget *parent, ObjectWidget *o)
  : DialogBase(parent)
{
    init();
    m_pWidget = o;
    m_pObject = m_pWidget->umlObject();
    m_doc = UMLApp::app()->document();

    setupGeneralPage();
    setupStylePage(m_pWidget);
    setupFontPage(m_pWidget);

    setMinimumSize(340, 420);
    connect(this, SIGNAL(okClicked()), this, SLOT(slotOk()));
    connect(this, SIGNAL(applyClicked()), this, SLOT(slotApply()));
}

/**
 *  Sets up a ClassPropDialog.
 *
 *  @param  parent  The parent of the ClassPropDialog
 *  @param  w       The UMLWidget to display properties of.
 */
ClassPropertiesDialog::ClassPropertiesDialog(QWidget *parent, UMLWidget *w)
  : DialogBase(parent)
{
    init();
    m_pWidget = w;
    m_pObject = w->umlObject();

    if (w->baseType() == WidgetBase::wt_Class
            || w->baseType() == WidgetBase::wt_Interface
            || w->baseType() == WidgetBase::wt_Package) {
        setupPages(true);
    } else if (w->baseType() == WidgetBase::wt_Component) {
        if (w->isInstance()) {
            setupInstancePages();
        } else {
            setupPages();
        }
    } else if (w->baseType() == WidgetBase::wt_Node) {
        setupInstancePages();
    } else {
        setupPages();
    }

    // now setup the options page for classes
    if (w->baseType() == WidgetBase::wt_Class ||
        w->baseType() == WidgetBase::wt_Interface) {
        setupDisplayPage();
    }
    setupStylePage(m_pWidget);
    setupFontPage(m_pWidget);
    connect(this, SIGNAL(okClicked()), this, SLOT(slotOk()));
    connect(this, SIGNAL(applyClicked()), this, SLOT(slotApply()));
}

void ClassPropertiesDialog::init()
{
    setCaption(i18n("Properties"));
    m_pGenPage = 0;
    m_pAttPage = 0;
    m_pOpsPage = 0;
    m_pTemplatePage = 0;
    m_pEnumLiteralPage = 0;
    m_pEntityAttributePage = 0;
    m_pEntityConstraintPage = 0;
    m_pOptionsPage = 0;
<<<<<<< HEAD
    m_pStylePage = 0;
    m_pChooser = 0;
=======
>>>>>>> 4d8eb739
    m_doc = UMLApp::app()->document();
}

/**
 *  Standard destructor.
 */
ClassPropertiesDialog::~ClassPropertiesDialog()
{
}

/**
 * Calls slotApply()
 */
void ClassPropertiesDialog::apply()
{
    slotApply();
}

/**
 * Calls slotApply() and accepts (closes) the dialog.
 */
void ClassPropertiesDialog::slotOk()
{
    slotApply();
    accept();
}

/**
 * Applies the settings in the dialog to the widget and object.
 */
void ClassPropertiesDialog::slotApply()
{
    if (m_pGenPage) {
        m_pGenPage->apply();
    }
    if (m_pAttPage) {
        m_pAttPage->apply();
    }
    if (m_pOpsPage) {
        m_pOpsPage->apply();
    }
    if (m_pTemplatePage) {
        m_pTemplatePage->apply();
    }
    if (m_pEnumLiteralPage) {
        m_pEnumLiteralPage->apply();
    }
    if (m_pEntityAttributePage) {
        m_pEntityAttributePage->apply();
    }
    if (m_pEntityConstraintPage) {
        m_pEntityConstraintPage->apply();
    }
    if (m_pOptionsPage) {
        m_pOptionsPage->apply();
    }
    if (m_pStylePage) {
        m_pStylePage->apply();
    }
    if (m_pWidget) {
<<<<<<< HEAD
        uDebug() << "setting font " << m_pChooser->currentFont().toString();
        m_pWidget->setFont(m_pChooser->currentFont());
=======
        applyFontPage(m_pWidget);
>>>>>>> 4d8eb739
    }
}

/**
 * Sets up the general, attribute, operations, template and association pages as appropriate.
 */
void ClassPropertiesDialog::setupPages(bool assoc)
{
    setupGeneralPage();

    UMLObject::ObjectType ot = UMLObject::ot_UMLObject;
    if (m_pObject) {
        ot = m_pObject->baseType();
    }
    // add extra pages for class
    if (ot == UMLObject::ot_Class) {
        setupAttributesPage();
    }
    if (ot == UMLObject::ot_Class || ot == UMLObject::ot_Interface) {
        setupOperationsPage();
    }
    if (ot == UMLObject::ot_Class || ot == UMLObject::ot_Interface) {
        setupTemplatesPage();
    }
    if (ot == UMLObject::ot_Enum) {
        setupEnumLiteralsPage();
    }
    if (ot == UMLObject::ot_Entity) {
        setupEntityAttributesPage();
        setupEntityConstraintsPage();
    }
    if (ot == UMLObject::ot_Package) {
        setupContentsPage();
    }
    if (assoc) {
        setupAssociationsPage();
    } else {
        m_pAssocPage = 0;
    }
}

/**
 * Sets up the page "General" for the component.
 */
void ClassPropertiesDialog::setupGeneralPage()
{
    QFrame* page = createPage(i18nc("general settings page name", "General"), i18n("General Settings"),
                               Icon_Utils::it_Properties_General);
    page->setMinimumSize(310, 330);
    QHBoxLayout * topLayout = new QHBoxLayout(page);
<<<<<<< HEAD
    if (m_Type == pt_ObjectWidget)
=======
    if (m_pWidget && m_pWidget->baseType() == UMLWidget::wt_Object)
>>>>>>> 4d8eb739
        m_pGenPage = new ClassGeneralPage(m_doc, page, static_cast<ObjectWidget*>(m_pWidget));
    else
        m_pGenPage = new ClassGeneralPage(m_doc, page, m_pObject);
    topLayout->addWidget(m_pGenPage);
}

/**
 * Sets up the page "Display" for the component.
 */
void ClassPropertiesDialog::setupDisplayPage()
{
    QFrame* page = createPage(i18nc("display option page name", "Display"), i18n("Display Options"),
                               Icon_Utils::it_Properties_Display);
    QHBoxLayout* m_pOptionsLayout = new QHBoxLayout(page);
    ClassifierWidget *cw = static_cast<ClassifierWidget*>(m_pWidget);
    m_pOptionsPage = new ClassOptionsPage(page, cw);
    m_pOptionsLayout->addWidget(m_pOptionsPage);
}

/**
 * Sets up the page "Attributes" for the component.
 */
void ClassPropertiesDialog::setupAttributesPage()
{
    m_pAttPage = new ClassifierListPage(0, (UMLClassifier *)m_pObject, m_doc, UMLObject::ot_Attribute);
    createPage(i18n("Attributes"), i18n("Attribute Settings"),
               Icon_Utils::it_Properties_Attributes, m_pAttPage);
}

/**
 * Sets up the page "Operations" for the component.
 */
void ClassPropertiesDialog::setupOperationsPage()
{
    m_pOpsPage = new ClassifierListPage(0, (UMLClassifier*)m_pObject, m_doc, UMLObject::ot_Operation);
    createPage(i18n("Operations"), i18n("Operation Settings"),
               Icon_Utils::it_Properties_Operations, m_pOpsPage);
}

/**
 * Sets up the page "Templates" for the component.
 */
void ClassPropertiesDialog::setupTemplatesPage()
{
    m_pTemplatePage = new ClassifierListPage(0, (UMLClassifier *)m_pObject, m_doc, UMLObject::ot_Template);
    createPage(i18n("Templates"), i18n("Templates Settings"),
               Icon_Utils::it_Properties_Templates, m_pTemplatePage);
}

/**
 * Sets up the page "Enum Literals" for the component.
 */
void ClassPropertiesDialog::setupEnumLiteralsPage()
{
    m_pEnumLiteralPage = new ClassifierListPage(0, (UMLClassifier*)m_pObject, m_doc, UMLObject::ot_EnumLiteral);
    createPage(i18n("Enum Literals"), i18n("Enum Literals Settings"),
               Icon_Utils::it_Properties_EnumLiterals, m_pEnumLiteralPage);
}

/**
 * Sets up the page "Entity Attributes" for the component.
 */
void ClassPropertiesDialog::setupEntityAttributesPage()
{
    m_pEntityAttributePage = new ClassifierListPage(0, (UMLEntity*)m_pObject, m_doc, UMLObject::ot_EntityAttribute);
    createPage(i18n("Entity Attributes"), i18n("Entity Attributes Settings"),
               Icon_Utils::it_Properties_EntityAttributes, m_pEntityAttributePage);
}

/**
 * Sets up the page "Entity Constraints" for the component.
 */
void ClassPropertiesDialog::setupEntityConstraintsPage()
{
    m_pEntityConstraintPage = new ConstraintListPage(0, (UMLClassifier*)m_pObject, m_doc, UMLObject::ot_EntityConstraint);
    createPage(i18n("Entity Constraints"), i18n("Entity Constraints Settings"),
               Icon_Utils::it_Properties_EntityConstraints, m_pEntityConstraintPage);
}

/**
 * Sets up the page "Contents" for the component.
 */
void ClassPropertiesDialog::setupContentsPage()
{
    m_pPkgContentsPage = new PackageContentsPage(0, (UMLPackage*)m_pObject);
    createPage(i18nc("contents settings page name", "Contents"), i18n("Contents Settings"),
               Icon_Utils::it_Properties_Contents, m_pPkgContentsPage);
}

/**
 * Sets up the page "Associations" for the component.
 */
void ClassPropertiesDialog::setupAssociationsPage()
{
    m_pAssocPage = new ClassAssociationsPage(0, UMLApp::app()->currentView()->umlScene(), m_pObject);
    createPage(i18n("Associations"), i18n("Class Associations"),
               Icon_Utils::it_Properties_Associations, m_pAssocPage);
}

/**
 * Sets up the general page for the component.
 */
void ClassPropertiesDialog::setupInstancePages()
{
<<<<<<< HEAD
    QFrame* page = createPage(i18nc("instance general settings page name", "General"), i18n("General Settings"),
                              Icon_Utils::it_Properties_General);
    page->setMinimumSize(310, 330);
    m_pGenPage = new ClassGeneralPage(m_doc, page, m_pWidget);
    QHBoxLayout* genLayout = new QHBoxLayout(page);
    genLayout->addWidget(m_pGenPage);
    m_pAssocPage = 0;
}

/**
 * Sets up the font page.
 */
void ClassPropertiesDialog::setupFontPage()
{
    if (!m_pWidget) {
        return;
    }
    QWidget *page = new QWidget();
    QVBoxLayout *topLayout = new QVBoxLayout(page);
    KPageWidgetItem *pageItem = new KPageWidgetItem(page, i18n("Font"));
    pageItem->setHeader(i18n("Font Settings"));
    pageItem->setIcon(Icon_Utils::DesktopIcon(Icon_Utils::it_Properties_Font));
    addPage(pageItem);
    m_pChooser = new QFontDialog();
    m_pChooser->setCurrentFont(m_pWidget->font());
    m_pChooser->setOption(QFontDialog::NoButtons);
    topLayout->addWidget(m_pChooser);
}
=======
    m_pGenPage = new ClassGeneralPage(m_doc, 0, m_pWidget);
    createPage(i18nc("instance general settings page name", "General"), i18n("General Settings"),
               Icon_Utils::it_Properties_General, m_pGenPage)->widget()->setMinimumSize(310, 330);
    m_pAssocPage = 0;
}

#include "classpropertiesdialog.moc"
>>>>>>> 4d8eb739
<|MERGE_RESOLUTION|>--- conflicted
+++ resolved
@@ -33,7 +33,6 @@
 #include <KLocalizedString>
 
 // qt includes
-#include <QFontDialog>
 #include <QFrame>
 #include <QHBoxLayout>
 
@@ -131,11 +130,6 @@
     m_pEntityAttributePage = 0;
     m_pEntityConstraintPage = 0;
     m_pOptionsPage = 0;
-<<<<<<< HEAD
-    m_pStylePage = 0;
-    m_pChooser = 0;
-=======
->>>>>>> 4d8eb739
     m_doc = UMLApp::app()->document();
 }
 
@@ -196,12 +190,7 @@
         m_pStylePage->apply();
     }
     if (m_pWidget) {
-<<<<<<< HEAD
-        uDebug() << "setting font " << m_pChooser->currentFont().toString();
-        m_pWidget->setFont(m_pChooser->currentFont());
-=======
         applyFontPage(m_pWidget);
->>>>>>> 4d8eb739
     }
 }
 
@@ -252,11 +241,7 @@
                                Icon_Utils::it_Properties_General);
     page->setMinimumSize(310, 330);
     QHBoxLayout * topLayout = new QHBoxLayout(page);
-<<<<<<< HEAD
-    if (m_Type == pt_ObjectWidget)
-=======
     if (m_pWidget && m_pWidget->baseType() == UMLWidget::wt_Object)
->>>>>>> 4d8eb739
         m_pGenPage = new ClassGeneralPage(m_doc, page, static_cast<ObjectWidget*>(m_pWidget));
     else
         m_pGenPage = new ClassGeneralPage(m_doc, page, m_pObject);
@@ -361,41 +346,8 @@
  */
 void ClassPropertiesDialog::setupInstancePages()
 {
-<<<<<<< HEAD
-    QFrame* page = createPage(i18nc("instance general settings page name", "General"), i18n("General Settings"),
-                              Icon_Utils::it_Properties_General);
-    page->setMinimumSize(310, 330);
-    m_pGenPage = new ClassGeneralPage(m_doc, page, m_pWidget);
-    QHBoxLayout* genLayout = new QHBoxLayout(page);
-    genLayout->addWidget(m_pGenPage);
-    m_pAssocPage = 0;
-}
-
-/**
- * Sets up the font page.
- */
-void ClassPropertiesDialog::setupFontPage()
-{
-    if (!m_pWidget) {
-        return;
-    }
-    QWidget *page = new QWidget();
-    QVBoxLayout *topLayout = new QVBoxLayout(page);
-    KPageWidgetItem *pageItem = new KPageWidgetItem(page, i18n("Font"));
-    pageItem->setHeader(i18n("Font Settings"));
-    pageItem->setIcon(Icon_Utils::DesktopIcon(Icon_Utils::it_Properties_Font));
-    addPage(pageItem);
-    m_pChooser = new QFontDialog();
-    m_pChooser->setCurrentFont(m_pWidget->font());
-    m_pChooser->setOption(QFontDialog::NoButtons);
-    topLayout->addWidget(m_pChooser);
-}
-=======
     m_pGenPage = new ClassGeneralPage(m_doc, 0, m_pWidget);
     createPage(i18nc("instance general settings page name", "General"), i18n("General Settings"),
                Icon_Utils::it_Properties_General, m_pGenPage)->widget()->setMinimumSize(310, 330);
     m_pAssocPage = 0;
 }
-
-#include "classpropertiesdialog.moc"
->>>>>>> 4d8eb739
