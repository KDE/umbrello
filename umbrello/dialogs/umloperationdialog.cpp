/***************************************************************************
 *   This program is free software; you can redistribute it and/or modify  *
 *   it under the terms of the GNU General Public License as published by  *
 *   the Free Software Foundation; either version 2 of the License, or     *
 *   (at your option) any later version.                                   *
 *                                                                         *
 *   copyright (C) 2002-2014                                               *
 *   Umbrello UML Modeller Authors <umbrello-devel@kde.org>                *
 ***************************************************************************/

// own header
#include "umloperationdialog.h"

//app includes
#include "debug_utils.h"
#include "uml.h"
#include "umldoc.h"
#include "operation.h"
#include "classifier.h"
#include "template.h"
#include "listpopupmenu.h"
#include "umlattributelist.h"
#include "umlstereotypewidget.h"
#include "classifierlistitem.h"
#include "documentationwidget.h"
#include "umlclassifierlistitemlist.h"
#include "dialog_utils.h"
#include "parameterpropertiesdialog.h"
#include "stereotype.h"
#include "uniqueid.h"
#include "visibilityenumwidget.h"

//kde includes
#include <KComboBox>
#include <KHelpClient>
#include <KLineEdit>
#include <KLocalizedString>
#include <KMessageBox>

//qt includes
#include <QAbstractButton>
#include <QCheckBox>
#include <QDialogButtonBox>
#include <QGridLayout>
#include <QGroupBox>
#include <QHBoxLayout>
#include <QLabel>
#include <QLayout>
#include <QListWidget>
#include <QListWidgetItem>
#include <QPointer>
#include <QPushButton>
#include <QRadioButton>
#include <QToolButton>
#include <QVBoxLayout>

/**
 * Constructor.
 */
UMLOperationDialog::UMLOperationDialog(QWidget * parent, UMLOperation * pOperation)
<<<<<<< HEAD
  : QDialog(parent),
    m_operation(pOperation),
    m_doc(UMLApp::app()->document()),
    m_menu(0)
{
    setWindowTitle(i18n("Operation Properties"));
    setModal(true);
=======
  : SinglePageDialogBase(parent)
{
    setCaption(i18n("Operation Properties"));
    m_operation = pOperation;
    m_doc = UMLApp::app()->document();
    m_menu = 0;
>>>>>>> 627fedbd
    setupDialog();
}

/**
 * Destructor.
 */
UMLOperationDialog::~UMLOperationDialog()
{
}

/**
 * Sets up the dialog.
 */
void UMLOperationDialog::setupDialog()
{
    int margin = fontMetrics().height();

    QVBoxLayout *topLayout = new QVBoxLayout();
    setLayout(topLayout);

    m_pGenGB = new QGroupBox(i18n("General Properties"));
    QGridLayout * genLayout = new QGridLayout(m_pGenGB);
    genLayout->setColumnStretch(1, 1);
    genLayout->setColumnStretch(3, 1);
    genLayout->addItem(new QSpacerItem(200, 0), 0, 1);
    genLayout->addItem(new QSpacerItem(200, 0), 0, 3);
    genLayout->setMargin(margin);
    genLayout->setSpacing(10);

    Dialog_Utils::makeLabeledEditField(genLayout, 0,
                                       m_pNameL, i18nc("operation name", "&Name:"),
                                       m_pNameLE, m_operation->name());

    m_pRtypeL = new QLabel(i18n("&Type:"), m_pGenGB);
    genLayout->addWidget(m_pRtypeL, 0, 2);

    m_pRtypeCB = new KComboBox(true, m_pGenGB);
    genLayout->addWidget(m_pRtypeCB, 0, 3);
    m_pRtypeL->setBuddy(m_pRtypeCB);

    m_stereotypeWidget = new UMLStereotypeWidget(m_operation);
    m_stereotypeWidget->addToLayout(genLayout, 1);

    m_pAbstractCB = new QCheckBox(i18n("&Abstract operation"), m_pGenGB);
    m_pAbstractCB->setChecked(m_operation->isAbstract());
    genLayout->addWidget(m_pAbstractCB, 2, 0);
    m_pStaticCB = new QCheckBox(i18n("Classifier &scope (\"static\")"), m_pGenGB);
    m_pStaticCB->setChecked(m_operation->isStatic());
    genLayout->addWidget(m_pStaticCB, 2, 1);
    m_pQueryCB = new QCheckBox(i18n("&Query (\"const\")"), m_pGenGB);
    m_pQueryCB->setChecked(m_operation->getConst());
    genLayout->addWidget(m_pQueryCB, 2, 2);

    m_visibilityEnumWidget = new VisibilityEnumWidget(m_operation, this);

    m_docWidget = new DocumentationWidget(m_operation, this);

    m_pParmsGB = new QGroupBox(i18n("Parameters"));
    QVBoxLayout* parmsLayout = new QVBoxLayout(m_pParmsGB);
    parmsLayout->setMargin(margin);
    parmsLayout->setSpacing(10);

    // horizontal box contains the list box and the move up/down buttons
    QHBoxLayout* parmsHBoxLayout = new QHBoxLayout();
    m_pParmsLW = new QListWidget(m_pParmsGB);
    m_pParmsLW->setContextMenuPolicy(Qt::CustomContextMenu);

    // the move up/down buttons (another vertical box)
    QVBoxLayout* buttonLayout = new QVBoxLayout();

    m_pUpButton = new QToolButton(m_pParmsGB);
    m_pUpButton->setArrowType(Qt::UpArrow);
    m_pUpButton->setEnabled(false);
    buttonLayout->addWidget(m_pUpButton);

    m_pDownButton = new QToolButton(m_pParmsGB);
    m_pDownButton->setArrowType(Qt::DownArrow);
    m_pDownButton->setEnabled(false);
    buttonLayout->addWidget(m_pDownButton);

    QDialogButtonBox* buttonBox = new QDialogButtonBox(m_pParmsGB);
    QPushButton* newParam = buttonBox->addButton(i18n("Ne&w Parameter..."), QDialogButtonBox::ActionRole);
    connect(newParam, SIGNAL(clicked()), this, SLOT(slotNewParameter()));
    m_pDeleteButton = buttonBox->addButton(i18n("&Delete"), QDialogButtonBox::ActionRole);
    connect(m_pDeleteButton, SIGNAL(clicked()), this, SLOT(slotDeleteParameter()));
    m_pPropertiesButton = buttonBox->addButton(i18n("&Properties"), QDialogButtonBox::ActionRole);
    connect(m_pPropertiesButton, SIGNAL(clicked()), this, SLOT(slotParameterProperties()));

    parmsHBoxLayout->addWidget(m_pParmsLW);
    parmsHBoxLayout->addLayout(buttonLayout);

    parmsLayout->addLayout(parmsHBoxLayout);
    parmsLayout->addWidget(buttonBox);

    topLayout->addWidget(m_pGenGB);
    topLayout->addWidget(m_visibilityEnumWidget);
    topLayout->addWidget(m_docWidget);
    topLayout->addWidget(m_pParmsGB);

    m_pDeleteButton->setEnabled(false);
    m_pPropertiesButton->setEnabled(false);
    m_pUpButton->setEnabled(false);
    m_pDownButton->setEnabled(false);

    m_pRtypeCB->setDuplicatesEnabled(false); // only allow one of each type in box
    // add the return types
    insertTypesSorted(m_operation->getTypeName());

    // fill in parm list box
    UMLAttributeList list = m_operation->getParmList();
    foreach (UMLAttribute* pAtt, list) {
        m_pParmsLW->addItem(pAtt->toString(Uml::SignatureType::SigNoVis));
    }

    // setup parm list box signals
    connect(m_pUpButton, SIGNAL(clicked()), this, SLOT(slotParameterUp()));
    connect(m_pDownButton, SIGNAL(clicked()), this, SLOT(slotParameterDown()));

    connect(m_pParmsLW, SIGNAL(itemClicked(QListWidgetItem*)),
            this, SLOT(slotParamsBoxClicked(QListWidgetItem*)));
    connect(m_pParmsLW, SIGNAL(customContextMenuRequested(QPoint)),
            this, SLOT(slotParmRightButtonPressed(QPoint)));
    connect(m_pParmsLW, SIGNAL(itemDoubleClicked(QListWidgetItem*)),
            this, SLOT(slotParmDoubleClick(QListWidgetItem*)));

    m_pNameLE->setFocus();

    m_dialogButtonBox = new QDialogButtonBox(QDialogButtonBox::Ok |
                                             QDialogButtonBox::Help |
                                             QDialogButtonBox::Cancel);
    connect(m_dialogButtonBox, SIGNAL(clicked(QAbstractButton*)), this, SLOT(slotButtonClicked(QAbstractButton*)));
    topLayout->addWidget(m_dialogButtonBox);
}

void UMLOperationDialog::slotParmRightButtonPressed(const QPoint &p)
{
    ListPopupMenu::MenuType type = ListPopupMenu::mt_Undefined;
    QListWidgetItem* item = m_pParmsLW->itemAt(p);
    if (item) // pressed on an item
    {
        type = ListPopupMenu::mt_Parameter_Selected;
    } else // pressed into fresh air
    {
        type = ListPopupMenu::mt_New_Parameter;
    }
    if (m_menu) {
        m_menu->hide();
        disconnect(m_menu, SIGNAL(triggered(QAction*)), this, SLOT(slotMenuSelection(QAction*)));
        delete m_menu;
        m_menu = 0;
    }
    ListPopupMenu popup(this, type);
    QAction *triggered = popup.exec(m_pParmsLW->mapToGlobal(p));
    slotMenuSelection(triggered);
}

void UMLOperationDialog::slotParmDoubleClick(QListWidgetItem *item)
{
    if (!item) {
        return;
    }
    // this happens, when there was no right click in the list widget
    ListPopupMenu popup(this, ListPopupMenu::mt_Parameter_Selected);
    QAction* action = popup.getAction(ListPopupMenu::mt_Properties);
    slotMenuSelection(action);
}

void UMLOperationDialog::slotMenuSelection(QAction* action)
{
    ListPopupMenu::MenuType id = ListPopupMenu::typeFromAction(action);
    if(id == ListPopupMenu::mt_Rename || id == ListPopupMenu::mt_Properties) {
        slotParameterProperties();
    } else if(id == ListPopupMenu::mt_New_Parameter) {
        slotNewParameter();
    }
    else if(id == ListPopupMenu::mt_Delete) {
        slotDeleteParameter();
    }
}

void UMLOperationDialog::slotNewParameter()
{
    UMLAttribute* pAtt = 0;

    QString currentName = m_operation->getUniqueParameterName();
    UMLAttribute* newAttribute = new UMLAttribute(m_operation, currentName, Uml::ID::Reserved);

    QPointer<ParameterPropertiesDialog> dlg = new ParameterPropertiesDialog(this, m_doc, newAttribute);
    if (dlg->exec()) {
        pAtt = m_operation->findParm(newAttribute->name());

        if (!pAtt) {
            newAttribute->setID(UniqueID::gen());
            m_operation->addParm(newAttribute);
            m_pParmsLW->addItem(newAttribute->toString(Uml::SignatureType::SigNoVis));
            m_doc->setModified(true);
        } else {
            KMessageBox::sorry(this, i18n("The parameter name you have chosen\nis already being used in this operation."),
                               i18n("Parameter Name Not Unique"), 0);
            delete newAttribute;
        }
    } else {
        delete newAttribute;
    }
    delete dlg;
}

void UMLOperationDialog::slotDeleteParameter()
{
    UMLAttribute* pOldAtt = m_operation->getParmList().at(m_pParmsLW->row(m_pParmsLW->currentItem()));

    m_operation->removeParm(pOldAtt);
    m_pParmsLW->takeItem(m_pParmsLW->currentRow());
    m_doc->setModified(true);

    m_pDeleteButton->setEnabled(false);
    m_pPropertiesButton->setEnabled(false);
    m_pUpButton->setEnabled(false);
    m_pDownButton->setEnabled(false);
}

void UMLOperationDialog::slotParameterProperties()
{
    UMLAttribute* pAtt = 0, * pOldAtt = 0;

    int position = m_pParmsLW->row(m_pParmsLW->currentItem());
    pOldAtt = m_operation->getParmList().at(position);
    if (!pOldAtt) {
        uDebug() << "THE impossible has occurred for:" << m_pParmsLW->currentItem()->text();
        return;
    } // should never occur

    QString oldAttName = pOldAtt->name();
    UMLAttribute* tempAttribute = static_cast<UMLAttribute*>(pOldAtt->clone()); // create a clone of the parameter

    // send the clone to the properties dialog box. it will fill in the new parameters.
    QPointer<ParameterPropertiesDialog> dlg = new ParameterPropertiesDialog(this, m_doc, tempAttribute);
    if (dlg->exec()) {
        bool namingConflict = false;
        QString newName = tempAttribute->name();

        pAtt = m_operation->findParm(newName); // search whether a parameter with this name already exists
        if(pAtt && pAtt != pOldAtt) {
            KMessageBox::error(this, i18n("The parameter name you have chosen is already being used in this operation."),
                               i18n("Parameter Name Not Unique"), 0);
            namingConflict = true;
        }

        tempAttribute->copyInto(pOldAtt); // copy all attributes from the clone
        if (namingConflict) {
            pOldAtt->setName(oldAttName); // reset the name if there was a naming conflict
        }

        QListWidgetItem* item = m_pParmsLW->currentItem();
        item->setText(pOldAtt->toString(Uml::SignatureType::SigNoVis));
        m_doc->setModified(true);
    }
    delete tempAttribute;
    delete dlg;
}

void UMLOperationDialog::slotParameterUp()
{
    int row = m_pParmsLW->currentRow();
    QListWidgetItem* item = m_pParmsLW->currentItem();
    if (item) {
        UMLAttribute* pOldAtt = m_operation->getParmList().at(m_pParmsLW->row(item));

        m_operation->moveParmLeft(pOldAtt);
        m_pParmsLW->takeItem(row);
        m_pParmsLW->insertItem(row - 1, item);

        m_doc->setModified(true);
        slotParamsBoxClicked(item);
    }
    else {
        uDebug() << "No current item in list widget!?";
    }
}

void UMLOperationDialog::slotParameterDown()
{
    int row = m_pParmsLW->currentRow();
    QListWidgetItem* item = m_pParmsLW->currentItem();
    if (item) {
        UMLAttribute* pOldAtt = m_operation->getParmList().at(m_pParmsLW->row(item));

        m_operation->moveParmRight(pOldAtt);
        m_pParmsLW->takeItem(row);
        m_pParmsLW->insertItem(row + 1, item);

        m_doc->setModified(true);
        slotParamsBoxClicked(item);
    }
    else {
        uDebug() << "No current item in list widget!?";
    }
}

/**
 * Enables or disables buttons.
 */
void UMLOperationDialog::slotParamsBoxClicked(QListWidgetItem* parameterItem)
{
    if (parameterItem) {
        m_pDeleteButton->setEnabled(true);
        m_pPropertiesButton->setEnabled(true);
        int row = m_pParmsLW->row(parameterItem);
        bool hasNext = (row < m_pParmsLW->count() - 1);
        bool hasPrev = (row > 0);
        m_pUpButton->setEnabled(hasPrev);
        m_pDownButton->setEnabled(hasNext);
    } else {
        m_pDeleteButton->setEnabled(false);
        m_pPropertiesButton->setEnabled(false);
        m_pUpButton->setEnabled(false);
        m_pDownButton->setEnabled(false);
    }
}

/**
 * Checks if changes are valid and applies them if they are,
 * else returns false.
 */
bool UMLOperationDialog::apply()
{
    QString name = m_pNameLE->text();
    if(name.length() == 0) {
        KMessageBox::error(this, i18n("You have entered an invalid operation name."),
                           i18n("Operation Name Invalid"), 0);
        m_pNameLE->setText(m_operation->name());
        return false;
    }

    UMLClassifier *classifier = dynamic_cast<UMLClassifier*>(m_operation->parent());
    if(classifier != 0 &&
            classifier->checkOperationSignature(name, m_operation->getParmList(), m_operation))
    {
        QString msg = i18n("An operation with that signature already exists in %1.\n", classifier->name())
                      +
                      i18n("Choose a different name or parameter list.");
        KMessageBox::error(this, msg, i18n("Operation Name Invalid"), 0);
        return false;
    }
    m_operation->setName(name);

    m_visibilityEnumWidget->apply();

    QString typeName = m_pRtypeCB->currentText();
    UMLTemplate *tmplParam = 0;
    if (classifier) {
        tmplParam = classifier->findTemplate(typeName);
    }
    if (tmplParam)
        m_operation->setType(tmplParam);
    else
        m_operation->setTypeName(typeName);

    m_stereotypeWidget->apply();

    bool isAbstract = m_pAbstractCB->isChecked();
    m_operation->setAbstract(isAbstract);
    if (isAbstract) {
        /* If any operation is abstract then the owning class needs
           to be made abstract.
           The inverse is not true: The fact that no operation is
           abstract does not mean that the class must be non-abstract.
         */
        if (classifier) {
            classifier->setAbstract(true);
        }
    }
    m_operation->setStatic(m_pStaticCB->isChecked());
    m_operation->setConst(m_pQueryCB->isChecked());
    m_docWidget->apply();

    return true;
}

void UMLOperationDialog::slotOk()
{
    if (apply()) {
        accept();
    }
}

/**
<<<<<<< HEAD
 * Launch khelpcenter.
 */
void UMLOperationDialog::slotHelpClicked()
{
    DEBUG(DBG_SRC)  << "HELP clicked...directly handled";
    KHelpClient::invokeHelp(QLatin1String("help:/umbrello/index.html"), QLatin1String("umbrello"));
}

/**
 * Button clicked event handler for the dialog button box.
 * @param button  the button which was clicked
 */
void UMLOperationDialog::slotButtonClicked(QAbstractButton *button)
{
    if (button == (QAbstractButton*)m_dialogButtonBox->button(QDialogButtonBox::Apply)) {
        DEBUG(DBG_SRC)  << "APPLY clicked...";
       // slotApplyClicked();
    }
    else if (button == (QAbstractButton*)m_dialogButtonBox->button(QDialogButtonBox::Ok)) {
        DEBUG(DBG_SRC)  << "OK clicked...";
        slotOk();
    }
    else if (button == (QAbstractButton*)m_dialogButtonBox->button(QDialogButtonBox::Cancel)) {
        DEBUG(DBG_SRC)  << "CANCEL clicked...";
        reject();
    }
    else if (button == (QAbstractButton*)m_dialogButtonBox->button(QDialogButtonBox::Help)) {
        DEBUG(DBG_SRC)  << "HELP clicked...";
        slotHelpClicked();
    }
    else {
        DEBUG(DBG_SRC)  << "Button clicked with unhandled role.";
    }
}

/**
=======
>>>>>>> 627fedbd
 * Inserts @p type into the type-combobox.
 * The combobox is cleared and all types together with the optional new one
 * sorted and then added again.
 * @param type   a new type to add and selected
 */
void UMLOperationDialog::insertTypesSorted(const QString& type)
{
    QStringList types;
    // Add "void". We use this for denoting "no return type" independent
    // of the programming language.
    // For example, the Ada generator would interpret the return type
    // "void" as an instruction to generate a procedure instead of a
    // function.
    types << QLatin1String("void");
    // add template parameters
    UMLClassifier *classifier = dynamic_cast<UMLClassifier*>(m_operation->parent());
    if (classifier) {
        UMLClassifierListItemList tmplParams(classifier->getFilteredList(UMLOperation::ot_Template));
        foreach (UMLClassifierListItem* li, tmplParams) {
            types << li->name();
        }
    }
    // add the Classes and Interfaces (both are Concepts)
    UMLClassifierList namesList(m_doc->concepts());
    foreach (UMLClassifier* obj, namesList) {
         types << obj->fullyQualifiedName();
    }
    // add the given parameter
    if (!types.contains(type)) {
        types << type;
    }
    types.sort();

    m_pRtypeCB->clear();
    m_pRtypeCB->insertItems(-1, types);

    // select the given parameter
    int currentIndex = m_pRtypeCB->findText(type);
    if (currentIndex > -1) {
        m_pRtypeCB->setCurrentIndex(currentIndex);
    }
}<|MERGE_RESOLUTION|>--- conflicted
+++ resolved
@@ -58,22 +58,12 @@
  * Constructor.
  */
 UMLOperationDialog::UMLOperationDialog(QWidget * parent, UMLOperation * pOperation)
-<<<<<<< HEAD
-  : QDialog(parent),
+  : SinglePageDialogBase(parent),
     m_operation(pOperation),
     m_doc(UMLApp::app()->document()),
     m_menu(0)
 {
-    setWindowTitle(i18n("Operation Properties"));
-    setModal(true);
-=======
-  : SinglePageDialogBase(parent)
-{
     setCaption(i18n("Operation Properties"));
-    m_operation = pOperation;
-    m_doc = UMLApp::app()->document();
-    m_menu = 0;
->>>>>>> 627fedbd
     setupDialog();
 }
 
@@ -453,15 +443,7 @@
     return true;
 }
 
-void UMLOperationDialog::slotOk()
-{
-    if (apply()) {
-        accept();
-    }
-}
-
-/**
-<<<<<<< HEAD
+/**
  * Launch khelpcenter.
  */
 void UMLOperationDialog::slotHelpClicked()
@@ -498,8 +480,6 @@
 }
 
 /**
-=======
->>>>>>> 627fedbd
  * Inserts @p type into the type-combobox.
  * The combobox is cleared and all types together with the optional new one
  * sorted and then added again.
