--- conflicted
+++ resolved
@@ -184,11 +184,7 @@
 
     // fill in parm list box
     UMLAttributeList list = m_operation->getParmList();
-<<<<<<< HEAD
-    for(UMLAttribute *pAtt : list) {
-=======
     for(UMLAttribute* pAtt : list) {
->>>>>>> 6e797f2d
         m_pParmsLW->addItem(pAtt->toString(Uml::SignatureType::SigNoVis));
     }
 
