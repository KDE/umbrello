/***************************************************************************
 *   This program is free software; you can redistribute it and/or modify  *
 *   it under the terms of the GNU General Public License as published by  *
 *   the Free Software Foundation; either version 2 of the License, or     *
 *   (at your option) any later version.                                   *
 *                                                                         *
 *   copyright (C) 2002-2014                                               *
 *   Umbrello UML Modeller Authors <umbrello-devel@kde.org>                *
 ***************************************************************************/

// own header
#include "umloperationdialog.h"

//app includes
#include "debug_utils.h"
#include "uml.h"
#include "umldoc.h"
#include "operation.h"
#include "classifier.h"
#include "template.h"
#include "listpopupmenu.h"
#include "umlattributelist.h"
#include "umlstereotypewidget.h"
#include "classifierlistitem.h"
#include "umlclassifierlistitemlist.h"
#include "dialog_utils.h"
#include "parameterpropertiesdialog.h"
#include "stereotype.h"
#include "uniqueid.h"
#include "visibilityenumwidget.h"

//kde includes
#include <KComboBox>
#include <KHelpClient>
#include <KLineEdit>
#include <KLocalizedString>
#include <KMessageBox>

//qt includes
#include <QAbstractButton>
#include <QCheckBox>
#include <QDialogButtonBox>
#include <QGridLayout>
#include <QGroupBox>
#include <QHBoxLayout>
#include <QLabel>
#include <QLayout>
#include <QListWidget>
#include <QListWidgetItem>
#include <QPointer>
#include <QPushButton>
#include <QRadioButton>
#include <QToolButton>
#include <QVBoxLayout>

/**
 * Constructor.
 */
UMLOperationDialog::UMLOperationDialog(QWidget * parent, UMLOperation * pOperation)
  : QDialog(parent),
    m_operation(pOperation),
    m_doc(UMLApp::app()->document()),
    m_menu(0)
{
    setWindowTitle(i18n("Operation Properties"));
    setModal(true);
    setupDialog();
}

/**
 * Destructor.
 */
UMLOperationDialog::~UMLOperationDialog()
{
}

/**
 * Sets up the dialog.
 */
void UMLOperationDialog::setupDialog()
{
    int margin = fontMetrics().height();

    QVBoxLayout *topLayout = new QVBoxLayout();
    setLayout(topLayout);

    m_pGenGB = new QGroupBox(i18n("General Properties"));
    QGridLayout * genLayout = new QGridLayout(m_pGenGB);
    genLayout->setColumnStretch(1, 1);
    genLayout->setColumnStretch(3, 1);
    genLayout->addItem(new QSpacerItem(200, 0), 0, 1);
    genLayout->addItem(new QSpacerItem(200, 0), 0, 3);
    genLayout->setMargin(margin);
    genLayout->setSpacing(10);

    Dialog_Utils::makeLabeledEditField(genLayout, 0,
                                       m_pNameL, i18nc("operation name", "&Name:"),
                                       m_pNameLE, m_operation->name());

    m_pRtypeL = new QLabel(i18n("&Type:"), m_pGenGB);
    genLayout->addWidget(m_pRtypeL, 0, 2);

    m_pRtypeCB = new KComboBox(true, m_pGenGB);
    genLayout->addWidget(m_pRtypeCB, 0, 3);
    m_pRtypeL->setBuddy(m_pRtypeCB);

    m_stereotypeWidget = new UMLStereotypeWidget(m_operation);
    m_stereotypeWidget->addToLayout(genLayout, 1);

    m_pAbstractCB = new QCheckBox(i18n("&Abstract operation"), m_pGenGB);
    m_pAbstractCB->setChecked(m_operation->isAbstract());
    genLayout->addWidget(m_pAbstractCB, 2, 0);
    m_pStaticCB = new QCheckBox(i18n("Classifier &scope (\"static\")"), m_pGenGB);
    m_pStaticCB->setChecked(m_operation->isStatic());
    genLayout->addWidget(m_pStaticCB, 2, 1);
    m_pQueryCB = new QCheckBox(i18n("&Query (\"const\")"), m_pGenGB);
    m_pQueryCB->setChecked(m_operation->getConst());
    genLayout->addWidget(m_pQueryCB, 2, 2);

<<<<<<< HEAD
    m_pScopeGB = new QGroupBox(i18n("Visibility"));

    QHBoxLayout * scopeLayout = new QHBoxLayout(m_pScopeGB);
    scopeLayout->setMargin(margin);

    m_pPublicRB = new QRadioButton(i18nc("public visibility", "P&ublic"), m_pScopeGB);
    scopeLayout->addWidget(m_pPublicRB);

    m_pPrivateRB = new QRadioButton(i18nc("private visibility", "P&rivate"), m_pScopeGB);
    scopeLayout->addWidget(m_pPrivateRB);

    m_pProtectedRB = new QRadioButton(i18nc("protected visibility", "Prot&ected"), m_pScopeGB);
    scopeLayout->addWidget(m_pProtectedRB);

    m_pImplementationRB = new QRadioButton(i18n("I&mplementation"), m_pScopeGB);
    scopeLayout->addWidget(m_pImplementationRB);
=======
    m_visibilityEnumWidget = new VisibilityEnumWidget(m_operation, this);
    m_visibilityEnumWidget->addToLayout(topLayout);
>>>>>>> 4d8eb739

    m_pParmsGB = new QGroupBox(i18n("Parameters"));
    QVBoxLayout* parmsLayout = new QVBoxLayout(m_pParmsGB);
    parmsLayout->setMargin(margin);
    parmsLayout->setSpacing(10);

    // horizontal box contains the list box and the move up/down buttons
    QHBoxLayout* parmsHBoxLayout = new QHBoxLayout();
    m_pParmsLW = new QListWidget(m_pParmsGB);
    m_pParmsLW->setContextMenuPolicy(Qt::CustomContextMenu);

    // the move up/down buttons (another vertical box)
    QVBoxLayout* buttonLayout = new QVBoxLayout();

    m_pUpButton = new QToolButton(m_pParmsGB);
    m_pUpButton->setArrowType(Qt::UpArrow);
    m_pUpButton->setEnabled(false);
    buttonLayout->addWidget(m_pUpButton);

    m_pDownButton = new QToolButton(m_pParmsGB);
    m_pDownButton->setArrowType(Qt::DownArrow);
    m_pDownButton->setEnabled(false);
    buttonLayout->addWidget(m_pDownButton);

    QDialogButtonBox* buttonBox = new QDialogButtonBox(m_pParmsGB);
    QPushButton* newParam = buttonBox->addButton(i18n("Ne&w Parameter..."), QDialogButtonBox::ActionRole);
    connect(newParam, SIGNAL(clicked()), this, SLOT(slotNewParameter()));
    m_pDeleteButton = buttonBox->addButton(i18n("&Delete"), QDialogButtonBox::ActionRole);
    connect(m_pDeleteButton, SIGNAL(clicked()), this, SLOT(slotDeleteParameter()));
    m_pPropertiesButton = buttonBox->addButton(i18n("&Properties"), QDialogButtonBox::ActionRole);
    connect(m_pPropertiesButton, SIGNAL(clicked()), this, SLOT(slotParameterProperties()));

    parmsHBoxLayout->addWidget(m_pParmsLW);
    parmsHBoxLayout->addLayout(buttonLayout);

    parmsLayout->addLayout(parmsHBoxLayout);
    parmsLayout->addWidget(buttonBox);

    topLayout->addWidget(m_pGenGB);
    topLayout->addWidget(m_pParmsGB);

    m_pDeleteButton->setEnabled(false);
    m_pPropertiesButton->setEnabled(false);
    m_pUpButton->setEnabled(false);
    m_pDownButton->setEnabled(false);

    m_pRtypeCB->setDuplicatesEnabled(false); // only allow one of each type in box
    // add the return types
    insertTypesSorted(m_operation->getTypeName());

    // fill in parm list box
    UMLAttributeList list = m_operation->getParmList();
    foreach (UMLAttribute* pAtt, list) {
        m_pParmsLW->addItem(pAtt->toString(Uml::SignatureType::SigNoVis));
    }

<<<<<<< HEAD
    // set scope
    switch (m_operation->visibility()) {
    case Uml::Visibility::Public:
        m_pPublicRB->setChecked(true);
        break;
    case Uml::Visibility::Private:
        m_pPrivateRB->setChecked(true);
        break;
    case Uml::Visibility::Protected:
        m_pProtectedRB->setChecked(true);
        break;
    case Uml::Visibility::Implementation:
        m_pImplementationRB->setChecked(true);
        break;
    default:
        break;
    }

=======
>>>>>>> 4d8eb739
    // setup parm list box signals
    connect(m_pUpButton, SIGNAL(clicked()), this, SLOT(slotParameterUp()));
    connect(m_pDownButton, SIGNAL(clicked()), this, SLOT(slotParameterDown()));

    connect(m_pParmsLW, SIGNAL(itemClicked(QListWidgetItem*)),
            this, SLOT(slotParamsBoxClicked(QListWidgetItem*)));
    connect(m_pParmsLW, SIGNAL(customContextMenuRequested(QPoint)),
            this, SLOT(slotParmRightButtonPressed(QPoint)));
    connect(m_pParmsLW, SIGNAL(itemDoubleClicked(QListWidgetItem*)),
            this, SLOT(slotParmDoubleClick(QListWidgetItem*)));

    m_pNameLE->setFocus();

    m_dialogButtonBox = new QDialogButtonBox(QDialogButtonBox::Ok |
                                             QDialogButtonBox::Help |
                                             QDialogButtonBox::Cancel);
    connect(m_dialogButtonBox, SIGNAL(clicked(QAbstractButton*)), this, SLOT(slotButtonClicked(QAbstractButton*)));
    topLayout->addWidget(m_dialogButtonBox);
}

void UMLOperationDialog::slotParmRightButtonPressed(const QPoint &p)
{
    ListPopupMenu::MenuType type = ListPopupMenu::mt_Undefined;
    QListWidgetItem* item = m_pParmsLW->itemAt(p);
    if (item) // pressed on an item
    {
        type = ListPopupMenu::mt_Parameter_Selected;
    } else // pressed into fresh air
    {
        type = ListPopupMenu::mt_New_Parameter;
    }
    if (m_menu) {
        m_menu->hide();
        disconnect(m_menu, SIGNAL(triggered(QAction*)), this, SLOT(slotMenuSelection(QAction*)));
        delete m_menu;
        m_menu = 0;
    }
    ListPopupMenu popup(this, type);
    QAction *triggered = popup.exec(m_pParmsLW->mapToGlobal(p));
    slotMenuSelection(triggered);
}

void UMLOperationDialog::slotParmDoubleClick(QListWidgetItem *item)
{
    if (!item) {
        return;
    }
    // this happens, when there was no right click in the list widget
    ListPopupMenu popup(this, ListPopupMenu::mt_Parameter_Selected);
    QAction* action = popup.getAction(ListPopupMenu::mt_Properties);
    slotMenuSelection(action);
}

void UMLOperationDialog::slotMenuSelection(QAction* action)
{
    ListPopupMenu::MenuType id = ListPopupMenu::typeFromAction(action);
    if(id == ListPopupMenu::mt_Rename || id == ListPopupMenu::mt_Properties) {
        slotParameterProperties();
    } else if(id == ListPopupMenu::mt_New_Parameter) {
        slotNewParameter();
    }
    else if(id == ListPopupMenu::mt_Delete) {
        slotDeleteParameter();
    }
}

void UMLOperationDialog::slotNewParameter()
{
    UMLAttribute* pAtt = 0;

    QString currentName = m_operation->getUniqueParameterName();
    UMLAttribute* newAttribute = new UMLAttribute(m_operation, currentName, Uml::ID::Reserved);

    QPointer<ParameterPropertiesDialog> dlg = new ParameterPropertiesDialog(this, m_doc, newAttribute);
    if (dlg->exec()) {
        pAtt = m_operation->findParm(newAttribute->name());

        if (!pAtt) {
            newAttribute->setID(UniqueID::gen());
            m_operation->addParm(newAttribute);
            m_pParmsLW->addItem(newAttribute->toString(Uml::SignatureType::SigNoVis));
            m_doc->setModified(true);
        } else {
            KMessageBox::sorry(this, i18n("The parameter name you have chosen\nis already being used in this operation."),
                               i18n("Parameter Name Not Unique"), 0);
            delete newAttribute;
        }
    } else {
        delete newAttribute;
    }
    delete dlg;
}

void UMLOperationDialog::slotDeleteParameter()
{
    UMLAttribute* pOldAtt = m_operation->getParmList().at(m_pParmsLW->row(m_pParmsLW->currentItem()));

    m_operation->removeParm(pOldAtt);
    m_pParmsLW->takeItem(m_pParmsLW->currentRow());
    m_doc->setModified(true);

    m_pDeleteButton->setEnabled(false);
    m_pPropertiesButton->setEnabled(false);
    m_pUpButton->setEnabled(false);
    m_pDownButton->setEnabled(false);
}

void UMLOperationDialog::slotParameterProperties()
{
    UMLAttribute* pAtt = 0, * pOldAtt = 0;

    int position = m_pParmsLW->row(m_pParmsLW->currentItem());
    pOldAtt = m_operation->getParmList().at(position);
    if (!pOldAtt) {
        uDebug() << "THE impossible has occurred for:" << m_pParmsLW->currentItem()->text();
        return;
    } // should never occur

    QString oldAttName = pOldAtt->name();
    UMLAttribute* tempAttribute = static_cast<UMLAttribute*>(pOldAtt->clone()); // create a clone of the parameter

    // send the clone to the properties dialog box. it will fill in the new parameters.
    QPointer<ParameterPropertiesDialog> dlg = new ParameterPropertiesDialog(this, m_doc, tempAttribute);
    if (dlg->exec()) {
        bool namingConflict = false;
        QString newName = tempAttribute->name();

        pAtt = m_operation->findParm(newName); // search whether a parameter with this name already exists
        if(pAtt && pAtt != pOldAtt) {
            KMessageBox::error(this, i18n("The parameter name you have chosen is already being used in this operation."),
                               i18n("Parameter Name Not Unique"), 0);
            namingConflict = true;
        }

        tempAttribute->copyInto(pOldAtt); // copy all attributes from the clone
        if (namingConflict) {
            pOldAtt->setName(oldAttName); // reset the name if there was a naming conflict
        }

        QListWidgetItem* item = m_pParmsLW->currentItem();
        item->setText(pOldAtt->toString(Uml::SignatureType::SigNoVis));
        m_doc->setModified(true);
    }
    delete tempAttribute;
    delete dlg;
}

void UMLOperationDialog::slotParameterUp()
{
    int row = m_pParmsLW->currentRow();
    QListWidgetItem* item = m_pParmsLW->currentItem();
    if (item) {
        UMLAttribute* pOldAtt = m_operation->getParmList().at(m_pParmsLW->row(item));

        m_operation->moveParmLeft(pOldAtt);
        m_pParmsLW->takeItem(row);
        m_pParmsLW->insertItem(row - 1, item);

        m_doc->setModified(true);
        slotParamsBoxClicked(item);
    }
    else {
        uDebug() << "No current item in list widget!?";
    }
}

void UMLOperationDialog::slotParameterDown()
{
    int row = m_pParmsLW->currentRow();
    QListWidgetItem* item = m_pParmsLW->currentItem();
    if (item) {
        UMLAttribute* pOldAtt = m_operation->getParmList().at(m_pParmsLW->row(item));

        m_operation->moveParmRight(pOldAtt);
        m_pParmsLW->takeItem(row);
        m_pParmsLW->insertItem(row + 1, item);

        m_doc->setModified(true);
        slotParamsBoxClicked(item);
    }
    else {
        uDebug() << "No current item in list widget!?";
    }
}

/**
 * Enables or disables buttons.
 */
void UMLOperationDialog::slotParamsBoxClicked(QListWidgetItem* parameterItem)
{
    if (parameterItem) {
        m_pDeleteButton->setEnabled(true);
        m_pPropertiesButton->setEnabled(true);
        int row = m_pParmsLW->row(parameterItem);
        bool hasNext = (row < m_pParmsLW->count() - 1);
        bool hasPrev = (row > 0);
        m_pUpButton->setEnabled(hasPrev);
        m_pDownButton->setEnabled(hasNext);
    } else {
        m_pDeleteButton->setEnabled(false);
        m_pPropertiesButton->setEnabled(false);
        m_pUpButton->setEnabled(false);
        m_pDownButton->setEnabled(false);
    }
}

/**
 * Checks if changes are valid and applies them if they are,
 * else returns false.
 */
bool UMLOperationDialog::apply()
{
    QString name = m_pNameLE->text();
    if(name.length() == 0) {
        KMessageBox::error(this, i18n("You have entered an invalid operation name."),
                           i18n("Operation Name Invalid"), 0);
        m_pNameLE->setText(m_operation->name());
        return false;
    }

    UMLClassifier *classifier = dynamic_cast<UMLClassifier*>(m_operation->parent());
    if(classifier != 0 &&
            classifier->checkOperationSignature(name, m_operation->getParmList(), m_operation))
    {
        QString msg = i18n("An operation with that signature already exists in %1.\n", classifier->name())
                      +
                      i18n("Choose a different name or parameter list.");
        KMessageBox::error(this, msg, i18n("Operation Name Invalid"), 0);
        return false;
    }
    m_operation->setName(name);

    m_visibilityEnumWidget->apply();

    QString typeName = m_pRtypeCB->currentText();
    UMLTemplate *tmplParam = 0;
    if (classifier) {
        tmplParam = classifier->findTemplate(typeName);
    }
    if (tmplParam)
        m_operation->setType(tmplParam);
    else
        m_operation->setTypeName(typeName);

    m_stereotypeWidget->apply();

    bool isAbstract = m_pAbstractCB->isChecked();
    m_operation->setAbstract(isAbstract);
    if (isAbstract) {
        /* If any operation is abstract then the owning class needs
           to be made abstract.
           The inverse is not true: The fact that no operation is
           abstract does not mean that the class must be non-abstract.
         */
        if (classifier) {
            classifier->setAbstract(true);
        }
    }
    m_operation->setStatic(m_pStaticCB->isChecked());
    m_operation->setConst(m_pQueryCB->isChecked());

    return true;
}

void UMLOperationDialog::slotOk()
{
    if (apply()) {
        accept();
    }
}

/**
 * Launch khelpcenter.
 */
void UMLOperationDialog::slotHelpClicked()
{
    DEBUG(DBG_SRC)  << "HELP clicked...directly handled";
    KHelpClient::invokeHelp(QLatin1String("help:/umbrello/index.html"), QLatin1String("umbrello"));
}

/**
 * Button clicked event handler for the dialog button box.
 * @param button  the button which was clicked
 */
void UMLOperationDialog::slotButtonClicked(QAbstractButton *button)
{
    if (button == (QAbstractButton*)m_dialogButtonBox->button(QDialogButtonBox::Apply)) {
        DEBUG(DBG_SRC)  << "APPLY clicked...";
       // slotApplyClicked();
    }
    else if (button == (QAbstractButton*)m_dialogButtonBox->button(QDialogButtonBox::Ok)) {
        DEBUG(DBG_SRC)  << "OK clicked...";
        slotOk();
    }
    else if (button == (QAbstractButton*)m_dialogButtonBox->button(QDialogButtonBox::Cancel)) {
        DEBUG(DBG_SRC)  << "CANCEL clicked...";
        reject();
    }
    else if (button == (QAbstractButton*)m_dialogButtonBox->button(QDialogButtonBox::Help)) {
        DEBUG(DBG_SRC)  << "HELP clicked...";
        slotHelpClicked();
    }
    else {
        DEBUG(DBG_SRC)  << "Button clicked with unhandled role.";
    }
}

/**
 * Inserts @p type into the type-combobox.
 * The combobox is cleared and all types together with the optional new one
 * sorted and then added again.
 * @param type   a new type to add and selected
 */
void UMLOperationDialog::insertTypesSorted(const QString& type)
{
    QStringList types;
    // Add "void". We use this for denoting "no return type" independent
    // of the programming language.
    // For example, the Ada generator would interpret the return type
    // "void" as an instruction to generate a procedure instead of a
    // function.
    types << QLatin1String("void");
    // add template parameters
    UMLClassifier *classifier = dynamic_cast<UMLClassifier*>(m_operation->parent());
    if (classifier) {
        UMLClassifierListItemList tmplParams(classifier->getFilteredList(UMLOperation::ot_Template));
        foreach (UMLClassifierListItem* li, tmplParams) {
            types << li->name();
        }
    }
    // add the Classes and Interfaces (both are Concepts)
    UMLClassifierList namesList(m_doc->concepts());
    foreach (UMLClassifier* obj, namesList) {
         types << obj->fullyQualifiedName();
    }
    // add the given parameter
    if (!types.contains(type)) {
        types << type;
    }
    types.sort();

    m_pRtypeCB->clear();
    m_pRtypeCB->insertItems(-1, types);

    // select the given parameter
    int currentIndex = m_pRtypeCB->findText(type);
    if (currentIndex > -1) {
        m_pRtypeCB->setCurrentIndex(currentIndex);
    }
<<<<<<< HEAD
}
=======
}

#include "umloperationdialog.moc"
>>>>>>> 4d8eb739
<|MERGE_RESOLUTION|>--- conflicted
+++ resolved
@@ -117,27 +117,8 @@
     m_pQueryCB->setChecked(m_operation->getConst());
     genLayout->addWidget(m_pQueryCB, 2, 2);
 
-<<<<<<< HEAD
-    m_pScopeGB = new QGroupBox(i18n("Visibility"));
-
-    QHBoxLayout * scopeLayout = new QHBoxLayout(m_pScopeGB);
-    scopeLayout->setMargin(margin);
-
-    m_pPublicRB = new QRadioButton(i18nc("public visibility", "P&ublic"), m_pScopeGB);
-    scopeLayout->addWidget(m_pPublicRB);
-
-    m_pPrivateRB = new QRadioButton(i18nc("private visibility", "P&rivate"), m_pScopeGB);
-    scopeLayout->addWidget(m_pPrivateRB);
-
-    m_pProtectedRB = new QRadioButton(i18nc("protected visibility", "Prot&ected"), m_pScopeGB);
-    scopeLayout->addWidget(m_pProtectedRB);
-
-    m_pImplementationRB = new QRadioButton(i18n("I&mplementation"), m_pScopeGB);
-    scopeLayout->addWidget(m_pImplementationRB);
-=======
     m_visibilityEnumWidget = new VisibilityEnumWidget(m_operation, this);
     m_visibilityEnumWidget->addToLayout(topLayout);
->>>>>>> 4d8eb739
 
     m_pParmsGB = new QGroupBox(i18n("Parameters"));
     QVBoxLayout* parmsLayout = new QVBoxLayout(m_pParmsGB);
@@ -194,27 +175,6 @@
         m_pParmsLW->addItem(pAtt->toString(Uml::SignatureType::SigNoVis));
     }
 
-<<<<<<< HEAD
-    // set scope
-    switch (m_operation->visibility()) {
-    case Uml::Visibility::Public:
-        m_pPublicRB->setChecked(true);
-        break;
-    case Uml::Visibility::Private:
-        m_pPrivateRB->setChecked(true);
-        break;
-    case Uml::Visibility::Protected:
-        m_pProtectedRB->setChecked(true);
-        break;
-    case Uml::Visibility::Implementation:
-        m_pImplementationRB->setChecked(true);
-        break;
-    default:
-        break;
-    }
-
-=======
->>>>>>> 4d8eb739
     // setup parm list box signals
     connect(m_pUpButton, SIGNAL(clicked()), this, SLOT(slotParameterUp()));
     connect(m_pDownButton, SIGNAL(clicked()), this, SLOT(slotParameterDown()));
@@ -564,10 +524,4 @@
     if (currentIndex > -1) {
         m_pRtypeCB->setCurrentIndex(currentIndex);
     }
-<<<<<<< HEAD
-}
-=======
-}
-
-#include "umloperationdialog.moc"
->>>>>>> 4d8eb739
+}