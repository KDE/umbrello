--- conflicted
+++ resolved
@@ -14,13 +14,6 @@
 #include "dialogbase.h"
 
 class AssociationWidget;
-<<<<<<< HEAD
-class AssociationRolePage;
-class AssociationGeneralPage;
-class QFontDialog;
-class UMLWidgetStylePage;
-=======
->>>>>>> 4d8eb739
 
 /**
  * Based off of AssociationPropertiesDialog class
@@ -42,15 +35,7 @@
     void slotApply();
 
 private:
-<<<<<<< HEAD
-    AssociationGeneralPage *m_pGenPage;
-    AssociationRolePage    *m_pRolePage;
-    UMLWidgetStylePage     *m_pStylePage;
-    QFontDialog            *m_pChooser;
-    AssociationWidget      *m_pAssoc;
-=======
     AssociationWidget  *m_pAssoc;
->>>>>>> 4d8eb739
 
 };
 
