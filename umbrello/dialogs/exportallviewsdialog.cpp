--- conflicted
+++ resolved
@@ -30,18 +30,11 @@
  * @see QDialog::QDialog
  */
 ExportAllViewsDialog::ExportAllViewsDialog(QWidget* parent, const char* name)
-<<<<<<< HEAD
-  : QDialog(parent)
+  : SinglePageDialogBase(parent)
 {
     setObjectName(QString::fromLatin1(name));
     setModal(false);
     setupUi(window());
-=======
-  : SinglePageDialogBase(parent)
-{
-    setObjectName(QString::fromLatin1(name));
-    setupUi(mainWidget());
->>>>>>> 627fedbd
 
     // create and initialize m_imageType
     m_imageType = new KComboBox(this);
