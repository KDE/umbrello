/*
    SPDX-License-Identifier: GPL-2.0-or-later
    SPDX-FileCopyrightText: 2018-2020 Umbrello UML Modeller Authors <umbrello-devel@kde.org>
*/

#ifndef DONTASKAGAIN_H
#define DONTASKAGAIN_H

// Qt includes
#include <QList>
#include <QString>
#include <QWidget>

// KDE includes
#include <KLocalizedString>

class QVBoxLayout;

/**
 * The DontAskAgainItem class holds a 'dont ask again' item,
 * see @ref DontAskAgainHandler for details.
 *
 * @author Ralf Habacker <ralf.habacker@freenet.de>
 */
class DontAskAgainItem {
public:
    DontAskAgainItem(const QString &name);
    virtual ~DontAskAgainItem();
    QString &name();
    virtual QString text() const = 0;
    bool isAll();
    bool isEnabled();
    void setEnabled(bool state = true);

protected:
    QString m_name;
};

#define DefineDontAskAgainItem(name,key,_text) \
class DontAskAgainItem##name : public DontAskAgainItem \
{ \
public: \
    DontAskAgainItem##name() : DontAskAgainItem(QStringLiteral(key)) {} \
    virtual QString text() const { return _text; } \
}; \
static DontAskAgainItem##name name;

/**
 * The DontAskAgainWidget provides a graphical user interface
 * to change 'dont ask again' settings and could be embedded
 * in dialogs or dialog pages.
 *
 * After adding the widget to a dialog call @ref apply() to apply
 * changed values and call @ref setDefaults() to reset changes to
 * default values, which is all messages enabled.
 *
 * The widget is designed as group box with embedded check boxes.
 *
 * @author Ralf Habacker <ralf.habacker@freenet.de>
 */
class DontAskAgainWidget : public QWidget
{
    Q_OBJECT
public:
<<<<<<< HEAD
    DontAskAgainWidget(QList<DontAskAgainItem  *> &items, QWidget *parent = nullptr);
=======
    DontAskAgainWidget(QList<DontAskAgainItem *> &items, QWidget *parent = nullptr);
>>>>>>> 6e797f2d
    bool apply();
    void setDefaults();

protected:
    void addItem(DontAskAgainItem *item);
    QVBoxLayout *m_layout;
    QList<DontAskAgainItem *> &m_items;

protected Q_SLOTS:
    void slotToggled(bool state);
};

/**
 * Dialogs provided by namespace KMessageBox support a feature to hide dialogs on user request
 * by specifying the parameter dontAskAgainName, which adds a checkbox named "Don't ask again"
 * to the related dialog.
 *
 * What is currently missing in KMessageBox namespace and therefore provided by class
 * DontAskAgainHandler, is a widget to reenable or disable dialogs using the "Don't ask again"
 * support in an application setting dialog.
 *
 * To use this support call macro @ref DefineDontAskAgainItem and add a call to method
 * DontAskAgainItem::name as parameter @p dontAskAgainName to related class KMessageBox
 * methods. See the following example:
 *
 * \code{.cpp}
 * DefineDontAskAgainItem(aDontAskAgainItem, "delete-diagram", i18n("Enable 'delete diagram' related messages"));
 * ...
 * return KMessageBox::warningContinueCancel(..., aDontAskAgainItem.name())
 * \endcode
 *
 * To add the mentioned widget to a settings dialog call @ref createWidget() and
 * add the result to a dialog layout.
 *
 * @author Ralf Habacker <ralf.habacker@freenet.de>
 */
class DontAskAgainHandler
{
public:
    void addItem(DontAskAgainItem *item);
    static DontAskAgainHandler &instance();
    DontAskAgainWidget *createWidget();
protected:
    QList<DontAskAgainItem*> m_items;
};

#endif // DONTASKAGAIN_H<|MERGE_RESOLUTION|>--- conflicted
+++ resolved
@@ -62,11 +62,7 @@
 {
     Q_OBJECT
 public:
-<<<<<<< HEAD
-    DontAskAgainWidget(QList<DontAskAgainItem  *> &items, QWidget *parent = nullptr);
-=======
     DontAskAgainWidget(QList<DontAskAgainItem *> &items, QWidget *parent = nullptr);
->>>>>>> 6e797f2d
     bool apply();
     void setDefaults();
 
