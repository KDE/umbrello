/*
    SPDX-License-Identifier: GPL-2.0-or-later
    SPDX-FileCopyrightText: 2004-2022 Umbrello UML Modeller Authors <umbrello-devel@kde.org>
*/

// own header
#include "dialog_utils.h"

// app includes
#include "debug_utils.h"
#include "uml.h"
#include "umldoc.h"
#include "stereotype.h"
#include "umlwidget.h"
#include "dontaskagain.h"
#include "model_utils.h"
#include "widget_utils.h"

// kde includes
#include <KMessageBox>
#include <KLocalizedString>
#include <kcombobox.h>

// qt includes
#include <QGridLayout>
#include <QLabel>
#include <QLineEdit>
#include <QApplication>
#include <QStyle>

DefineDontAskAgainItem(allItem, "all", i18n("Enable all messages"));
DefineDontAskAgainItem(askDeleteAssociationItem, "delete-association", i18n("Enable 'delete association' related messages"));
DefineDontAskAgainItem(askDeleteDiagramItem, "delete-diagram", i18n("Enable 'delete diagram' related messages"));

namespace Dialog_Utils {

/**
 * Create a labeled text lineedit widget.
 *
 * @param layout                The QGridLayout to use.
 * @param row                   The row number within the QGridLayout.
 * @param label                 The QLabel object allocated (return value)
 * @param labelText             The label text.
 * @param editField             The QLineEdit object allocated (return value)
 * @param editFieldText         Initialization text in the editField (optional.)
 * @param columnOffset          Optional column number within the QGridLayout (default: 0)
 * @return a pointer to the QLineEdit so you can setFocus() if necessary
 */
QLineEdit* makeLabeledEditField(QGridLayout* layout,    int row,
                                QLabel*     &label,     const QString& labelText,
                                QLineEdit*  &editField, const QString& editFieldText /* = QString() */,
                                int columnOffset /* = 0 */)
{
    label = new QLabel(labelText);
    layout->addWidget(label, row, columnOffset);
    editField = new QLineEdit(editFieldText);
    layout->addWidget(editField, row, columnOffset + 1);
    label->setBuddy(editField);
    return editField;
}

/**
 * Make labeled edit fields for stereotype tags.
 * The label/line-edit pairs are arranged horizontally on the same row.
 * The label texts are taken from the AttributeDefs of the object's
 * UMLStereotype.
 */
void makeTagEditFields(UMLObject *o, QGridLayout *genLayout,
                       QLabel    *pTagLabel   [N_STEREOATTRS],
                       QLineEdit *pTagLineEdit[N_STEREOATTRS],
                       int row /* = 1 */)
{
    UMLStereotype *stereo = o->umlStereotype();
    if (stereo == nullptr)
        return;
    const UMLStereotype::AttributeDefs& attrDefs = stereo->getAttributeDefs();
    const QStringList& tags = o->tags();
    for (int i = 0; i < attrDefs.size() && i < N_STEREOATTRS; i++) {
        const UMLStereotype::AttributeDef& adef = attrDefs[i];
        QString tagInitVal;
        if (i < tags.size())
            tagInitVal = tags.at(i);
        if (tagInitVal.isEmpty())
            tagInitVal = adef.defaultVal;
        Dialog_Utils::makeLabeledEditField(genLayout, row,
                                           pTagLabel[i], adef.name,
                                           pTagLineEdit[i], tagInitVal, 2 + (i * 2));
    }
}

/**
 * Remake labeled edit fields for stereotype tags.
 * "Remake" means that the existing label/line-edit pairs are deleted
 * and new ones are created afresh.
 * This is useful when the object's stereotype has changed.
 * The label/line-edit pairs are arranged horizontally on the same row.
 * The label texts are taken from the AttributeDefs of the object's
 * UMLStereotype.
 */
void remakeTagEditFields(const QString &stereoText,
                         UMLObject *, QGridLayout * genLayout,
                         QLabel    * pTagLabel[N_STEREOATTRS],
                         QLineEdit * pTagLineEdit[N_STEREOATTRS],
                         int row /* = 1 */)
{
    // Remove existing tag input fields
    for (int i = N_STEREOATTRS - 1; i >= 0; --i) {
        if (pTagLabel[i]) {
            delete pTagLabel [i];
            delete pTagLineEdit[i];
            pTagLabel [i] = nullptr;
            pTagLineEdit[i] = nullptr;
        }
    }
    UMLStereotype  *stereo = nullptr;
<<<<<<< HEAD
    for(UMLStereotype  *st : UMLApp::app()->document()->stereotypes()) {
=======
    for(UMLStereotype *st : UMLApp::app()->document()->stereotypes()) {
>>>>>>> 6e797f2d
        if (st->name() == stereoText) {
            stereo = st;
            break;
        }
    }
    if (stereo == nullptr)
        return;
    const UMLStereotype::AttributeDefs& attrDefs = stereo->getAttributeDefs();
    for (int i = 0; i < attrDefs.size() && i < N_STEREOATTRS; i++) {
        const UMLStereotype::AttributeDef& adef = attrDefs[i];
        QString tagInitVal = adef.defaultVal;
        Dialog_Utils::makeLabeledEditField(genLayout, row,
                                           pTagLabel[i], adef.name,
                                           pTagLineEdit[i], tagInitVal, 2 + (i * 2));
    }
}

/**
 * Update the stereotype tag values of the given UMLObject from the
 * corresponding values in the given array of QLineEdit widgets.
 * This is useful as the action in the slot method when the Apply or
 * OK button is pressed.
 */
void updateTagsFromEditFields(UMLObject * o,
                              QLineEdit *pTagLineEdit[N_STEREOATTRS])
{
    UMLStereotype *stereo = o->umlStereotype();
    if (stereo == nullptr)
        return;
    const UMLStereotype::AttributeDefs& attrDefs = stereo->getAttributeDefs();
    QStringList& tags = o->tags();
    tags.clear();
    for (int i = 0; i < attrDefs.size() && i < N_STEREOATTRS; i++) {
        if (pTagLineEdit[i] == nullptr) {
            logError3("updateTagsFromEditFields(%1): %2 pTagLineEdit[%3] is null",
                      o->name(), stereo->name(true), i);
            break;
        }
        QString tag = pTagLineEdit[i]->text();
        tags.append(tag);
    }
}

/**
 * Helper function for requesting a name for a UMLWidget using a dialog.
 *
 * @param targetWidget          By-reference pointer to the widget to request the name for.
 *                              The widget may be deallocated, and the pointer returned
 *                              set to 0, if the user presses Cancel in the dialog.
 * @param dialogTitle           Title of the dialog.
 * @param dialogPrompt          Prompt of the dialog.
 * @param defaultName           Default value of the name field.
 */
void askNameForWidget(UMLWidget * &targetWidget, const QString& dialogTitle,
                      const QString& dialogPrompt, const QString& defaultName)
{
    QString name = defaultName;
    if (askName(dialogTitle, dialogPrompt, name)) {
        targetWidget->setName(name);
    }
    else {
        delete targetWidget;
        targetWidget = nullptr;
    }
}

/**
 * Helper function for requesting a name using a dialog.
 *
 * @param title           Title of the dialog.
 * @param prompt          Prompt of the dialog.
 * @param name            Default value of the name field.
 * @return true on user pressed okay
 * @return false on user pressed cancel
 */
bool askName(const QString& title, const QString& prompt, QString& name)
{
    bool ok;
    name = QInputDialog::getText((QWidget*)UMLApp::app(), title, prompt, QLineEdit::Normal, name, &ok);
    name = Model_Utils::normalize(name);
    return ok;
}

/**
 * Ask the user for permission to delete an association.
 *
 * @return true - user want to continue
 * @return false - user want to cancel
 */
bool askDeleteAssociation()
{
    return KMessageBox::warningContinueCancel(
        UMLApp::app(),
        i18n("You are about to delete an association. Do you really want to continue?"),
        i18n("Delete Association"),
        KStandardGuiItem::cont(),
        KStandardGuiItem::cancel(),
        askDeleteAssociationItem.name()) == KMessageBox::Continue;
}

/**
 * Ask the user for permission to delete a diagram.
 *
 * @return true - user want to continue
 * @return false - user want to cancel
 */
bool askDeleteDiagram(const QString &name)
{
    QString text = name.isEmpty() ? i18n("You are about to delete the entire diagram.\nAre you sure?")
                                  : i18n("Are you sure you want to delete diagram %1?", name);

    return KMessageBox::warningContinueCancel(
        UMLApp::app(),
        text,
        i18n("Delete Diagram?"),
        KGuiItem(i18n("&Delete")),
        KStandardGuiItem::cancel(),
        askDeleteDiagramItem.name()) == KMessageBox::Continue;
}

/**
 * Ask the user for a new widget name
 *
 * @return true on user pressed okay
 * @return false on user pressed cancel
 */
bool askNewName(WidgetBase::WidgetType type, QString &name)
{
    QString title = Widget_Utils::newTitle(type);
    QString text = Widget_Utils::newText(type);
    return askName(title, text, name);
}

/**
 * Ask the user for renaming a widget name
 *
 * @return true on user pressed okay
 * @return false on user pressed cancel
 */
bool askRenameName(WidgetBase::WidgetType type, QString &name)
{
    QString title = Widget_Utils::renameTitle(type);
    QString text = Widget_Utils::renameText(type);
    return askName(title, text, name);
}

/**
 * Ask the user for a default new widget name
 *
 * The name is predefined by the widgets type default name
 *
 * @return true on user pressed okay
 * @return false on user pressed cancel
 */
bool askDefaultNewName(WidgetBase::WidgetType type, QString &name)
{
    name = Widget_Utils::defaultWidgetName(type);
    return askNewName(type, name);
}

/**
 * Ask the user for a new object name
 *
 * @return true on user pressed okay
 * @return false on user pressed cancel
 */
bool askNewName(UMLObject::ObjectType type, QString &name)
{
    QString title = Model_Utils::newTitle(type);
    QString text = Model_Utils::newText(type);
    return askName(title, text, name);
}

/**
 * Ask the user for renaming a widget name
 *
 * @return true on user pressed okay
 * @return false on user pressed cancel
 */
bool askRenameName(UMLObject::ObjectType type, QString &name)
{
    QString title = Model_Utils::renameTitle(type);
    QString text = Model_Utils::renameText(type);
    return askName(title, text, name);
}

/**
 * Ask the user for a default new widget name
 *
 * The name is predefined by the widgets type default name
 *
 * @return true on user pressed okay
 * @return false on user pressed cancel
 */
bool askDefaultNewName(UMLObject::ObjectType type, QString &name)
{
    name = Model_Utils::uniqObjectName(type, nullptr);
    return askNewName(type, name);
}

/**
 * Helper function for inserting available stereotypes into a KComboBox
 *
 * @param kcb    The KComboBox into which to insert the stereotypes
 * @param type   The stereotype to activate
 */
void insertStereotypesSorted(KComboBox *kcb, const QString& type)
{
    UMLDoc *umldoc = UMLApp::app()->document();
    QStringList types;
    types << QString();  // an empty stereotype is the default
<<<<<<< HEAD
    for(UMLStereotype *ust : umldoc->stereotypes()) {
=======
    for(UMLStereotype* ust : umldoc->stereotypes()) {
>>>>>>> 6e797f2d
        types << ust->name();
    }
    // add the given parameter
    if (!types.contains(type)) {
        types << type;
    }
    types.sort();

    kcb->clear();
    kcb->insertItems(-1, types);

    // select the given parameter
    int currentIndex = kcb->findText(type);
    if (currentIndex > -1) {
        kcb->setCurrentIndex(currentIndex);
    }
    kcb->completionObject()->addItem(type);
}

/**
 * Returns the number of pixels that should be used between
 * widgets inside a dialog according to the KDE standard.
 * Source: kdelibs4support/src/kdeui/kdialog.cpp
 */
int spacingHint()
{
    return QApplication::style()->pixelMetric(QStyle::QStyle::PM_LayoutVerticalSpacing);
}

}  // end namespace Dialog_Utils
<|MERGE_RESOLUTION|>--- conflicted
+++ resolved
@@ -113,11 +113,7 @@
         }
     }
     UMLStereotype  *stereo = nullptr;
-<<<<<<< HEAD
-    for(UMLStereotype  *st : UMLApp::app()->document()->stereotypes()) {
-=======
     for(UMLStereotype *st : UMLApp::app()->document()->stereotypes()) {
->>>>>>> 6e797f2d
         if (st->name() == stereoText) {
             stereo = st;
             break;
@@ -329,11 +325,7 @@
     UMLDoc *umldoc = UMLApp::app()->document();
     QStringList types;
     types << QString();  // an empty stereotype is the default
-<<<<<<< HEAD
-    for(UMLStereotype *ust : umldoc->stereotypes()) {
-=======
     for(UMLStereotype* ust : umldoc->stereotypes()) {
->>>>>>> 6e797f2d
         types << ust->name();
     }
     // add the given parameter
