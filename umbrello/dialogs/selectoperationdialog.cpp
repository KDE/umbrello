--- conflicted
+++ resolved
@@ -49,19 +49,12 @@
  *  @param  enableAutoIncrement Flag to enable auto increment checkbox
  */
 SelectOperationDialog::SelectOperationDialog(UMLView *parent, UMLClassifier * c, bool enableAutoIncrement)
-<<<<<<< HEAD
-   : QDialog(parent), m_pView(parent), m_classifier(c)
-{
-    setWindowTitle(i18n("Select Operation"));
-    setModal(true);
-=======
   : SinglePageDialogBase(parent), m_pView(parent), m_classifier(c)
 {
     setCaption(i18n("Select Operation"));
 
     QFrame *frame = new QFrame(this);
     setMainWidget(frame);
->>>>>>> 627fedbd
 
     QVBoxLayout * topLayout = new QVBoxLayout();
     setLayout(topLayout);
