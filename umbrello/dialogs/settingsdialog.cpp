/***************************************************************************
 *   This program is free software; you can redistribute it and/or modify  *
 *   it under the terms of the GNU General Public License as published by  *
 *   the Free Software Foundation; either version 2 of the License, or     *
 *   (at your option) any later version.                                   *
 *                                                                         *
 *  copyright (C) 2002-2014                                                *
 *  Umbrello UML Modeller Authors <umbrello-devel@kde.org>                 *
 ***************************************************************************/

// own header
#include "settingsdialog.h"

// app includes
#include "autolayoutoptionpage.h"
#include "classoptionspage.h"
#include "codeimportoptionspage.h"
#include "codegenoptionspage.h"
#include "umlwidgetstylepage.h"
#include "codevieweroptionspage.h"
#include "generaloptionpage.h"
#include "dialog_utils.h"
#include "debug_utils.h"
#include "icon_utils.h"
#include "layoutgenerator.h"

#include <kcolorbutton.h>
#include <KLocalizedString>

#include <QCheckBox>
#include <QFontDialog>
#include <QGroupBox>
#include <QSpinBox>

//TODO don't do that, but it's better than hardcoded in the functions body
#define FILL_COLOR QColor(255, 255, 192) 
#define LINK_COLOR Qt::red
#define TEXT_COLOR Qt::black


SettingsDialog::SettingsDialog(QWidget * parent, Settings::OptionState *state)
  : DialogBase(parent, true)
{
    setCaption(i18n("Umbrello Setup"));
    m_bChangesApplied = false;
    m_pOptionState = state;
    setupGeneralPage();
    setupFontPage();
    setupUIPage();
    setupClassPage();
    setupCodeImportPage();
    setupCodeGenPage();
    setupCodeViewerPage(state->codeViewerState);
    setupAutoLayoutPage();
    connect(this, SIGNAL(okClicked()), this, SLOT(slotOk()));
    connect(this, SIGNAL(applyClicked()), this, SLOT(slotApply()));
    connect(this, SIGNAL(defaultClicked()), this, SLOT(slotDefault()));
}

SettingsDialog::~SettingsDialog()
{
}

void SettingsDialog::setupUIPage()
{
    // FIXME: merge with UMLWidgetStylePage
    //setup UI page
    QWidget * page = new QWidget();
    QVBoxLayout* uiPageLayout = new QVBoxLayout(page);
    
    pageUserInterface = createPage(i18n("User Interface"), i18n("User Interface Settings"),
                                   Icon_Utils::it_Properties_UserInterface, page);

    m_UiWidgets.colorGB = new QGroupBox(i18nc("color group box", "Color"), page);
    QGridLayout * colorLayout = new QGridLayout(m_UiWidgets.colorGB);
    colorLayout->setSpacing(spacingHint());
    colorLayout->setMargin(fontMetrics().height());
    uiPageLayout->addWidget(m_UiWidgets.colorGB);
    
    uiPageLayout->addItem(new QSpacerItem(0, 20, QSizePolicy::Minimum, QSizePolicy::Expanding));

    m_UiWidgets.textColorCB = new QCheckBox(i18n("Custom text color:"), m_UiWidgets.colorGB);
    colorLayout->addWidget(m_UiWidgets.textColorCB, 0, 0);

    m_UiWidgets.textColorB = new KColorButton(m_pOptionState->uiState.textColor, m_UiWidgets.colorGB);
    //m_UiWidgets.lineColorB->setObjectName(m_UiWidgets.colorGB);
    colorLayout->addWidget(m_UiWidgets.textColorB, 0, 1);

    m_UiWidgets.lineColorCB = new QCheckBox(i18n("Custom line color:"), m_UiWidgets.colorGB);
    colorLayout->addWidget(m_UiWidgets.lineColorCB, 1, 0);

    m_UiWidgets.lineColorB = new KColorButton(m_pOptionState->uiState.lineColor, m_UiWidgets.colorGB);
    //m_UiWidgets.lineColorB->setObjectName(m_UiWidgets.colorGB);
    colorLayout->addWidget(m_UiWidgets.lineColorB, 1, 1);

//     m_UiWidgets.lineDefaultB = new QPushButton(i18n("D&efault Color"), m_UiWidgets.colorGB);
//     colorLayout->addWidget(m_UiWidgets.lineDefaultB, 0, 2);

    m_UiWidgets.fillColorCB = new QCheckBox(i18n("Custom fill color:"), m_UiWidgets.colorGB);
    colorLayout->addWidget(m_UiWidgets.fillColorCB, 2, 0);

    m_UiWidgets.fillColorB = new KColorButton(m_pOptionState->uiState.fillColor, m_UiWidgets.colorGB);
    colorLayout->addWidget(m_UiWidgets.fillColorB, 2, 1);

    m_UiWidgets.gridColorCB = new QCheckBox(i18n("Custom grid color:"), m_UiWidgets.colorGB);
    colorLayout->addWidget(m_UiWidgets.gridColorCB, 3, 0);

    m_UiWidgets.gridColorB = new KColorButton(m_pOptionState->uiState.gridDotColor, m_UiWidgets.colorGB);
    colorLayout->addWidget(m_UiWidgets.gridColorB, 3, 1);

    m_UiWidgets.bgColorCB = new QCheckBox(i18n("Custom background color:"), m_UiWidgets.colorGB);
    colorLayout->addWidget(m_UiWidgets.bgColorCB, 4, 0);

    m_UiWidgets.bgColorB = new KColorButton(m_pOptionState->uiState.backgroundColor, m_UiWidgets.colorGB);
    colorLayout->addWidget(m_UiWidgets.bgColorB, 4, 1);

    m_UiWidgets.lineWidthCB = new QCheckBox(i18n("Custom line width:"), m_UiWidgets.colorGB);
    colorLayout->addWidget(m_UiWidgets.lineWidthCB, 5, 0);

    m_UiWidgets.lineWidthB = new QSpinBox(m_UiWidgets.colorGB);
    m_UiWidgets.lineWidthB->setMinimum(0);
    m_UiWidgets.lineWidthB->setMaximum(10);
    m_UiWidgets.lineWidthB->setSingleStep(1);
    m_UiWidgets.lineWidthB->setValue(m_pOptionState->uiState.lineWidth);
    colorLayout->addWidget(m_UiWidgets.lineWidthB, 5, 1);
    
    m_UiWidgets.useFillColorCB = new QCheckBox(i18n("&Use fill color"), m_UiWidgets.colorGB);
    //colorLayout->setRowStretch(3, 2);
    colorLayout->addWidget(m_UiWidgets.useFillColorCB, 6, 0);
    m_UiWidgets.useFillColorCB->setChecked(m_pOptionState->uiState.useFillColor);

    //connect button signals up
    connect(m_UiWidgets.textColorCB, SIGNAL(toggled(bool)), this, SLOT(slotTextCBChecked(bool)));
    connect(m_UiWidgets.lineColorCB, SIGNAL(toggled(bool)), this, SLOT(slotLineCBChecked(bool)));
    connect(m_UiWidgets.fillColorCB, SIGNAL(toggled(bool)), this, SLOT(slotFillCBChecked(bool)));
    connect(m_UiWidgets.gridColorCB, SIGNAL(toggled(bool)), this, SLOT(slotGridCBChecked(bool)));
    connect(m_UiWidgets.bgColorCB, SIGNAL(toggled(bool)), this, SLOT(slotBgCBChecked(bool)));
    connect(m_UiWidgets.lineWidthCB, SIGNAL(toggled(bool)), this, SLOT(slotLineWidthCBChecked(bool)));

    //TODO Once the new scene is complete, so something better, it does not worth it for now
    if (m_UiWidgets.textColorB->color() == TEXT_COLOR) {
        m_UiWidgets.textColorCB->setChecked(false);
        m_UiWidgets.textColorB->setDisabled(true);
    }
    else {
        m_UiWidgets.textColorCB->setChecked(true);
    }

    if (m_UiWidgets.fillColorB->color() == FILL_COLOR) {
        m_UiWidgets.fillColorCB->setChecked(false);
        m_UiWidgets.fillColorB->setDisabled(true);
    }
    else {
        m_UiWidgets.fillColorCB->setChecked(true);
    }
    
    if (m_UiWidgets.lineColorB->color() == LINK_COLOR) {
        m_UiWidgets.lineColorCB->setChecked(false);
        m_UiWidgets.lineColorB->setDisabled(true);
    }
    else {
        m_UiWidgets.lineColorCB->setChecked(true);
    }

    if (m_UiWidgets.lineWidthB->value() == 0) {
        m_UiWidgets.lineWidthCB->setChecked(false);
        m_UiWidgets.lineWidthB->setDisabled(true);
    }
    else {
        m_UiWidgets.lineWidthCB->setChecked(true);
        m_UiWidgets.lineWidthB->setDisabled(false);
    }
}

void SettingsDialog::setupGeneralPage()
{
<<<<<<< HEAD
    //setup General page
    QWidget *page = new QWidget();
    QVBoxLayout *topLayout = new QVBoxLayout(page);
    pageGeneral = new KPageWidgetItem(page, i18nc("general settings page", "General"));
    pageGeneral->setHeader(i18n("General Settings"));
    pageGeneral->setIcon(Icon_Utils::DesktopIcon(Icon_Utils::it_Properties_General));
    addPage(pageGeneral);
    m_pGeneralPage = new GeneralOptionPage(page);
    topLayout->addWidget(m_pGeneralPage);
=======
    m_pGeneralPage = new GeneralOptionPage;
    pageGeneral = createPage(i18nc("general settings page", "General"), i18n("General Settings"),
                             Icon_Utils::it_Properties_General, m_pGeneralPage);
    m_pGeneralPage->setMinimumSize(310, 330);

>>>>>>> 4d8eb739
}

void SettingsDialog::setupClassPage()
{
<<<<<<< HEAD
    //setup class settings page
    QWidget *page = new QWidget();
    QVBoxLayout *topLayout = new QVBoxLayout(page);
    pageClass = new KPageWidgetItem(page, i18nc("class settings page", "Class"));
    pageClass->setHeader(i18n("Class Settings"));
    pageClass->setIcon(Icon_Utils::DesktopIcon(Icon_Utils::it_Properties_Class));
    addPage(pageClass);
    m_pClassPage = new ClassOptionsPage(page, m_pOptionState, false);
    topLayout->addWidget(m_pClassPage);
=======
    m_pClassPage = new ClassOptionsPage(0, m_pOptionState, false);
    pageClass = createPage(i18nc("class settings page", "Class"), i18n("Class Settings"),
                           Icon_Utils::it_Properties_Class, m_pClassPage);
>>>>>>> 4d8eb739
}

void SettingsDialog::setupCodeImportPage()
{
<<<<<<< HEAD
    //setup code importer settings page
    QWidget *page = new QWidget();
    QVBoxLayout *topLayout = new QVBoxLayout(page);
    pageCodeImport = new KPageWidgetItem(page, i18n("Code Importer"));
    pageCodeImport->setHeader(i18n("Code Import Settings"));
    pageCodeImport->setIcon(Icon_Utils::DesktopIcon(Icon_Utils::it_Properties_CodeImport));
    addPage(pageCodeImport);
    m_pCodeImportPage = new CodeImportOptionsPage(page);
    topLayout->addWidget(m_pCodeImportPage);
=======
    m_pCodeImportPage = new CodeImportOptionsPage;
    pageCodeImport = createPage(i18n("Code Importer"), i18n("Code Import Settings"),
                                Icon_Utils::it_Properties_CodeImport, m_pCodeImportPage);
>>>>>>> 4d8eb739
}

void SettingsDialog::setupCodeGenPage()
{
<<<<<<< HEAD
    //setup code generation settings page
    QWidget *page = new QWidget();
    QVBoxLayout *topLayout = new QVBoxLayout(page);
    pageCodeGen = new KPageWidgetItem(page, i18n("Code Generation"));
    pageCodeGen->setHeader(i18n("Code Generation Settings"));
    pageCodeGen->setIcon(Icon_Utils::DesktopIcon(Icon_Utils::it_Properties_CodeGeneration));
    addPage(pageCodeGen);
    m_pCodeGenPage = new CodeGenOptionsPage(page);
    connect(m_pCodeGenPage, SIGNAL(languageChanged()), this, SLOT(slotApply()));
    topLayout->addWidget(m_pCodeGenPage);
=======
    m_pCodeGenPage = new CodeGenOptionsPage;
    connect(m_pCodeGenPage, SIGNAL(languageChanged()), this, SLOT(slotApply()));

    pageCodeGen = createPage(i18n("Code Generation"), i18n("Code Generation Settings"),
                             Icon_Utils::it_Properties_CodeGeneration, m_pCodeGenPage);
>>>>>>> 4d8eb739
}

void SettingsDialog::setupCodeViewerPage(Settings::CodeViewerState options)
{
    //setup code generation settings page
<<<<<<< HEAD
    QWidget *page = new QWidget();
    QVBoxLayout *topLayout = new QVBoxLayout(page);
    pageCodeViewer = new KPageWidgetItem(page, i18n("Code Viewer"));
    pageCodeViewer->setHeader(i18n("Code Viewer Settings"));
    pageCodeViewer->setIcon(Icon_Utils::DesktopIcon(Icon_Utils::it_Properties_CodeViewer));
    addPage(pageCodeViewer);
    m_pCodeViewerPage = new CodeViewerOptionsPage(options, page);
    topLayout->addWidget(m_pCodeViewerPage);
=======
    m_pCodeViewerPage = new CodeViewerOptionsPage(options);
    pageCodeViewer = createPage(i18n("Code Viewer"), i18n("Code Viewer Settings"),
                                Icon_Utils::it_Properties_CodeViewer, m_pCodeViewerPage);
>>>>>>> 4d8eb739
}

void SettingsDialog::setupFontPage()
{
<<<<<<< HEAD
    QWidget *page = new QWidget();
    QVBoxLayout *topLayout = new QVBoxLayout(page);
    pageFont = new KPageWidgetItem(page, i18n("Font"));
    pageFont->setHeader(i18n("Font Settings"));
    pageFont->setIcon(Icon_Utils::DesktopIcon(Icon_Utils::it_Properties_Font));
    addPage(pageFont);
    m_FontWidgets.chooser = new QFontDialog();
    m_FontWidgets.chooser->setCurrentFont(parentWidget()->font());
    m_FontWidgets.chooser->setOption(QFontDialog::NoButtons);
    topLayout->addWidget(m_FontWidgets.chooser);
=======
    m_FontWidgets.chooser = new KFontChooser(0, KFontChooser::NoDisplayFlags, QStringList(), 0);
    m_FontWidgets.chooser->setFont(m_pOptionState->uiState.font);
    pageFont = createPage(i18n("Font"), i18n("Font Settings"),
                          Icon_Utils::it_Properties_Font, m_FontWidgets.chooser);
>>>>>>> 4d8eb739
}

void SettingsDialog::setupAutoLayoutPage()
{
<<<<<<< HEAD
    QWidget *page = new QWidget();
    QVBoxLayout *topLayout = new QVBoxLayout(page);
    pageAutoLayout = new KPageWidgetItem(page, i18n("Auto Layout"));
    pageAutoLayout->setHeader(i18n("Auto Layout Settings"));
    pageAutoLayout->setIcon(Icon_Utils::DesktopIcon(Icon_Utils::it_Properties_AutoLayout));
    addPage(pageAutoLayout);
    m_pAutoLayoutPage = new AutoLayoutOptionPage(page);
    topLayout->addWidget(m_pAutoLayoutPage);
=======
    m_pAutoLayoutPage = new AutoLayoutOptionPage;
    pageAutoLayout = createPage(i18n("Auto Layout"), i18n("Auto Layout Settings"),
                                Icon_Utils::it_Properties_AutoLayout, m_pAutoLayoutPage);
>>>>>>> 4d8eb739
}

void SettingsDialog::slotApply()
{
    applyPage(currentPage());
    //do no emit signal applyClicked in the slot slotApply->infinite loop
    //emit applyClicked();
}

void SettingsDialog::slotOk()
{
    applyPage(pageClass);
    applyPage(pageGeneral);
    applyPage(pageUserInterface);
    applyPage(pageCodeViewer);
    applyPage(pageCodeImport);
    applyPage(pageCodeGen);
    applyPage(pageFont);
    applyPage(pageAutoLayout);
    accept();
}

void SettingsDialog::slotDefault()
{
    // Defaults hard coded.  Make sure that this is alright.
    // If defaults are set anywhere else, like in setting up config file, make sure the same.
    KPageWidgetItem *current = currentPage();
    if (current ==  pageGeneral)
    {
        m_pGeneralPage->setDefaults();
    }
    else if (current == pageFont)
    {
        m_FontWidgets.chooser->setCurrentFont(parentWidget()->font());
    }
    else if (current == pageUserInterface)
    {
        m_UiWidgets.useFillColorCB->setChecked(true);
        m_UiWidgets.textColorB->setColor(TEXT_COLOR);
        m_UiWidgets.fillColorB->setColor(FILL_COLOR);
        m_UiWidgets.lineColorB->setColor(LINK_COLOR);
        m_UiWidgets.lineWidthB->setValue(0);
    }
    else if (current == pageClass)
    {
        m_pClassPage->setDefaults();
    }
    else if (current == pageCodeImport)
    {
        m_pCodeImportPage->setDefaults();
    }
    else if (current == pageCodeGen)
    {
    }
    else if (current == pageCodeViewer)
    {
    }
    else if (current == pageAutoLayout)
    {
        m_pAutoLayoutPage->setDefaults();
    }
}

void SettingsDialog::applyPage(KPageWidgetItem*item)
{
    m_bChangesApplied = true;
    if (item == pageGeneral) {
        m_pGeneralPage->apply();
    }
    else if (item == pageFont) {
        uDebug() << "setting font " << m_FontWidgets.chooser->currentFont().toString();
        m_pOptionState->uiState.font = m_FontWidgets.chooser->currentFont();
    }
    else if (item == pageUserInterface) {
        m_pOptionState->uiState.useFillColor = m_UiWidgets.useFillColorCB->isChecked();
        m_pOptionState->uiState.fillColor = m_UiWidgets.fillColorB->color();
        m_pOptionState->uiState.textColor = m_UiWidgets.textColorB->color();
        m_pOptionState->uiState.lineColor = m_UiWidgets.lineColorB->color();
        m_pOptionState->uiState.lineWidth = m_UiWidgets.lineWidthB->value();
        m_pOptionState->uiState.backgroundColor = m_UiWidgets.bgColorB->color();
        m_pOptionState->uiState.gridDotColor = m_UiWidgets.gridColorB->color();
    }
    else if (item == pageClass) {
        m_pClassPage->apply();
    }
    else if (item == pageCodeImport) {
        m_pCodeImportPage->apply();
    }
    else if (item == pageCodeGen) {
        m_pCodeGenPage->apply();
    }
    else if (item == pageCodeViewer) {
        m_pCodeViewerPage->apply();
        m_pOptionState->codeViewerState = m_pCodeViewerPage->getOptions();
    }
    else if (item == pageAutoLayout) {
        m_pAutoLayoutPage->apply();
    }
}

void SettingsDialog::slotTextCBChecked(bool value)
{
    if (value == false) {
        m_UiWidgets.textColorB->setColor(TEXT_COLOR);
        m_UiWidgets.textColorB->setDisabled(true);
    }
    else {
        m_UiWidgets.textColorB->setDisabled(false);
    }
}

void SettingsDialog::slotLineCBChecked(bool value)
{
    if (value == false) {
        m_UiWidgets.lineColorB->setColor(LINK_COLOR);
        m_UiWidgets.lineColorB->setDisabled(true);
    }
    else {
        m_UiWidgets.lineColorB->setDisabled(false);
    }
}

void SettingsDialog::slotFillCBChecked(bool value)
{
    if (value == false) {
        m_UiWidgets.fillColorB->setColor(FILL_COLOR);
        m_UiWidgets.fillColorB->setDisabled(true);
    }
    else {
        m_UiWidgets.fillColorB->setDisabled(false);
    }
}

void SettingsDialog::slotGridCBChecked(bool value)
{
    if (value == false) {
        QPalette palette;
        m_UiWidgets.gridColorB->setColor(palette.alternateBase().color());
        m_UiWidgets.gridColorB->setDisabled(true);
    }
    else {
        m_UiWidgets.gridColorB->setDisabled(false);
    }
}

void SettingsDialog::slotBgCBChecked(bool value)
{
    if (value == false) {
        QPalette palette;
        m_UiWidgets.bgColorB->setColor(palette.base().color());
        m_UiWidgets.bgColorB->setDisabled(true);
    }
    else {
        m_UiWidgets.bgColorB->setDisabled(false);
    }
}

void SettingsDialog::slotLineWidthCBChecked(bool value)
{
    if (value == false) {
        m_UiWidgets.lineWidthB->setValue(0);
        m_UiWidgets.lineWidthB->setDisabled(true);
    }
    else {
        m_UiWidgets.lineWidthB->setDisabled(false);
    }
}

QString SettingsDialog::getCodeGenerationLanguage()
{
    return m_pCodeGenPage->getLanguage();
}<|MERGE_RESOLUTION|>--- conflicted
+++ resolved
@@ -24,7 +24,7 @@
 #include "icon_utils.h"
 #include "layoutgenerator.h"
 
-#include <kcolorbutton.h>
+#include <KColorButton>
 #include <KLocalizedString>
 
 #include <QCheckBox>
@@ -174,141 +174,56 @@
 
 void SettingsDialog::setupGeneralPage()
 {
-<<<<<<< HEAD
-    //setup General page
-    QWidget *page = new QWidget();
-    QVBoxLayout *topLayout = new QVBoxLayout(page);
-    pageGeneral = new KPageWidgetItem(page, i18nc("general settings page", "General"));
-    pageGeneral->setHeader(i18n("General Settings"));
-    pageGeneral->setIcon(Icon_Utils::DesktopIcon(Icon_Utils::it_Properties_General));
-    addPage(pageGeneral);
-    m_pGeneralPage = new GeneralOptionPage(page);
-    topLayout->addWidget(m_pGeneralPage);
-=======
-    m_pGeneralPage = new GeneralOptionPage;
+    m_pGeneralPage = new GeneralOptionPage;  // FIXME KF5 (page);
     pageGeneral = createPage(i18nc("general settings page", "General"), i18n("General Settings"),
                              Icon_Utils::it_Properties_General, m_pGeneralPage);
     m_pGeneralPage->setMinimumSize(310, 330);
-
->>>>>>> 4d8eb739
 }
 
 void SettingsDialog::setupClassPage()
 {
-<<<<<<< HEAD
-    //setup class settings page
-    QWidget *page = new QWidget();
-    QVBoxLayout *topLayout = new QVBoxLayout(page);
-    pageClass = new KPageWidgetItem(page, i18nc("class settings page", "Class"));
-    pageClass->setHeader(i18n("Class Settings"));
-    pageClass->setIcon(Icon_Utils::DesktopIcon(Icon_Utils::it_Properties_Class));
-    addPage(pageClass);
-    m_pClassPage = new ClassOptionsPage(page, m_pOptionState, false);
-    topLayout->addWidget(m_pClassPage);
-=======
     m_pClassPage = new ClassOptionsPage(0, m_pOptionState, false);
     pageClass = createPage(i18nc("class settings page", "Class"), i18n("Class Settings"),
                            Icon_Utils::it_Properties_Class, m_pClassPage);
->>>>>>> 4d8eb739
 }
 
 void SettingsDialog::setupCodeImportPage()
 {
-<<<<<<< HEAD
-    //setup code importer settings page
-    QWidget *page = new QWidget();
-    QVBoxLayout *topLayout = new QVBoxLayout(page);
-    pageCodeImport = new KPageWidgetItem(page, i18n("Code Importer"));
-    pageCodeImport->setHeader(i18n("Code Import Settings"));
-    pageCodeImport->setIcon(Icon_Utils::DesktopIcon(Icon_Utils::it_Properties_CodeImport));
-    addPage(pageCodeImport);
-    m_pCodeImportPage = new CodeImportOptionsPage(page);
-    topLayout->addWidget(m_pCodeImportPage);
-=======
     m_pCodeImportPage = new CodeImportOptionsPage;
     pageCodeImport = createPage(i18n("Code Importer"), i18n("Code Import Settings"),
                                 Icon_Utils::it_Properties_CodeImport, m_pCodeImportPage);
->>>>>>> 4d8eb739
 }
 
 void SettingsDialog::setupCodeGenPage()
 {
-<<<<<<< HEAD
-    //setup code generation settings page
-    QWidget *page = new QWidget();
-    QVBoxLayout *topLayout = new QVBoxLayout(page);
-    pageCodeGen = new KPageWidgetItem(page, i18n("Code Generation"));
-    pageCodeGen->setHeader(i18n("Code Generation Settings"));
-    pageCodeGen->setIcon(Icon_Utils::DesktopIcon(Icon_Utils::it_Properties_CodeGeneration));
-    addPage(pageCodeGen);
-    m_pCodeGenPage = new CodeGenOptionsPage(page);
-    connect(m_pCodeGenPage, SIGNAL(languageChanged()), this, SLOT(slotApply()));
-    topLayout->addWidget(m_pCodeGenPage);
-=======
     m_pCodeGenPage = new CodeGenOptionsPage;
     connect(m_pCodeGenPage, SIGNAL(languageChanged()), this, SLOT(slotApply()));
 
     pageCodeGen = createPage(i18n("Code Generation"), i18n("Code Generation Settings"),
                              Icon_Utils::it_Properties_CodeGeneration, m_pCodeGenPage);
->>>>>>> 4d8eb739
 }
 
 void SettingsDialog::setupCodeViewerPage(Settings::CodeViewerState options)
 {
-    //setup code generation settings page
-<<<<<<< HEAD
-    QWidget *page = new QWidget();
-    QVBoxLayout *topLayout = new QVBoxLayout(page);
-    pageCodeViewer = new KPageWidgetItem(page, i18n("Code Viewer"));
-    pageCodeViewer->setHeader(i18n("Code Viewer Settings"));
-    pageCodeViewer->setIcon(Icon_Utils::DesktopIcon(Icon_Utils::it_Properties_CodeViewer));
-    addPage(pageCodeViewer);
-    m_pCodeViewerPage = new CodeViewerOptionsPage(options, page);
-    topLayout->addWidget(m_pCodeViewerPage);
-=======
     m_pCodeViewerPage = new CodeViewerOptionsPage(options);
     pageCodeViewer = createPage(i18n("Code Viewer"), i18n("Code Viewer Settings"),
                                 Icon_Utils::it_Properties_CodeViewer, m_pCodeViewerPage);
->>>>>>> 4d8eb739
 }
 
 void SettingsDialog::setupFontPage()
 {
-<<<<<<< HEAD
-    QWidget *page = new QWidget();
-    QVBoxLayout *topLayout = new QVBoxLayout(page);
-    pageFont = new KPageWidgetItem(page, i18n("Font"));
-    pageFont->setHeader(i18n("Font Settings"));
-    pageFont->setIcon(Icon_Utils::DesktopIcon(Icon_Utils::it_Properties_Font));
-    addPage(pageFont);
     m_FontWidgets.chooser = new QFontDialog();
-    m_FontWidgets.chooser->setCurrentFont(parentWidget()->font());
+    m_FontWidgets.chooser->setCurrentFont(m_pOptionState->uiState.font);
     m_FontWidgets.chooser->setOption(QFontDialog::NoButtons);
-    topLayout->addWidget(m_FontWidgets.chooser);
-=======
-    m_FontWidgets.chooser = new KFontChooser(0, KFontChooser::NoDisplayFlags, QStringList(), 0);
-    m_FontWidgets.chooser->setFont(m_pOptionState->uiState.font);
     pageFont = createPage(i18n("Font"), i18n("Font Settings"),
                           Icon_Utils::it_Properties_Font, m_FontWidgets.chooser);
->>>>>>> 4d8eb739
 }
 
 void SettingsDialog::setupAutoLayoutPage()
 {
-<<<<<<< HEAD
-    QWidget *page = new QWidget();
-    QVBoxLayout *topLayout = new QVBoxLayout(page);
-    pageAutoLayout = new KPageWidgetItem(page, i18n("Auto Layout"));
-    pageAutoLayout->setHeader(i18n("Auto Layout Settings"));
-    pageAutoLayout->setIcon(Icon_Utils::DesktopIcon(Icon_Utils::it_Properties_AutoLayout));
-    addPage(pageAutoLayout);
-    m_pAutoLayoutPage = new AutoLayoutOptionPage(page);
-    topLayout->addWidget(m_pAutoLayoutPage);
-=======
     m_pAutoLayoutPage = new AutoLayoutOptionPage;
     pageAutoLayout = createPage(i18n("Auto Layout"), i18n("Auto Layout Settings"),
                                 Icon_Utils::it_Properties_AutoLayout, m_pAutoLayoutPage);
->>>>>>> 4d8eb739
 }
 
 void SettingsDialog::slotApply()
