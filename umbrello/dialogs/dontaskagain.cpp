--- conflicted
+++ resolved
@@ -61,11 +61,7 @@
     QGroupBox *box = new QGroupBox(i18n("Notifications"));
     layout()->addWidget(box);
     m_layout = new QVBoxLayout(box);
-<<<<<<< HEAD
-    for(DontAskAgainItem  *item : m_items) {
-=======
     for(DontAskAgainItem *item : m_items) {
->>>>>>> 6e797f2d
         addItem(item);
     }
 }
@@ -73,11 +69,7 @@
 bool DontAskAgainWidget::apply()
 {
     // handle 'all messages' case
-<<<<<<< HEAD
-    for(QCheckBox  *c : this->findChildren<QCheckBox *>()) {
-=======
     for(QCheckBox *c : this->findChildren<QCheckBox *>()) {
->>>>>>> 6e797f2d
         DontAskAgainItem *item = c->property("data").value<DontAskAgainItem*>();
         if (item->isAll() && c->isChecked()) {
             item->setEnabled();
@@ -85,11 +77,7 @@
         }
     }
     // handle 'single message' case
-<<<<<<< HEAD
-    for(QCheckBox  *c : this->findChildren<QCheckBox *>()) {
-=======
     for(QCheckBox *c : this->findChildren<QCheckBox *>()) {
->>>>>>> 6e797f2d
         DontAskAgainItem *item = c->property("data").value<DontAskAgainItem*>();
         if (!item->isAll() && c->isChecked() ^ item->isEnabled())
             item->setEnabled(c->isChecked());
@@ -99,11 +87,7 @@
 
 void DontAskAgainWidget::setDefaults()
 {
-<<<<<<< HEAD
-    for(QCheckBox  *c : this->findChildren<QCheckBox *>()) {
-=======
     for(QCheckBox *c : this->findChildren<QCheckBox *>()) {
->>>>>>> 6e797f2d
         DontAskAgainItem *item = c->property("data").value<DontAskAgainItem*>();
         if (item->isAll())
             c->setChecked(true);
@@ -129,11 +113,7 @@
 
     DontAskAgainItem *item = c->property("data").value<DontAskAgainItem*>();
     if (item->isAll()) {
-<<<<<<< HEAD
-        for(QCheckBox  *cb : this->findChildren<QCheckBox *>()) {
-=======
         for(QCheckBox *cb : this->findChildren<QCheckBox *>()) {
->>>>>>> 6e797f2d
             if (cb != c)
                 cb->setEnabled(!state);
         }
