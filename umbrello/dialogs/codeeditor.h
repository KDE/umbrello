--- conflicted
+++ resolved
@@ -63,13 +63,8 @@
 {
     Q_OBJECT
 public:
-<<<<<<< HEAD
-    explicit CodeEditor(const QString & text, CodeViewerDialog   *parent = nullptr, CodeDocument * doc = nullptr);
-    explicit CodeEditor(CodeViewerDialog   *parent = nullptr, CodeDocument * doc = nullptr);
-=======
     explicit CodeEditor(const QString & text, CodeViewerDialog   *parent = nullptr, CodeDocument *doc = nullptr);
     explicit CodeEditor(CodeViewerDialog   *parent = nullptr, CodeDocument *doc = nullptr);
->>>>>>> 6e797f2d
     ~CodeEditor();
 
     Settings::CodeViewerState state();
@@ -82,11 +77,7 @@
     void appendText(CodeClassFieldDeclarationBlock * db);
     void appendText(TextBlockList * items);
     void appendText(CodeMethodBlock * mb);
-<<<<<<< HEAD
-    void appendText(CodeComment  *comment, TextBlock * parent, UMLObject * umlObj = nullptr, const QString & compName = QString());
-=======
     void appendText(CodeComment  *comment, TextBlock * parent, UMLObject *umlObj = nullptr, const QString & compName = QString());
->>>>>>> 6e797f2d
     void appendText(CodeBlockWithComments * cb);
 
     void rebuildView(int startCursorPos);
