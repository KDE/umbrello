/***************************************************************************
 *   This program is free software; you can redistribute it and/or modify  *
 *   it under the terms of the GNU General Public License as published by  *
 *   the Free Software Foundation; either version 2 of the License, or     *
 *   (at your option) any later version.                                   *
 *                                                                         *
 *   copyright (C) 2014                                                    *
 *   Umbrello UML Modeller Authors <umbrello-devel@kde.org>                *
 ***************************************************************************/

#ifndef FINDDIALOG_H
#define FINDDIALOG_H

#include "ui_finddialog.h"

<<<<<<< HEAD
#include <QDialog>
=======
#include "singlepagedialogbase.h"
>>>>>>> 627fedbd

/**
  * Class FindDialog provides the ui part for selecting find attributes.
  *
  * @author: Ralf Habacker <ralf.habacker@freenet.de>
  */
<<<<<<< HEAD
class FindDialog : public QDialog, private Ui::FindDialog
=======
class FindDialog : public SinglePageDialogBase, private Ui::FindDialog
>>>>>>> 627fedbd
{
    Q_OBJECT
public:
    typedef enum { TreeView, CurrentDiagram, AllDiagrams } Filter;
    explicit FindDialog(QWidget *parent = 0);
    ~FindDialog();
    QString text();
    Filter filter();

};

#endif // FINDDIALOG_H<|MERGE_RESOLUTION|>--- conflicted
+++ resolved
@@ -13,22 +13,14 @@
 
 #include "ui_finddialog.h"
 
-<<<<<<< HEAD
-#include <QDialog>
-=======
 #include "singlepagedialogbase.h"
->>>>>>> 627fedbd
 
 /**
   * Class FindDialog provides the ui part for selecting find attributes.
   *
   * @author: Ralf Habacker <ralf.habacker@freenet.de>
   */
-<<<<<<< HEAD
-class FindDialog : public QDialog, private Ui::FindDialog
-=======
 class FindDialog : public SinglePageDialogBase, private Ui::FindDialog
->>>>>>> 627fedbd
 {
     Q_OBJECT
 public:
