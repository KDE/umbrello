<?xml version="1.0" encoding="UTF-8"?>
<ui version="4.0">
 <class>FindDialog</class>
 <widget class="QWidget" name="FindDialog">
  <property name="geometry">
   <rect>
    <x>0</x>
    <y>0</y>
<<<<<<< HEAD
    <width>293</width>
    <height>130</height>
   </rect>
  </property>
  <layout class="QVBoxLayout" name="verticalLayout_3">
   <item>
    <layout class="QVBoxLayout" name="verticalLayout_2">
=======
    <width>520</width>
    <height>268</height>
   </rect>
  </property>
  <property name="minimumSize">
   <size>
    <width>441</width>
    <height>268</height>
   </size>
  </property>
  <layout class="QHBoxLayout" name="horizontalLayout_3">
   <item>
    <layout class="QVBoxLayout" name="verticalLayout">
>>>>>>> cdf8f0ac
     <item>
      <widget class="QGroupBox" name="groupBox_2">
       <property name="title">
        <string>Filter</string>
       </property>
       <layout class="QVBoxLayout" name="verticalLayout_2">
        <item>
         <layout class="QHBoxLayout" name="horizontalLayout_2">
          <item>
           <widget class="QRadioButton" name="ui_treeView">
            <property name="text">
             <string>Tree View</string>
            </property>
            <attribute name="buttonGroup">
             <string notr="true">ui_buttonGroup</string>
            </attribute>
           </widget>
          </item>
          <item>
           <widget class="QRadioButton" name="ui_CurrentDiagram">
            <property name="text">
             <string>&amp;Current diagram</string>
            </property>
            <attribute name="buttonGroup">
             <string notr="true">ui_buttonGroup</string>
            </attribute>
           </widget>
          </item>
          <item>
           <widget class="QRadioButton" name="ui_Diagrams">
            <property name="text">
             <string>&amp;All diagrams</string>
            </property>
            <attribute name="buttonGroup">
             <string notr="true">ui_buttonGroup</string>
            </attribute>
           </widget>
          </item>
         </layout>
        </item>
       </layout>
       <zorder>ui_Diagrams</zorder>
       <zorder>ui_CurrentDiagram</zorder>
       <zorder>ui_treeView</zorder>
       <zorder>ui_Diagrams</zorder>
       <zorder>ui_CurrentDiagram</zorder>
       <zorder>ui_treeView</zorder>
      </widget>
     </item>
     <item>
      <widget class="QGroupBox" name="groupBox">
       <property name="title">
        <string>Category</string>
       </property>
       <layout class="QHBoxLayout" name="horizontalLayout_5">
        <item>
         <layout class="QHBoxLayout" name="horizontalLayout_4">
          <item>
           <widget class="QRadioButton" name="ui_categoryAll">
            <property name="text">
             <string>All</string>
            </property>
           </widget>
          </item>
          <item>
           <widget class="QRadioButton" name="ui_categoryClass">
            <property name="text">
             <string>Class</string>
            </property>
           </widget>
          </item>
          <item>
           <widget class="QRadioButton" name="ui_categoryPackage">
            <property name="text">
             <string>Package</string>
            </property>
           </widget>
          </item>
          <item>
           <widget class="QRadioButton" name="ui_categoryInterface">
            <property name="text">
             <string>Interface</string>
            </property>
           </widget>
          </item>
          <item>
           <widget class="QRadioButton" name="ui_categoryOperation">
            <property name="text">
             <string>Operation</string>
            </property>
           </widget>
          </item>
          <item>
           <widget class="QRadioButton" name="ui_categoryAttribute">
            <property name="text">
             <string>Attribute</string>
            </property>
           </widget>
          </item>
         </layout>
        </item>
       </layout>
      </widget>
     </item>
     <item>
      <layout class="QHBoxLayout" name="horizontalLayout">
       <item>
        <widget class="QLabel" name="label_2">
         <property name="text">
          <string>Search Term:</string>
         </property>
         <property name="buddy">
          <cstring>ui_searchTerm</cstring>
         </property>
        </widget>
       </item>
       <item>
        <widget class="KLineEdit" name="ui_searchTerm"/>
       </item>
      </layout>
     </item>
    </layout>
   </item>
  </layout>
 </widget>
 <customwidgets>
  <customwidget>
   <class>KLineEdit</class>
   <extends>QLineEdit</extends>
   <header>klineedit.h</header>
  </customwidget>
 </customwidgets>
 <tabstops>
  <tabstop>ui_searchTerm</tabstop>
  <tabstop>ui_treeView</tabstop>
  <tabstop>ui_CurrentDiagram</tabstop>
  <tabstop>ui_Diagrams</tabstop>
 </tabstops>
 <resources/>
 <connections/>
 <buttongroups>
<<<<<<< HEAD
  <buttongroup name="buttonGroup">
   <property name="exclusive">
    <bool>true</bool>
   </property>
  </buttongroup>
=======
  <buttongroup name="ui_buttonGroup"/>
>>>>>>> cdf8f0ac
 </buttongroups>
</ui><|MERGE_RESOLUTION|>--- conflicted
+++ resolved
@@ -6,15 +6,6 @@
    <rect>
     <x>0</x>
     <y>0</y>
-<<<<<<< HEAD
-    <width>293</width>
-    <height>130</height>
-   </rect>
-  </property>
-  <layout class="QVBoxLayout" name="verticalLayout_3">
-   <item>
-    <layout class="QVBoxLayout" name="verticalLayout_2">
-=======
     <width>520</width>
     <height>268</height>
    </rect>
@@ -28,7 +19,6 @@
   <layout class="QHBoxLayout" name="horizontalLayout_3">
    <item>
     <layout class="QVBoxLayout" name="verticalLayout">
->>>>>>> cdf8f0ac
      <item>
       <widget class="QGroupBox" name="groupBox_2">
        <property name="title">
@@ -170,14 +160,6 @@
  <resources/>
  <connections/>
  <buttongroups>
-<<<<<<< HEAD
-  <buttongroup name="buttonGroup">
-   <property name="exclusive">
-    <bool>true</bool>
-   </property>
-  </buttongroup>
-=======
   <buttongroup name="ui_buttonGroup"/>
->>>>>>> cdf8f0ac
  </buttongroups>
 </ui>