/***************************************************************************
 *   This program is free software; you can redistribute it and/or modify  *
 *   it under the terms of the GNU General Public License as published by  *
 *   the Free Software Foundation; either version 2 of the License, or     *
 *   (at your option) any later version.                                   *
 *                                                                         *
 *   copyright (C) 2002-2014                                               *
 *   Umbrello UML Modeller Authors <umbrello-devel@kde.org>                *
 ***************************************************************************/

// own header
#include "objectnodedialog.h"

// local includes
#include "debug_utils.h"
#include "documentationwidget.h"
#include "umlview.h"
#include "dialog_utils.h"
#include "icon_utils.h"
#include "objectnodewidget.h"

// kde includes
<<<<<<< HEAD
#include <KLineEdit>
#include <KLocalizedString>
#include <KTextEdit>
=======
#include <klineedit.h>
#include <klocale.h>
#include <kvbox.h>
>>>>>>> de5ba9cd

// qt includes
#include <QCheckBox>
#include <QFrame>
#include <QGridLayout>
#include <QGroupBox>
#include <QHBoxLayout>
#include <QLabel>
#include <QRadioButton>

/**
 * Constructor.
 */
ObjectNodeDialog::ObjectNodeDialog(QWidget *parent, ObjectNodeWidget * pWidget)
  : DialogBase(parent),
    m_pObjectNodeWidget(pWidget),
    m_bChangesMade(false)
{
    setCaption(i18n("Properties"));
    setupPages();
    connect(this, SIGNAL(okClicked()), this, SLOT(slotOk()));
    connect(this, SIGNAL(applyClicked()), this, SLOT(slotApply()));
}

/**
 * Entered when OK button pressed.
 */
void ObjectNodeDialog::slotOk()
{
    applyPage(pageItemStyle);
    applyPage(pageItemFont);
    applyPage(pageItemGeneral);
    accept();
}

/**
 * Entered when Apply button pressed.
 */
void ObjectNodeDialog::slotApply()
{
    applyPage(currentPage());
}

void ObjectNodeDialog::slotShowState()
{
    m_GenPageWidgets.stateL->show();
    m_GenPageWidgets.stateLE->show();

    m_GenPageWidgets.stateLE->setText(m_pObjectNodeWidget->state());
}

void ObjectNodeDialog::slotHideState()
{
    m_GenPageWidgets.stateL->hide();
    m_GenPageWidgets.stateLE->hide();
}

/**
 * Sets up the pages of the dialog.
 */
void ObjectNodeDialog::setupPages()
{
    setupGeneralPage();
    pageItemStyle = setupStylePage(m_pObjectNodeWidget) ;
    pageItemFont = setupFontPage(m_pObjectNodeWidget);
}

/**
 * Applies changes to the given page.
 */
void ObjectNodeDialog::applyPage(KPageWidgetItem *item)
{
    m_bChangesMade = true;
    if (item == pageItemGeneral)
    {
        m_pObjectNodeWidget->setName(m_GenPageWidgets.nameLE->text());
        m_GenPageWidgets.docWidget->apply();
        m_pObjectNodeWidget->setState(m_GenPageWidgets.stateLE->text());

        ObjectNodeWidget::ObjectNodeType newType = ObjectNodeWidget::Normal;
        if (m_GenPageWidgets.bufferRB->isChecked())
            newType = ObjectNodeWidget::Buffer;
        else if (m_GenPageWidgets.dataRB->isChecked())
            newType = ObjectNodeWidget::Data;
        else if (m_GenPageWidgets.flowRB->isChecked())
             newType = ObjectNodeWidget::Flow;

        m_pObjectNodeWidget->setObjectNodeType (newType);
    }
    else if (item == pageItemFont)
    {
        applyFontPage(m_pObjectNodeWidget);
    }
    else if (item == pageItemStyle)
    {
        applyStylePage();
    }
}

/**
 * Sets up the general page of the dialog.
 */
void ObjectNodeDialog::setupGeneralPage()
{
    QStringList types;
    types << i18n("Central Buffer") << i18n("Data Store") << i18n("ObjectFlow");
    ObjectNodeWidget::ObjectNodeType type = m_pObjectNodeWidget->objectNodeType();

    QWidget *page = new QWidget();
    QVBoxLayout *topLayout = new QVBoxLayout(page);
    pageItemGeneral = createPage(i18n("General"), i18n("General Properties"),
                                 Icon_Utils::it_Properties_General, page);

    m_GenPageWidgets.generalGB = new QGroupBox(i18nc("properties group title", "Properties"));
    topLayout->addWidget(m_GenPageWidgets.generalGB);

    QGridLayout * generalLayout = new QGridLayout(m_GenPageWidgets.generalGB);
    generalLayout->setSpacing(spacingHint());
    generalLayout->setMargin(fontMetrics().height());

    QString objType;
    if (type < types.count()) {
        objType = types.at((int)type);
    }
    else {
        uWarning() << "type of ObjectNodeWidget is out of range! Value = " << type;
    }
    Dialog_Utils::makeLabeledEditField(generalLayout, 0,
                                    m_GenPageWidgets.typeL, i18n("Object Node type:"),
                                    m_GenPageWidgets.typeLE, objType);
    m_GenPageWidgets.typeLE->setEnabled(false);

    Dialog_Utils::makeLabeledEditField(generalLayout, 1,
                                    m_GenPageWidgets.nameL, i18n("Object Node name:"),
                                    m_GenPageWidgets.nameLE);

    Dialog_Utils::makeLabeledEditField(generalLayout, 2,
                                    m_GenPageWidgets.stateL, i18nc("enter state label", "State :"),
                                    m_GenPageWidgets.stateLE);
    m_GenPageWidgets.stateL->hide();
    m_GenPageWidgets.stateLE->hide();

<<<<<<< HEAD
    m_GenPageWidgets.bufferRB = new QRadioButton(i18n("&Central Buffer"));
    generalLayout->addWidget(m_GenPageWidgets.bufferRB);

    m_GenPageWidgets.dataRB = new QRadioButton(i18n("&Data Store "));
    generalLayout->addWidget(m_GenPageWidgets.dataRB);

    m_GenPageWidgets.flowRB = new QRadioButton(i18n("&Object Flow"));
    generalLayout->addWidget(m_GenPageWidgets.flowRB);
=======
    m_GenPageWidgets.bufferRB = new QRadioButton(i18n("&Central Buffer"), (QWidget *)page);
    generalLayout->addWidget(m_GenPageWidgets.bufferRB, 3, 0);

    m_GenPageWidgets.dataRB = new QRadioButton(i18n("&Data Store "), (QWidget *)page);
    generalLayout->addWidget(m_GenPageWidgets.dataRB, 3, 1);

    m_GenPageWidgets.flowRB = new QRadioButton(i18n("&Object Flow"), (QWidget *)page);
    generalLayout->addWidget(m_GenPageWidgets.flowRB, 4, 1);
>>>>>>> de5ba9cd

    if (type == ObjectNodeWidget::Flow)
    {
        showState();
    }

    connect(m_GenPageWidgets.bufferRB, SIGNAL(clicked()), this, SLOT(slotHideState()));
    connect(m_GenPageWidgets.dataRB, SIGNAL(clicked()), this, SLOT(slotHideState()));
    connect(m_GenPageWidgets.flowRB, SIGNAL(clicked()), this, SLOT(slotShowState()));

    ObjectNodeWidget::ObjectNodeType newType = m_pObjectNodeWidget->objectNodeType() ;

    m_GenPageWidgets.bufferRB->setChecked(newType == ObjectNodeWidget::Buffer);
    m_GenPageWidgets.dataRB->setChecked (newType == ObjectNodeWidget::Data);
    m_GenPageWidgets.flowRB->setChecked (newType == ObjectNodeWidget::Flow);

<<<<<<< HEAD
    m_GenPageWidgets.docGB = new QGroupBox(i18n("Documentation"));
    topLayout->addWidget(m_GenPageWidgets.docGB);

    QHBoxLayout * docLayout = new QHBoxLayout(m_GenPageWidgets.docGB);
    docLayout->setSpacing(spacingHint());
    docLayout->setMargin(fontMetrics().height());

    m_GenPageWidgets.docMLE = new KTextEdit(m_GenPageWidgets.docGB);
    m_GenPageWidgets.docMLE->setText(m_pObjectNodeWidget->documentation());
    docLayout->addWidget(m_GenPageWidgets.docMLE);
=======
    m_GenPageWidgets.docWidget = new DocumentationWidget(m_pObjectNodeWidget, page);
    generalLayout->addWidget(m_GenPageWidgets.docWidget, 5, 0, 1, 2);
>>>>>>> de5ba9cd

    if (type != ObjectNodeWidget::Buffer && type != ObjectNodeWidget::Data && type != ObjectNodeWidget::Flow) {
        m_GenPageWidgets.nameLE->setEnabled(false);
        m_GenPageWidgets.nameLE->setText(QString());
    } else
        m_GenPageWidgets.nameLE->setText(m_pObjectNodeWidget->name());
}

/**
 * Show the State entry text.
 */
void ObjectNodeDialog::showState()
{
    m_GenPageWidgets.stateL->show();
    m_GenPageWidgets.stateLE->show();

    m_GenPageWidgets.stateLE->setText(m_pObjectNodeWidget->state());
}<|MERGE_RESOLUTION|>--- conflicted
+++ resolved
@@ -20,15 +20,9 @@
 #include "objectnodewidget.h"
 
 // kde includes
-<<<<<<< HEAD
 #include <KLineEdit>
 #include <KLocalizedString>
 #include <KTextEdit>
-=======
-#include <klineedit.h>
-#include <klocale.h>
-#include <kvbox.h>
->>>>>>> de5ba9cd
 
 // qt includes
 #include <QCheckBox>
@@ -171,25 +165,14 @@
     m_GenPageWidgets.stateL->hide();
     m_GenPageWidgets.stateLE->hide();
 
-<<<<<<< HEAD
     m_GenPageWidgets.bufferRB = new QRadioButton(i18n("&Central Buffer"));
-    generalLayout->addWidget(m_GenPageWidgets.bufferRB);
+    generalLayout->addWidget(m_GenPageWidgets.bufferRB, 3, 0);
 
     m_GenPageWidgets.dataRB = new QRadioButton(i18n("&Data Store "));
-    generalLayout->addWidget(m_GenPageWidgets.dataRB);
+    generalLayout->addWidget(m_GenPageWidgets.dataRB, 3, 1);
 
     m_GenPageWidgets.flowRB = new QRadioButton(i18n("&Object Flow"));
-    generalLayout->addWidget(m_GenPageWidgets.flowRB);
-=======
-    m_GenPageWidgets.bufferRB = new QRadioButton(i18n("&Central Buffer"), (QWidget *)page);
-    generalLayout->addWidget(m_GenPageWidgets.bufferRB, 3, 0);
-
-    m_GenPageWidgets.dataRB = new QRadioButton(i18n("&Data Store "), (QWidget *)page);
-    generalLayout->addWidget(m_GenPageWidgets.dataRB, 3, 1);
-
-    m_GenPageWidgets.flowRB = new QRadioButton(i18n("&Object Flow"), (QWidget *)page);
     generalLayout->addWidget(m_GenPageWidgets.flowRB, 4, 1);
->>>>>>> de5ba9cd
 
     if (type == ObjectNodeWidget::Flow)
     {
@@ -206,21 +189,8 @@
     m_GenPageWidgets.dataRB->setChecked (newType == ObjectNodeWidget::Data);
     m_GenPageWidgets.flowRB->setChecked (newType == ObjectNodeWidget::Flow);
 
-<<<<<<< HEAD
-    m_GenPageWidgets.docGB = new QGroupBox(i18n("Documentation"));
-    topLayout->addWidget(m_GenPageWidgets.docGB);
-
-    QHBoxLayout * docLayout = new QHBoxLayout(m_GenPageWidgets.docGB);
-    docLayout->setSpacing(spacingHint());
-    docLayout->setMargin(fontMetrics().height());
-
-    m_GenPageWidgets.docMLE = new KTextEdit(m_GenPageWidgets.docGB);
-    m_GenPageWidgets.docMLE->setText(m_pObjectNodeWidget->documentation());
-    docLayout->addWidget(m_GenPageWidgets.docMLE);
-=======
-    m_GenPageWidgets.docWidget = new DocumentationWidget(m_pObjectNodeWidget, page);
+    m_GenPageWidgets.docWidget = new DocumentationWidget(m_pObjectNodeWidget);
     generalLayout->addWidget(m_GenPageWidgets.docWidget, 5, 0, 1, 2);
->>>>>>> de5ba9cd
 
     if (type != ObjectNodeWidget::Buffer && type != ObjectNodeWidget::Data && type != ObjectNodeWidget::Flow) {
         m_GenPageWidgets.nameLE->setEnabled(false);
