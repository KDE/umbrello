--- conflicted
+++ resolved
@@ -124,11 +124,7 @@
         s += QStringLiteral(" Foreign Key (");
         QList<UMLEntityAttribute*> keys = m_AttributeMap.keys();
         bool first = true;
-<<<<<<< HEAD
-        for(UMLEntityAttribute *key : keys) {
-=======
         for(UMLEntityAttribute* key : keys) {
->>>>>>> 6e797f2d
             if (first) {
                 first = false;
             } else
@@ -219,11 +215,7 @@
         return false;
 
     // check if value takes part in some mapping (no direct function)
-<<<<<<< HEAD
-    for(UMLEntityAttribute *attr : m_AttributeMap.values()) {
-=======
     for(UMLEntityAttribute* attr : m_AttributeMap.values()) {
->>>>>>> 6e797f2d
         if (rAttr == attr)
             return false;
     }
