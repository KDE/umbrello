--- conflicted
+++ resolved
@@ -40,11 +40,7 @@
                               Uml::ID::Type id = Uml::ID::None,
                               const QString& value = QString());
 
-<<<<<<< HEAD
-    bool addEnumLiteral(UMLEnumLiteral *literal, IDChangeLog* Log = nullptr);
-=======
     bool addEnumLiteral(UMLEnumLiteral *literal, IDChangeLog *Log = nullptr);
->>>>>>> 6e797f2d
     bool addEnumLiteral(UMLEnumLiteral* literal, int position);
 
     int removeEnumLiteral(UMLEnumLiteral* literal);
