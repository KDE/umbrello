--- conflicted
+++ resolved
@@ -75,11 +75,7 @@
     m_pSecondary = classifier;
     if (classifier) {
         UMLClassifierListItemList attrDefs = classifier->getFilteredList(UMLObject::ot_Attribute);
-<<<<<<< HEAD
-        for(UMLClassifierListItem  *item : attrDefs) {
-=======
         for(UMLClassifierListItem *item : attrDefs) {
->>>>>>> 6e797f2d
             uIgnoreZeroPointer(item);
             UMLAttribute *umla = item->asUMLAttribute();
             if (umla) {
@@ -112,11 +108,7 @@
     if (m_pSecondary) {
         writer.writeAttribute(QStringLiteral("classifier"), Uml::ID::toString(m_pSecondary->id()));
         //save attributes
-<<<<<<< HEAD
-        for(UMLObject  *pObject : subordinates()) {
-=======
         for(UMLObject *pObject : subordinates()) {
->>>>>>> 6e797f2d
             pObject->saveToXMI(writer);
         }
     }
