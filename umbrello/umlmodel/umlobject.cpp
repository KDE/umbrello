/***************************************************************************
 *   This program is free software; you can redistribute it and/or modify  *
 *   it under the terms of the GNU General Public License as published by  *
 *   the Free Software Foundation; either version 2 of the License, or     *
 *   (at your option) any later version.                                   *
 *                                                                         *
 *   copyright (C) 2002-2014                                               *
 *   Umbrello UML Modeller Authors <umbrello-devel@kde.org>                *
 ***************************************************************************/

// own header
#include "umlobject.h"

// app includes
#include "classpropertiesdialog.h"
#include "debug_utils.h"
#include "enumliteral.h"
#include "uniqueid.h"
#include "uml.h"
#include "umldoc.h"
#include "umllistview.h"
#include "umlobjectprivate.h"
#include "models/objectsmodel.h"
#include "package.h"
#include "folder.h"
#include "stereotype.h"
#include "object_factory.h"
#include "model_utils.h"
#include "import_utils.h"
#include "docwindow.h"
#include "cmds.h"

// kde includes
#include <KLocalizedString>

// qt includes
#include <QApplication>
#include <QPointer>

using namespace Uml;

DEBUG_REGISTER_DISABLED(UMLObject)

/**
 * Creates a UMLObject.
 * @param other object to created from
 */
UMLObject::UMLObject(const UMLObject &other)
  : QObject(other.umlParent()),
    m_d(new UMLObjectPrivate)
{
    other.copyInto(this);
    UMLApp::app()->document()->objectsModel()->add(this);
}

/**
 * Creates a UMLObject.
 * @param parent   The parent of the object.
 * @param name     The name of the object.
 * @param id       The ID of the object (optional.) If omitted
 *                 then a new ID will be assigned internally.
 */
UMLObject::UMLObject(UMLObject* parent, const QString& name, ID::Type id)
  : QObject(parent),
    m_nId(id),
    m_name(name),
    m_d(new UMLObjectPrivate)
{
    init();
    if (id == Uml::ID::None)
        m_nId = UniqueID::gen();
    UMLApp::app()->document()->objectsModel()->add(this);
}

/**
 * Creates a UMLObject.
 * @param name     The name of the object.
 * @param id       The ID of the object (optional.) If omitted
 *                 then a new ID will be assigned internally.
 */
UMLObject::UMLObject(const QString& name, ID::Type id)
  : QObject(0),
    m_nId(id),
    m_name(name),
    m_d(new UMLObjectPrivate)
{
    init();
    if (id == Uml::ID::None)
        m_nId = UniqueID::gen();
    UMLApp::app()->document()->objectsModel()->add(this);
}

/**
 * Creates a UMLObject.
 * @param   parent   The parent of the object.
 */
UMLObject::UMLObject(UMLObject * parent)
  : QObject(parent),
    m_nId(Uml::ID::None),
    m_name(QString()),
    m_d(new UMLObjectPrivate)
{
    init();
    UMLApp::app()->document()->objectsModel()->add(this);
}

/**
 * Standard destructor.
 */
UMLObject::~UMLObject()
{
    // unref stereotype
    setUMLStereotype(0);
    if (m_pSecondary && m_pSecondary->baseType() == ot_Stereotype) {
        UMLStereotype* stereotype = m_pSecondary->asUMLStereotype();
        if (stereotype)
            stereotype->decrRefCount();
    }
    UMLApp::app()->document()->objectsModel()->remove(this);
    delete m_d;
}

/**
 * Initializes key variables of the class.
 */
void UMLObject::init()
{
    setObjectName(QLatin1String("UMLObject"));
    m_BaseType = ot_UMLObject;
    m_visibility = Uml::Visibility::Public;
    m_pStereotype = 0;
    m_Doc.clear();
    m_bAbstract = false;
    m_bStatic = false;
    m_bCreationWasSignalled = false;
    m_pSecondary = 0;
}

/**
 * Display the properties configuration dialog for the object.
 *
 * @param parent    The parent widget.
 * @return  True for success of this operation.
 */
bool UMLObject::showPropertiesDialog(QWidget *parent)
{
    DocWindow *docwindow = UMLApp::app()->docWindow();
    docwindow->updateDocumentation(false);
    QPointer<ClassPropertiesDialog> dlg = new ClassPropertiesDialog(parent, this, false);
    bool modified = false;
    if (dlg->exec()) {
        docwindow->showDocumentation(this, true);
        UMLApp::app()->document()->setModified(true);
        modified = true;
    }
    dlg->close();
    delete dlg;
    return modified;
}

/**
 * This should be reimplemented by subclasses if they wish to
 * accept certain types of associations. Note that this only
 * tells if this UMLObject can accept the association
 * type. When creating an association another check is made to
 * see if the association is valid. For example a UMLClass
 * (UMLClassifier) can accept generalizations and should
 * return true. If while creating a generalization the
 * superclass is already subclassed from this, the association
 * is not valid and will not be created.  The default accepts
 * nothing (returns false)
 */
bool UMLObject::acceptAssociationType(Uml::AssociationType::Enum type)
{
    Q_UNUSED(type);
    // A UMLObject accepts nothing. This should be reimplemented by the subclasses
    return false;
}

/**
 * Assigns a new Id to the object
 */
void UMLObject::setID(ID::Type NewID)
{
    m_nId = NewID;
    emitModified();
}

/**
 * Set the UMLObject's name
 */
void UMLObject::setName(const QString &strName)
{
    if (name() != strName) {
        UMLApp::app()->executeCommand(new Uml::CmdRenameUMLObject(this, strName));
    }
}

/**
 * Method used by setName: it is called by  cmdSetName, Don't use it!
 */
void UMLObject::setNameCmd(const QString &strName)
{
    m_name = strName;
    emitModified();
}

/**
 * Returns a copy of m_name
 */
QString UMLObject::name() const
{
    return m_name;
}
/**
 * @brief UMLObject::setInstanceName
 * Set object/instance name in case of a Object Diagram
 */
void UMLObject::setInstanceName(const QString &strName)
{
     if(instanceName() != strName)
        UMLApp::app()->executeCommand(new Uml::CmdRenameUMLObjectInstance(this, strName));
}

void UMLObject::setInstanceNameCmd(const QString &strName)
{
    m_instanceName = strName;
    emitModified();
}

QString UMLObject::instanceName() const
{
    return m_instanceName;
}

/**
 * Returns the fully qualified name, i.e. all package prefixes and then m_name.
 *
 * @param separator  The separator string to use (optional.)
 *                   If not given then the separator is chosen according
 *                   to the currently selected active programming language
 *                   of import and code generation.
 * @param includeRoot  Whether to prefix the root folder name to the FQN.
 *                     See UMLDoc::getRootFolder(). Default: false.
 * @return  The fully qualified name of this UMLObject.
 */
QString UMLObject::fullyQualifiedName(const QString& separator,
        bool includeRoot /* = false */) const
{
    QString fqn;
    UMLPackage *parent = umlPackage();
    if (parent && parent != this) {
        bool skipPackage = false;
        if (!includeRoot) {
            UMLDoc *umldoc = UMLApp::app()->document();
            if ((umldoc->rootFolderType(parent) != Uml::ModelType::N_MODELTYPES) ||
                    (parent == umldoc->datatypeFolder()))
                skipPackage = true;
        }
        if (!skipPackage) {
            QString tempSeparator = separator;
            if (tempSeparator.isEmpty())
                tempSeparator = UMLApp::app()->activeLanguageScopeSeparator();
            fqn = parent->fullyQualifiedName(tempSeparator, includeRoot);
            fqn.append(tempSeparator);
        }
    }
    fqn.append(m_name);
    return fqn;
}

/**
 * Overloaded '==' operator
 */
bool UMLObject::operator==(const UMLObject & rhs) const
{
    if (this == &rhs)
        return true;

    //don't compare IDs, these are program specific and
    //don't mean the objects are the same
    //***** CHECK: Who put in this comment? What was the reason?
    //***** Currently some operator== in umbrello compare the IDs
    //***** while others don't.

    if (m_name != rhs.m_name)
        return false;

    // Packages create different namespaces, therefore they should be
    // part of the equality test.
    if (umlParent() != rhs.umlParent())
        return false;

    // Making the type part of an object's identity has its problems:
    // Not all programming languages support declarations of the same
    // name but different type.
    // In such cases, the code generator is responsible for generating
    // the appropriate error message.
    if (m_BaseType != rhs.m_BaseType)
        return false;

    // The documentation should not be part of the equality test.
    // If two objects are the same but differ only in their documentation,
    // what does that mean?
    //if(m_Doc != rhs.m_Doc)
    //  return false;

    // The visibility should not be part of the equality test.
    // What does it mean if two objects are the same but differ in their
    // visibility? - I'm not aware of any programming language that would
    // support that.
    //if(m_visibility != rhs.m_visibility)
    //  return false;

    // See comments above
    //if(m_pStereotype != rhs.m_pStereotype)
    //  return false;

    // See comments above
    //if(m_bAbstract != rhs.m_bAbstract)
    //  return false;

    // See comments above
    //if(m_bStatic != rhs.m_bStatic)
    //  return false;

    return true;
}

/**
 * Copy the internal presentation of this object into the new
 * object.
 */
void UMLObject::copyInto(UMLObject *lhs) const
{
    // Data members with copy constructor
    lhs->m_Doc = m_Doc;
    lhs->m_pStereotype = m_pStereotype;
    if (lhs->m_pStereotype)
        lhs->m_pStereotype->incrRefCount();
    lhs->m_bAbstract = m_bAbstract;
    lhs->m_bStatic = m_bStatic;
    lhs->m_BaseType = m_BaseType;
    lhs->m_visibility = m_visibility;
    lhs->setUMLParent(umlParent());

    // We don't want the same name existing twice.
    lhs->m_name = Model_Utils::uniqObjectName(m_BaseType, umlPackage(), m_name);

    // Create a new ID.
    lhs->m_nId = UniqueID::gen();

    // Hope that the parent from QObject is okay.
    if (lhs->umlParent() != umlParent())
        uDebug() << "copyInto has a wrong parent";
}

UMLObject *UMLObject::clone() const
{
    UMLObject *clone = new UMLObject;
    UMLObject::copyInto(clone);
    return clone;
}

/**
 * Returns the abstract state of the object.
 */
bool UMLObject::isAbstract() const
{
    return m_bAbstract;
}

/**
 * Sets the paste state of the object.
 */
void UMLObject::setAbstract(bool bAbstract)
{
    m_bAbstract = bAbstract;
    emitModified();
}

/**
 * Returns true if this UMLObject has classifier scope,
 * otherwise false (the default).
 */
bool UMLObject::isStatic() const
{
    return m_bStatic;
}

/**
 * Sets the value for m_bStatic.
 */
void UMLObject::setStatic(bool bStatic)
{
    m_bStatic = bStatic;
    emitModified();
}

/**
 * Forces the emission of the modified signal.  Useful when
 * updating several attributes at a time: you can block the
 * signals, update all atts, and then force the signal.
 */
void UMLObject::emitModified()
{
    UMLDoc *umldoc = UMLApp::app()->document();
    if (!umldoc->loading() && !umldoc->closing())
        emit modified();
}

/**
 * Returns the type of the object.
 *
 * @return  Returns the type of the object.
 */
UMLObject::ObjectType UMLObject::baseType() const
{
    return m_BaseType;
}

/**
 * @return The type used for rtti as string.
 */
QLatin1String UMLObject::baseTypeStr() const
{
    return QLatin1String(ENUM_NAME(UMLObject, ObjectType, m_BaseType));
}

/**
 * Set the type of the object.
 *
 * @param ot The ObjectType to set.
 */
void UMLObject::setBaseType(ObjectType ot)
{
    m_BaseType = ot;
}

/**
 * Returns the ID of the object.
 *
 * @return  Returns the ID of the object.
 */
ID::Type UMLObject::id() const
{
    return m_nId;
}

/**
 * Returns the documentation for the object.
 *
 * @return  Returns the documentation for the object.
 */
QString UMLObject::doc() const
{
    return m_Doc;
}

/**
 * Returns state of documentation for the object.
 *
 * @return false if documentation is empty
 */
bool UMLObject::hasDoc() const
{
    return !m_Doc.isEmpty();
}

/**
 * Sets the documentation for the object.
 *
 * @param d The documentation for the object.
 */
void UMLObject::setDoc(const QString &d)
{
    m_Doc = d;
    //emit modified();  No, this is done centrally at DocWindow::updateDocumentation()
}

/**
 * Returns the visibility of the object.
 *
 * @return  Returns the visibility of the object.
 */
Visibility::Enum UMLObject::visibility() const
{
    return m_visibility;
}

/**
 * Sets the visibility of the object.
 *
 * @param visibility  The visibility of the object.
 */
void UMLObject::setVisibility(Visibility::Enum visibility)
{
    if (m_visibility != visibility) {
        UMLApp::app()->executeCommand(new CmdSetVisibility(this, visibility));
    }
}

/**
 * Method used by setVisibility: it is called by  cmdSetVisibility, Don't use it!
 */
void UMLObject::setVisibilityCmd(Visibility::Enum visibility)
{
    m_visibility = visibility;
    emitModified();
}

void UMLObject::setTypeQualifier(TypeQualifiers::Enum qualifier)
{
    m_typeQualifier = qualifier;
}

void UMLObject::setTypeQualifierCmd(TypeQualifiers::Enum qualifier)
{
    m_typeQualifier = qualifier;
    emitModified();
}

TypeQualifiers::Enum UMLObject::qualifier() const
{
    return m_typeQualifier;
}

void UMLObject::setTypeModifier(TypeModifiers::Enum modifier)
{
    m_typeModifier = modifier;
}

void UMLObject::setTypeModifierCmd(TypeModifiers::Enum modifier)
{
    m_typeModifier = modifier;
    emitModified();
}

TypeModifiers::Enum UMLObject::modifier() const
{
    return m_typeModifier;
}

/**
 * Sets the class' UMLStereotype. Adjusts the reference counts
 * at the previously set stereotype and at the new stereotype.
 * If the previously set UMLStereotype's reference count drops
 * to zero then the UMLStereotype is removed at the UMLDoc and
 * it is then physically deleted.
 *
 * @param stereo Sets the classes UMLStereotype.
 */
void UMLObject::setUMLStereotype(UMLStereotype *stereo)
{
    if (stereo == m_pStereotype)
        return;
    if (stereo) {
        stereo->incrRefCount();
    }
    if (m_pStereotype) {
        m_pStereotype->decrRefCount();
        if (m_pStereotype->refCount() == 0) {
            UMLDoc *pDoc = UMLApp::app()->document();
            pDoc->removeStereotype(m_pStereotype);
            delete m_pStereotype;
        }
    }
    m_pStereotype = stereo;
    // TODO: don't emit modified() if predefined folder
    emitModified();
}

/**
 * Sets the classes stereotype name.
 * Internally uses setUMLStereotype().
 *
 * @param name     Sets the classes stereotype name.
 */
void UMLObject::setStereotype(const QString &name)
{
    if (name != stereotype()) {
        UMLApp::app()->executeCommand(new CmdSetStereotype(this, name));
    }
}

void UMLObject::setStereotypeCmd(const QString& name)
{
    if (name.isEmpty()) {
        setUMLStereotype(NULL);
        return;
    }
    UMLDoc *pDoc = UMLApp::app()->document();
    UMLStereotype *s = pDoc->findOrCreateStereotype(name);
    setUMLStereotype(s);
}

/**
 * Returns the classes UMLStereotype object.
 *
 * @return   Returns the classes UMLStereotype object.
 */
UMLStereotype * UMLObject::umlStereotype()
{
    return m_pStereotype;
}

/**
 * Returns the stereotype.
 */
QString UMLObject::stereotype(bool includeAdornments /* = false */) const
{
    if (m_pStereotype == NULL)
        return QString();
    return m_pStereotype->name(includeAdornments);
}

/**
 * Return the package(s) in which this UMLObject is contained
 * as a text.
 *
 * @param separator Separator string for joining together the
 *                  individual package prefixes (optional.)
 *                  If no separator is given then the separator
 *                  of the currently selected language is used.
 * @param includeRoot  Whether to prefix the root folder name.
 *                     Default: false.
 * @return  The UMLObject's enclosing package(s) as a text.
 */
QString UMLObject::package(const QString& separator, bool includeRoot)
{
    QString tempSeparator = separator;
    if (tempSeparator.isEmpty())
        tempSeparator = UMLApp::app()->activeLanguageScopeSeparator();
    QString fqn = fullyQualifiedName(tempSeparator, includeRoot);
    if (!fqn.contains(tempSeparator))
        return QString();
    QString scope = fqn.left(fqn.length() - tempSeparator.length() - m_name.length());
    return scope;
}

/**
 * Return a list of the packages in which this class is embedded.
 * The outermost package is first in the list.
 *
 * @param includeRoot  Whether to prefix the root folder name.
 *                     Default: false.
 * @return  UMLPackageList of the containing packages.
 */
UMLPackageList UMLObject::packages(bool includeRoot) const
{
    UMLPackageList pkgList;
    UMLPackage* pkg = umlPackage();
    while (pkg != NULL) {
        pkgList.prepend(pkg);
        pkg = pkg->umlPackage();
    }
    if (!includeRoot)
        pkgList.removeFirst();
    return pkgList;
}

/**
 * Sets the UMLPackage in which this class is located.
 *
 * @param pPkg   Pointer to the class' UMLPackage.
 */
bool UMLObject::setUMLPackage(UMLPackage *pPkg)
{
    if (pPkg == this) {
        uDebug() << "setting parent to myself is not allowed";
        return false;
    }

    if (pPkg == NULL) {
        // Allow setting to NULL for stereotypes
        setParent(pPkg);
        return true;
    }

    if (pPkg->umlPackage() == this) {
        uDebug() << "setting parent to an object of which I'm already the parent is not allowed";
        return false;
    }

    setParent(pPkg);
    emitModified();
    return true;
}

/**
 * Returns the UMLPackage that this class is located in.
 *
 * This method is a shortcut for calling umlParent()->asUMLPackage().
 *
 * @return  Pointer to the UMLPackage of this class.
 */
UMLPackage* UMLObject::umlPackage() const
{
    return dynamic_cast<UMLPackage *>(parent());
}

/**
 * Set UML model parent.
 *
 * @param parent object to set as parent
 *
 * @TODO prevent setting parent to myself
 */
void UMLObject::setUMLParent(UMLObject *parent)
{
    setParent(parent);
}

/**
 * Return UML model parent.
 *
 * Model classes of type UMLClassifierListItem and below
 * uses QObject::parent to hold the model parent
 *
 * @return parent of uml object
 */
UMLObject *UMLObject::umlParent() const
{
    return dynamic_cast<UMLObject *>(parent());
}

/**
 * Return secondary ID. Required by resolveRef().
 */
QString UMLObject::secondaryId() const
{
    return m_SecondaryId;
}

/**
 * Set the secondary ID.
 * Currently only required by petalTree2Uml(); all other setting of the
 * m_SecondaryID is internal to the UMLObject class hierarchy.
 */
void UMLObject::setSecondaryId(const QString& id)
{
    m_SecondaryId = id;
}

/**
 * Return secondary ID fallback.
 * Required by resolveRef() for imported model files.
 */
QString UMLObject::secondaryFallback() const
{
    return m_SecondaryFallback;
}

/**
 * Set the secondary ID fallback.
 * Currently only used by petalTree2Uml().
 */
void UMLObject::setSecondaryFallback(const QString& id)
{
    m_SecondaryFallback = id;
}

/**
 * Calls UMLDoc::signalUMLObjectCreated() if m_BaseType affords
 * doing so.
 */
void UMLObject::maybeSignalObjectCreated()
{
    if (!m_bCreationWasSignalled &&
            m_BaseType != ot_Stereotype &&
            m_BaseType != ot_Association &&
            m_BaseType != ot_Role) {
        m_bCreationWasSignalled = true;
        UMLDoc* umldoc = UMLApp::app()->document();
        umldoc->signalUMLObjectCreated(this);
    }
}

/**
 * Resolve referenced objects (if any.)
 * Needs to be called after all UML objects are loaded from file.
 * This needs to be done after all model objects are loaded because
 * some of the xmi.id's might be forward references, i.e. they may
 * identify model objects which were not yet loaded at the point of
 * reference.
 * The default implementation attempts resolution of the m_SecondaryId.
 *
 * @return   True for success.
 */
bool UMLObject::resolveRef()
{
    if (m_pSecondary || (m_SecondaryId.isEmpty() && m_SecondaryFallback.isEmpty())) {
        maybeSignalObjectCreated();
        return true;
    }
#ifdef VERBOSE_DEBUGGING
    uDebug() << m_name << ": m_SecondaryId is " << m_SecondaryId;
#endif
    UMLDoc *pDoc = UMLApp::app()->document();
    // In the new, XMI standard compliant save format,
    // the type is the xmi.id of a UMLClassifier.
    if (! m_SecondaryId.isEmpty()) {
        m_pSecondary = pDoc->findObjectById(Uml::ID::fromString(m_SecondaryId));
        if (m_pSecondary != NULL) {
            if (m_pSecondary->baseType() == ot_Stereotype) {
                if (m_pStereotype)
                    m_pStereotype->decrRefCount();
                m_pStereotype = m_pSecondary->asUMLStereotype();
                m_pStereotype->incrRefCount();
                m_pSecondary = NULL;
            }
            m_SecondaryId = QString();
            maybeSignalObjectCreated();
            return true;
        }
        if (m_SecondaryFallback.isEmpty()) {
            uDebug() << "object with xmi.id=" << m_SecondaryId << " not found, setting to undef";
            UMLFolder *datatypes = pDoc->datatypeFolder();
            m_pSecondary = Object_Factory::createUMLObject(ot_Datatype, QLatin1String("undef"), datatypes, false);
            return true;
        }
    }
    if (m_SecondaryFallback.isEmpty()) {
        uError() << m_name << ": cannot find type with id " << m_SecondaryId;
        return false;
    }
#ifdef VERBOSE_DEBUGGING
    uDebug() << m_name << ": could not resolve secondary ID " << m_SecondaryId
             << ", using secondary fallback " << m_SecondaryFallback;
#endif
    m_SecondaryId = m_SecondaryFallback;
    // Assume we're dealing with the older Umbrello format where
    // the type name was saved in the "type" attribute rather
    // than the xmi.id of the model object of the attribute type.
    m_pSecondary = pDoc->findUMLObject(m_SecondaryId, ot_UMLObject, this);
    if (m_pSecondary) {
        m_SecondaryId = QString();
        maybeSignalObjectCreated();
        return true;
    }
    // Work around Object_Factory::createUMLObject()'s incapability
    // of on-the-fly scope creation:
    if (m_SecondaryId.contains(QLatin1String("::"))) {
        // TODO: Merge Import_Utils::createUMLObject() into Object_Factory::createUMLObject()
        m_pSecondary = Import_Utils::createUMLObject(ot_UMLObject, m_SecondaryId, umlPackage());
        if (m_pSecondary) {
            if (Import_Utils::newUMLObjectWasCreated()) {
                maybeSignalObjectCreated();
                qApp->processEvents();
                uDebug() << "Import_Utils::createUMLObject() created a new type for "
                         << m_SecondaryId;
            } else {
                uDebug() << "Import_Utils::createUMLObject() returned an existing type for "
                         << m_SecondaryId;
            }
            m_SecondaryId = QString();
            return true;
        }
        uError() << "Import_Utils::createUMLObject() failed to create a new type for "
                 << m_SecondaryId;
        return false;
    }
    uDebug() << "Creating new type for " << m_SecondaryId;
    // This is very C++ specific - we rely on  some '*' or
    // '&' to decide it's a ref type. Plus, we don't recognize
    // typedefs of ref types.
    bool isReferenceType = (m_SecondaryId.contains(QLatin1Char('*')) ||
                            m_SecondaryId.contains(QLatin1Char('&')));
    ObjectType ot = ot_Class;
    if (isReferenceType) {
        ot = ot_Datatype;
    } else {
        if (Model_Utils::isCommonDataType(m_SecondaryId))
            ot = ot_Datatype;
    }
    m_pSecondary = Object_Factory::createUMLObject(ot, m_SecondaryId, NULL);
    if (m_pSecondary == NULL)
        return false;
    m_SecondaryId = QString();
    maybeSignalObjectCreated();
    //qApp->processEvents();
    return true;
}

void UMLObject::saveToXMI(QDomDocument &qDoc, QDomElement &qElement)
{
    Q_UNUSED(qDoc); Q_UNUSED(qElement);
}

/**
 * Auxiliary to saveToXMI.
 * Create a QDomElement with the given tag, and save the XMI attributes
 * that are common to all child classes to the newly created element.
 * This method does not need to be overridden by child classes.
 */
QDomElement UMLObject::save(const QString &tag, QDomDocument & qDoc)
{
    m_d->isSaved = true;
    /*
      Call as the first action of saveToXMI() in child class:
      This creates the QDomElement with which to work.
    */
    QDomElement qElement = qDoc.createElement(tag);
    qElement.setAttribute(QLatin1String("isSpecification"), QLatin1String("false"));
    if (m_BaseType != ot_Association &&
        m_BaseType != ot_Role &&
        m_BaseType != ot_Attribute) {
        qElement.setAttribute(QLatin1String("isLeaf"), QLatin1String("false"));
        qElement.setAttribute(QLatin1String("isRoot"), QLatin1String("false"));
        if (m_bAbstract)
            qElement.setAttribute(QLatin1String("isAbstract"), QLatin1String("true"));
        else
            qElement.setAttribute(QLatin1String("isAbstract"), QLatin1String("false"));
    }
    qElement.setAttribute(QLatin1String("xmi.id"), Uml::ID::toString(m_nId));
    qElement.setAttribute(QLatin1String("name"), m_name);
    if(m_BaseType == ot_Instance)
        qElement.setAttribute(QLatin1String("instancename"), m_instanceName);
    if (m_BaseType != ot_Operation &&
        m_BaseType != ot_Role &&
        m_BaseType != ot_Attribute) {
        Uml::ID::Type nmSpc;
        if (umlPackage())
            nmSpc = umlPackage()->id();
        else
            nmSpc = UMLApp::app()->document()->modelID();
        qElement.setAttribute(QLatin1String("namespace"), Uml::ID::toString(nmSpc));
    }
    if (! m_Doc.isEmpty())
        qElement.setAttribute(QLatin1String("comment"), m_Doc);    //CHECK: uml13.dtd compliance
#ifdef XMI_FLAT_PACKAGES
    if (umlParent()->asUMLPackage())             //FIXME: uml13.dtd compliance
        qElement.setAttribute(QLatin1String("package"), umlParent()->asUMLPackage()->ID());
#endif
    QString visibility = Uml::Visibility::toString(m_visibility, false);
    qElement.setAttribute(QLatin1String("visibility"), visibility);
    if (m_pStereotype != NULL)
        qElement.setAttribute(QLatin1String("stereotype"), Uml::ID::toString(m_pStereotype->id()));
    if (m_bStatic)
        qElement.setAttribute(QLatin1String("ownerScope"), QLatin1String("classifier"));
    /* else
        qElement.setAttribute("ownerScope", "instance");
     *** ownerScope defaults to instance if not set **********/
    return qElement;
}

/**
 * Auxiliary to loadFromXMI.
 * This method is usually overridden by child classes.
 * It is responsible for loading the specific XMI structure
 * of the child class.
 */
bool UMLObject::load(QDomElement&)
{
    // This body is not usually executed because child classes
    // overwrite the load method.
    return true;
}

/**
 * Analyzes the given QDomElement for a reference to a stereotype.
 *
 * @param element   QDomElement to analyze.
 * @return          True if a stereotype reference was found, else false.
 */
bool UMLObject::loadStereotype(QDomElement & element)
{
    QString tag = element.tagName();
    if (!UMLDoc::tagEq(tag, QLatin1String("stereotype")))
        return false;
    QString stereo = element.attribute(QLatin1String("xmi.value"));
    if (stereo.isEmpty() && element.hasChildNodes()) {
        /* like so:
         <UML:ModelElement.stereotype>
           <UML:Stereotype xmi.idref = '07CD'/>
         </UML:ModelElement.stereotype>
         */
        QDomNode stereoNode = element.firstChild();
        QDomElement stereoElem = stereoNode.toElement();
        tag = stereoElem.tagName();
        if (UMLDoc::tagEq(tag, QLatin1String("Stereotype"))) {
            stereo = stereoElem.attribute(QLatin1String("xmi.idref"));
        }
    }
    if (stereo.isEmpty())
        return false;
    Uml::ID::Type stereoID = Uml::ID::fromString(stereo);
    UMLDoc *pDoc = UMLApp::app()->document();
    if (m_pStereotype)
        m_pStereotype->decrRefCount();
    m_pStereotype = pDoc->findStereotypeById(stereoID);
    if (m_pStereotype)
        m_pStereotype->incrRefCount();
    else
        m_SecondaryId = stereo;  // leave it to resolveRef()
    return true;
}

/**
 * This method loads the generic parts of the XMI common to most model
 * classes.  It is not usually reimplemented by child classes.
 * Instead, it invokes the load() method which implements the loading
 * of the specifics of each child class.
 *
 * @param element   The QDomElement from which to load.
 */
bool UMLObject::loadFromXMI(QDomElement & element)
{
    UMLDoc* umldoc = UMLApp::app()->document();
    if (umldoc == 0) {
        uError() << "umldoc is NULL";
        return false;
    }
    // Read the name first so that if we encounter a problem, the error
    // message can say the name.
    m_name = element.attribute(QLatin1String("name"));
    if(element.hasAttribute(QLatin1String("instancename")))
        m_instanceName = element.attribute(QLatin1String("instancename"));
    QString id = Model_Utils::getXmiId(element);
    if (id.isEmpty() || id == QLatin1String("-1")) {
        // Before version 1.4, Umbrello did not save the xmi.id of UMLRole objects.
        // Some tools (such as Embarcadero's) do not have an xmi.id on all attributes.
        m_nId = UniqueID::gen();
        uWarning() << m_name << ": xmi.id not present, generating a new one";
    } else {
        Uml::ID::Type nId = Uml::ID::fromString(id);
        if (m_BaseType == ot_Role) {
            // Some older Umbrello versions had a problem with xmi.id's
            // of other objects being reused for the UMLRole, see e.g.
            // attachment 21179 at http://bugs.kde.org/147988 .
            // If the xmi.id is already being used then we generate a new one.
            UMLObject *o = umldoc->findObjectById(nId);
            if (o) {
                uError() << "loadFromXMI(UMLRole): id " << id
                         << " is already in use!!! Please fix your XMI file.";
            }
        }
        m_nId = nId;
    }

    if (element.hasAttribute(QLatin1String("documentation")))  // for bkwd compat.
        m_Doc = element.attribute(QLatin1String("documentation"));
    else
        m_Doc = element.attribute(QLatin1String("comment"));    //CHECK: need a UML:Comment?

    m_visibility = Uml::Visibility::Public;
    if (element.hasAttribute(QLatin1String("scope"))) {        // for bkwd compat.
        QString scope = element.attribute(QLatin1String("scope"));
        if (scope == QLatin1String("instance_level"))         // nsuml compat.
            m_bStatic = false;
        else if (scope == QLatin1String("classifier_level"))  // nsuml compat.
            m_bStatic = true;
        else {
            int nScope = scope.toInt();
            switch (nScope) {
            case 200:
                m_visibility = Uml::Visibility::Public;
                break;
            case 201:
                m_visibility = Uml::Visibility::Private;
                break;
            case 202:
                m_visibility = Uml::Visibility::Protected;
                break;
            default:
                uError() << m_name << ": illegal scope " << nScope;
            }
        }
    } else {
        QString visibility = element.attribute(QLatin1String("visibility"), QLatin1String("public"));
        if (visibility == QLatin1String("private")
                || visibility == QLatin1String("private_vis"))    // for compatibility with other programs
            m_visibility = Uml::Visibility::Private;
        else if (visibility == QLatin1String("protected")
                 || visibility == QLatin1String("protected_vis"))  // for compatibility with other programs
            m_visibility = Uml::Visibility::Protected;
        else if (visibility == QLatin1String("implementation"))
            m_visibility = Uml::Visibility::Implementation;
    }

    QString stereo = element.attribute(QLatin1String("stereotype"));
    if (!stereo.isEmpty()) {
        Uml::ID::Type stereoID = Uml::ID::fromString(stereo);
        if (m_pStereotype)
            m_pStereotype->decrRefCount();
        m_pStereotype = umldoc->findStereotypeById(stereoID);
        if (m_pStereotype) {
            m_pStereotype->incrRefCount();
        } else {
            uDebug() << m_name << ": UMLStereotype " << Uml::ID::toString(stereoID)
                     << " not found, creating now.";
            setStereotypeCmd(stereo);
        }
    }

    if (element.hasAttribute(QLatin1String("abstract"))) {      // for bkwd compat.
        QString abstract = element.attribute(QLatin1String("abstract"), QLatin1String("0"));
        m_bAbstract = (bool)abstract.toInt();
    } else {
        QString isAbstract = element.attribute(QLatin1String("isAbstract"), QLatin1String("false"));
        m_bAbstract = (isAbstract == QLatin1String("true"));
    }

    if (element.hasAttribute(QLatin1String("static"))) {        // for bkwd compat.
        QString staticScope = element.attribute(QLatin1String("static"), QLatin1String("0"));
        m_bStatic = (bool)staticScope.toInt();
    } else {
        QString ownerScope = element.attribute(QLatin1String("ownerScope"), QLatin1String("instance"));
        m_bStatic = (ownerScope == QLatin1String("classifier"));
    }

    // If the node has child nodes, check whether attributes can be
    // extracted from them.
    if (element.hasChildNodes()) {
        QDomNode node = element.firstChild();
        if (node.isComment())
            node = node.nextSibling();
        QDomElement elem = node.toElement();
        while (!elem.isNull()) {
            QString tag = elem.tagName();
            if (UMLDoc::tagEq(tag, QLatin1String("name"))) {
                m_name = elem.attribute(QLatin1String("xmi.value"));
                if (m_name.isEmpty())
                    m_name = elem.text();
            } else if (UMLDoc::tagEq(tag, QLatin1String("visibility"))) {
                QString vis = elem.attribute(QLatin1String("xmi.value"));
                if (vis.isEmpty())
                    vis = elem.text();
                if (vis == QLatin1String("private") || vis == QLatin1String("private_vis"))
                    m_visibility = Uml::Visibility::Private;
                else if (vis == QLatin1String("protected") || vis == QLatin1String("protected_vis"))
                    m_visibility = Uml::Visibility::Protected;
                else if (vis == QLatin1String("implementation"))
                    m_visibility = Uml::Visibility::Implementation;
            } else if (UMLDoc::tagEq(tag, QLatin1String("isAbstract"))) {
                QString isAbstract = elem.attribute(QLatin1String("xmi.value"));
                if (isAbstract.isEmpty())
                    isAbstract = elem.text();
                m_bAbstract = (isAbstract == QLatin1String("true"));
            } else if (UMLDoc::tagEq(tag, QLatin1String("ownerScope"))) {
                QString ownerScope = elem.attribute(QLatin1String("xmi.value"));
                if (ownerScope.isEmpty())
                    ownerScope = elem.text();
                m_bStatic = (ownerScope == QLatin1String("classifier"));
            } else {
                loadStereotype(elem);
            }
            node = node.nextSibling();
            if (node.isComment())
                node = node.nextSibling();
            elem = node.toElement();
        }
    }

    // Operations, attributes, enum literals, templates, stereotypes,
    // and association role objects get added and signaled elsewhere.
    if (m_BaseType != ot_Operation && m_BaseType != ot_Attribute &&
        m_BaseType != ot_EnumLiteral && m_BaseType != ot_EntityAttribute &&
        m_BaseType != ot_Template && m_BaseType != ot_Stereotype &&
        m_BaseType != ot_Role && m_BaseType != ot_UniqueConstraint &&
<<<<<<< HEAD
        m_BaseType != ot_ForeignKeyConstraint && m_BaseType != ot_CheckConstraint &&
        m_BaseType != ot_InstanceAttribute ) {
        if (m_pUMLPackage) {
            m_pUMLPackage->addObject(this);
=======
        m_BaseType != ot_ForeignKeyConstraint && m_BaseType != ot_CheckConstraint) {
        if (umlPackage()) {
            umlPackage()->addObject(this);
>>>>>>> e67d069d
        } else if (umldoc->rootFolderType(this) == Uml::ModelType::N_MODELTYPES) {
            // umlPackage() is not set on the root folders.
            uDebug() << m_name << ": umlPackage() is not set";
        }
    }
    return load(element);
}

/**
 * Helper function for debug output.
 * Returns the given enum value as string.
 * @param ot   ObjectType of which a string representation is wanted
 * @return   the ObjectType as string
 */
QString UMLObject::toString(ObjectType ot)
{
    return QLatin1String(ENUM_NAME(UMLObject, ObjectType, ot));
}

/**
 * Returns the given object type value as localized string.
 * @param ot   ObjectType of which a string representation is wanted
 * @return   the ObjectType as localized string
 */
QString UMLObject::toI18nString(ObjectType t)
{
    QString name;

    switch (t) {
    case UMLObject::ot_Actor:
        name = i18n("Actor &name:");
        break;
    case  UMLObject::ot_Artifact:
        name = i18n("Artifact &name:");
        break;
    case UMLObject::ot_Association:
        name = i18n("Association &name:");
        break;
    case UMLObject::ot_Class:
        name = i18n("Class &name:");
        break;
    case  UMLObject::ot_Component:
        name = i18n("Component &name:");
        break;
    case  UMLObject::ot_Datatype:
        name = i18n("Datatype &name:");
        break;
    case  UMLObject::ot_Entity:
        name = i18n("Entity &name:");
        break;
    case  UMLObject::ot_Enum:
        name = i18n("Enum &name:");
        break;
    case  UMLObject::ot_Folder:
        name = i18n("Folder &name:");
        break;
    case  UMLObject::ot_Interface:
        name = i18n("Interface &name:");
        break;
    case  UMLObject::ot_Node:
        name = i18n("Node &name:");
        break;
    case  UMLObject::ot_Package:
        name = i18n("Package &name:");
        break;
    case  UMLObject::ot_Port:
        name = i18n("Port &name:");
        break;
    case  UMLObject::ot_Stereotype:
        name = i18n("Stereotype &name:");
        break;
    case  UMLObject::ot_UseCase:
        name = i18n("Use case &name:");
        break;
    case UMLObject::ot_Instance:
        name = i18n("Class &name");
        break;

    default:
        name = QLatin1String("<unknown> &name:");
        uWarning() << "unknown object type";
        break;
    }
    return name;
}

/**
 * Print UML Object to debug output stream, so it can be used like
 *   uDebug() << "This object shouldn't be here: " << illegalObject;
 */
QDebug operator<<(QDebug out, const UMLObject& obj)
{
    out.nospace() << "UMLObject: name= " << obj.name()
        << ", type= " << UMLObject::toString(obj.m_BaseType);
    return out.space();
}

//only required for getting types
#include "actor.h"
#include "artifact.h"
#include "association.h"
#include "attribute.h"
#include "umlcanvasobject.h"
#include "category.h"
#include "checkconstraint.h"
#include "classifier.h"
#include "component.h"
#include "entity.h"
#include "entityattribute.h"
#include "entityconstraint.h"
#include "enum.h"
#include "enumliteral.h"
#include "folder.h"
#include "foreignkeyconstraint.h"
#include "node.h"
#include "operation.h"
#include "package.h"
#include "port.h"
#include "umlrole.h"
#include "stereotype.h"
#include "template.h"
#include "uniqueconstraint.h"
#include "usecase.h"

UMLActor* UMLObject::asUMLActor() {return dynamic_cast<UMLActor*>(this); }
UMLArtifact* UMLObject::asUMLArtifact() { return dynamic_cast<UMLArtifact*>(this); }
UMLAssociation* UMLObject::asUMLAssociation() { return dynamic_cast<UMLAssociation*>(this); }
UMLAttribute* UMLObject::asUMLAttribute() { return dynamic_cast<UMLAttribute*>(this); }
UMLCanvasObject* UMLObject::asUMLCanvasObject() { return dynamic_cast<UMLCanvasObject*>(this); }
UMLCategory* UMLObject::asUMLCategory() { return dynamic_cast<UMLCategory*>(this); }
UMLCheckConstraint* UMLObject::asUMLCheckConstraint() { return dynamic_cast<UMLCheckConstraint*>(this); }
UMLClassifier* UMLObject::asUMLClassifier() { return dynamic_cast<UMLClassifier*>(this); }
UMLClassifierListItem *UMLObject::asUMLClassifierListItem() { return dynamic_cast<UMLClassifierListItem*>(this); }
UMLComponent* UMLObject::asUMLComponent() { return dynamic_cast<UMLComponent*>(this); }
UMLEntity* UMLObject::asUMLEntity() { return dynamic_cast<UMLEntity*>(this); }
UMLEntityAttribute* UMLObject::asUMLEntityAttribute() { return dynamic_cast<UMLEntityAttribute*>(this); }
UMLEntityConstraint* UMLObject::asUMLEntityConstraint() { return dynamic_cast<UMLEntityConstraint*>(this); }
UMLEnum* UMLObject::asUMLEnum() { return dynamic_cast<UMLEnum*>(this); }
UMLEnumLiteral* UMLObject::asUMLEnumLiteral() { return dynamic_cast<UMLEnumLiteral*>(this); }
UMLFolder* UMLObject::asUMLFolder() { return dynamic_cast<UMLFolder*>(this); }
UMLForeignKeyConstraint* UMLObject::asUMLForeignKeyConstraint() { return dynamic_cast<UMLForeignKeyConstraint*>(this); }
UMLNode* UMLObject::asUMLNode() { return dynamic_cast<UMLNode*>(this); }
UMLObject* UMLObject::asUMLObject() { return dynamic_cast<UMLObject*>(this); }
UMLOperation* UMLObject::asUMLOperation() { return dynamic_cast<UMLOperation*>(this); }
UMLPackage* UMLObject::asUMLPackage() { return dynamic_cast<UMLPackage*>(this); }
UMLPort* UMLObject::asUMLPort() { return dynamic_cast<UMLPort*>(this); }
UMLRole* UMLObject::asUMLRole() { return dynamic_cast<UMLRole*>(this); }
UMLStereotype* UMLObject::asUMLStereotype() { return dynamic_cast<UMLStereotype*>(this); }
UMLTemplate* UMLObject::asUMLTemplate() { return dynamic_cast<UMLTemplate*>(this); }
UMLUniqueConstraint* UMLObject::asUMLUniqueConstraint() { return dynamic_cast<UMLUniqueConstraint*>(this); }
UMLUseCase* UMLObject::asUMLUseCase() { return dynamic_cast<UMLUseCase*>(this); }
<|MERGE_RESOLUTION|>--- conflicted
+++ resolved
@@ -1158,16 +1158,10 @@
         m_BaseType != ot_EnumLiteral && m_BaseType != ot_EntityAttribute &&
         m_BaseType != ot_Template && m_BaseType != ot_Stereotype &&
         m_BaseType != ot_Role && m_BaseType != ot_UniqueConstraint &&
-<<<<<<< HEAD
         m_BaseType != ot_ForeignKeyConstraint && m_BaseType != ot_CheckConstraint &&
         m_BaseType != ot_InstanceAttribute ) {
-        if (m_pUMLPackage) {
-            m_pUMLPackage->addObject(this);
-=======
-        m_BaseType != ot_ForeignKeyConstraint && m_BaseType != ot_CheckConstraint) {
         if (umlPackage()) {
             umlPackage()->addObject(this);
->>>>>>> e67d069d
         } else if (umldoc->rootFolderType(this) == Uml::ModelType::N_MODELTYPES) {
             // umlPackage() is not set on the root folders.
             uDebug() << m_name << ": umlPackage() is not set";
@@ -1282,6 +1276,8 @@
 #include "enumliteral.h"
 #include "folder.h"
 #include "foreignkeyconstraint.h"
+#include "instance.h"
+#include "instanceattribute.h"
 #include "node.h"
 #include "operation.h"
 #include "package.h"
@@ -1309,6 +1305,8 @@
 UMLEnumLiteral* UMLObject::asUMLEnumLiteral() { return dynamic_cast<UMLEnumLiteral*>(this); }
 UMLFolder* UMLObject::asUMLFolder() { return dynamic_cast<UMLFolder*>(this); }
 UMLForeignKeyConstraint* UMLObject::asUMLForeignKeyConstraint() { return dynamic_cast<UMLForeignKeyConstraint*>(this); }
+UMLInstance *UMLObject::asUMLInstance() { return dynamic_cast<UMLInstance*>(this); }
+UMLInstanceAttribute *UMLObject::asUMLInstanceAttribute() {  return dynamic_cast<UMLInstanceAttribute*>(this); }
 UMLNode* UMLObject::asUMLNode() { return dynamic_cast<UMLNode*>(this); }
 UMLObject* UMLObject::asUMLObject() { return dynamic_cast<UMLObject*>(this); }
 UMLOperation* UMLObject::asUMLOperation() { return dynamic_cast<UMLOperation*>(this); }
