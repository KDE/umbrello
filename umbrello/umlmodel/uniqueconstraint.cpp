--- conflicted
+++ resolved
@@ -77,11 +77,7 @@
     // Copy all datamembers
     target->m_EntityAttributeList.clear();
     bool valid = true;
-<<<<<<< HEAD
-    for(UMLEntityAttribute *attr : m_EntityAttributeList) {
-=======
     for(UMLEntityAttribute* attr : m_EntityAttributeList) {
->>>>>>> 6e797f2d
        if (!valid)
            break;
        valid = target->addEntityAttribute(attr);
@@ -128,11 +124,7 @@
         }
 
         bool first = true;
-<<<<<<< HEAD
-        for(UMLEntityAttribute *att : m_EntityAttributeList) {
-=======
         for(UMLEntityAttribute* att : m_EntityAttributeList) {
->>>>>>> 6e797f2d
             if (first) {
                first = false;
             } else
@@ -166,11 +158,7 @@
         writer.writeAttribute(QStringLiteral("isPrimary"), QStringLiteral("0"));
     }
 
-<<<<<<< HEAD
-    for(UMLEntityAttribute *att : m_EntityAttributeList) {
-=======
     for(UMLEntityAttribute* att : m_EntityAttributeList) {
->>>>>>> 6e797f2d
         att->saveToXMI(writer);
     }
 
