--- conflicted
+++ resolved
@@ -227,11 +227,7 @@
     if (last) {
         s.append(QStringLiteral("("));
         int i = 0;
-<<<<<<< HEAD
-        for(UMLAttribute  *param : m_args) {
-=======
         for(UMLAttribute *param : m_args) {
->>>>>>> 6e797f2d
             i++;
             s.append(param->toString(Uml::SignatureType::SigNoVis, withStereotype));
             if (i < last)
@@ -357,11 +353,7 @@
 {
     bool overallSuccess = UMLObject::resolveRef();
     // See remark on iteration style in UMLClassifier::resolveRef()
-<<<<<<< HEAD
-    for(UMLAttribute *pAtt : m_args) {
-=======
     for(UMLAttribute* pAtt : m_args) {
->>>>>>> 6e797f2d
         if (! pAtt->resolveRef())
             overallSuccess = false;
     }
@@ -578,11 +570,7 @@
     }
 
     //save each attribute here, type different
-<<<<<<< HEAD
-    for(UMLAttribute *pAtt : m_args) {
-=======
     for(UMLAttribute* pAtt : m_args) {
->>>>>>> 6e797f2d
         pAtt->UMLObject::save1(writer, QStringLiteral("Parameter"), QStringLiteral("ownedParameter"));
         UMLClassifier *attrType = pAtt->getType();
         if (attrType) {
