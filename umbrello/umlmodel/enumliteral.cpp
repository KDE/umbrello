/***************************************************************************
 *   This program is free software; you can redistribute it and/or modify  *
 *   it under the terms of the GNU General Public License as published by  *
 *   the Free Software Foundation; either version 2 of the License, or     *
 *   (at your option) any later version.                                   *
 *                                                                         *
 *   copyright (C) 2003-2014                                               *
 *   Umbrello UML Modeller Authors <umbrello-devel@kde.org>                *
 ***************************************************************************/

#include "enumliteral.h"
#include "umlenumliteraldialog.h"

<<<<<<< HEAD
// kde includes
#include <KLocalizedString>

// qt includes
#include <QInputDialog>
=======
#include <KLocalizedString>

>>>>>>> 3999ddef

/**
 * Sets up an enum literal.
 * @param parent    The parent of this UMLEnumLiteral.
 * @param name      The name of this UMLEnumLiteral.
 * @param id        The unique id given to this UMLEnumLiteral.
 * @param v         The value fo this UMLEnumLiteral.
 */
UMLEnumLiteral::UMLEnumLiteral(UMLObject *parent,
                               const QString& name, Uml::ID::Type id,
                               const QString& v)
  : UMLClassifierListItem(parent, name, id)
{
    m_Value = v;
    m_BaseType = UMLObject::ot_EnumLiteral;
}

/**
 * Sets up an enum literal.
 * @param parent    The parent of this UMLEnumLiteral.
 */
UMLEnumLiteral::UMLEnumLiteral(UMLObject *parent)
  : UMLClassifierListItem(parent)
{
    m_BaseType = UMLObject::ot_EnumLiteral;
}

/**
 * Destructor.
 */
UMLEnumLiteral::~UMLEnumLiteral()
{
}

/**
 * Returns the value of the UMLEnumLiteral.
 *
 * @return  The value of the Enum Literal.
 */
QString UMLEnumLiteral::value() const
{
    return m_Value;
}

/**
 * Sets the value of the UMLEnumLiteral.
 *
 * @param v   The value of the Enum Literal.
 */
void UMLEnumLiteral::setValue(const QString &v)
{
    if(m_Value != v) {
        m_Value = v;
        UMLObject::emitModified();
    }
}

/**
 * Returns a string representation of the UMLEnumLiteral.
 *
 * @param sig   If true will show the attribute type and value.
 * @return  Returns a string representation of the UMLEnumLiteral.
 */
QString UMLEnumLiteral::toString(Uml::SignatureType::Enum sig)
{
    QString s;
    Q_UNUSED(sig);

    s = name();
    if (m_Value.length() > 0)
        s += QLatin1String(" = ") + m_Value;
    return s;
}

/**
 * Overloaded '==' operator
 */
bool UMLEnumLiteral::operator==(const UMLEnumLiteral& rhs) const
{
    if (this == &rhs)  {
        return true;
    }
    if (!UMLObject::operator==(rhs))  {
        return false;
    }
    return true;
}

/**
 * Copy the internal presentation of this object into the new
 * object.
 */
void UMLEnumLiteral::copyInto(UMLObject *lhs) const
{
    UMLEnumLiteral *target = lhs->asUMLEnumLiteral();
    UMLClassifierListItem::copyInto(lhs);

    target->m_Value = m_Value;
}

/**
 * Make a clone of this object.
 */
UMLObject* UMLEnumLiteral::clone() const
{
    UMLEnumLiteral *clone = new UMLEnumLiteral(umlParent());
    copyInto(clone);

    return clone;
}

/**
 * Creates the <UML:EnumLiteral> XMI element.
 */
void UMLEnumLiteral::saveToXMI(QDomDocument& qDoc, QDomElement& qElement)
{
    QDomElement attributeElement = UMLObject::save(QLatin1String("UML:EnumerationLiteral"), qDoc);
    if (! m_Value.isEmpty())
        attributeElement.setAttribute(QLatin1String("value"), m_Value);
    qElement.appendChild(attributeElement);
}

/**
 * Loads the <UML:EnumLiteral> XMI element (empty.)
 */
bool UMLEnumLiteral::load(QDomElement& element)
{
    m_Value = element.attribute(QLatin1String("value"));
    return true;
}

/**
 * Display the properties configuration dialog for the enum literal.
 */
bool UMLEnumLiteral::showPropertiesDialog(QWidget* parent)
{
    UMLEnumLiteralDialog dialog(parent, this);
    return dialog.exec();
}<|MERGE_RESOLUTION|>--- conflicted
+++ resolved
@@ -11,16 +11,8 @@
 #include "enumliteral.h"
 #include "umlenumliteraldialog.h"
 
-<<<<<<< HEAD
 // kde includes
 #include <KLocalizedString>
-
-// qt includes
-#include <QInputDialog>
-=======
-#include <KLocalizedString>
-
->>>>>>> 3999ddef
 
 /**
  * Sets up an enum literal.
