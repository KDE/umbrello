/*
    SPDX-License-Identifier: GPL-2.0-or-later
    SPDX-FileCopyrightText: 2003-2022 Umbrello UML Modeller Authors <umbrello-devel@kde.org>
*/

// own header file
#include "package.h"

// local includes
#include "debug_utils.h"
#include "dialog_utils.h"
#include "uml.h"
#include "umldoc.h"
#include "classifier.h"
#include "association.h"
#include "datatype.h"
#include "entity.h"
#include "folder.h"
#include "object_factory.h"
#include "optionstate.h"
#include "model_utils.h"

// kde includes
#include <KLocalizedString>
#include <KMessageBox>

// qt includes

using namespace Uml;

DEBUG_REGISTER_DISABLED(UMLPackage)

/**
 * Sets up a Package.
 * @param name   The name of the Concept.
 * @param id     The unique id of the Concept.
 */
UMLPackage::UMLPackage(const QString & name, Uml::ID::Type id)
        : UMLCanvasObject(name, id)
{
    m_BaseType = ot_Package;
}

/**
 * Destructor.
 */
UMLPackage::~UMLPackage()
{
}

/**
 * Copy the internal presentation of this object into the new object.
 */
void UMLPackage::copyInto(UMLObject *lhs) const
{
    UMLPackage *target = lhs->asUMLPackage();

    UMLCanvasObject::copyInto(target);

    m_objects.copyInto(&(target->m_objects));
}

/**
 * Make a clone of this object.
 */
UMLObject* UMLPackage::clone() const
{
    UMLPackage *clone = new UMLPackage();
    copyInto(clone);

    return clone;
}

/**
 * Adds an existing association to the matching classifier in the list of concepts.
 * The selection of the matching classifier depends on the association type:
 * For generalizations, the assoc is added to the classifier that matches role A.
 * For aggregations and compositions, the assoc is added to the classifier
 * that matches role B.
 * @param assoc   the association to add
 */
void UMLPackage::addAssocToConcepts(UMLAssociation* assoc)
{
    if (! AssociationType::hasUMLRepresentation(assoc->getAssocType()))
        return;
    Uml::ID::Type AId = assoc->getObjectId(Uml::RoleType::A);
    Uml::ID::Type BId = assoc->getObjectId(Uml::RoleType::B);
<<<<<<< HEAD
    for(UMLObject  *o : m_objects) {
=======
    for(UMLObject *o : m_objects) {
>>>>>>> 6e797f2d
        UMLCanvasObject *c = o->asUMLCanvasObject();
        if (c == nullptr)
            continue;
        if (AId == c->id() || (BId == c->id())) {
            if (c->hasAssociation(assoc)) {
                logDebug2("UMLPackage::addAssocToConcepts: %1 already has association id=%2",
                          c->name(), Uml::ID::toString(assoc->id()));
            } else {
               c->addAssociationEnd(assoc);
            }
        }
        UMLPackage *pkg = c->asUMLPackage();
        if (pkg)
            pkg->addAssocToConcepts(assoc);
    }
}

/**
 * Remove the association from the participating concepts.
 * @param assoc   the association to remove
 */
void UMLPackage::removeAssocFromConcepts(UMLAssociation *assoc)
{
<<<<<<< HEAD
    for(UMLObject  *o : m_objects) {
=======
    for(UMLObject *o : m_objects) {
>>>>>>> 6e797f2d
        UMLCanvasObject *c = o->asUMLCanvasObject();
        if (c) {
            if (c->hasAssociation(assoc))
                c->removeAssociationEnd(assoc);
            UMLPackage *pkg = c->asUMLPackage();
            if (pkg)
                pkg->removeAssocFromConcepts(assoc);
        }
    }
}

/**
 * Adds an object in this package.
 *
 * @param pObject             Pointer to the UMLObject to add.
 * @param interactOnConflict  If pObject's name is already present in the package's
 *                            contained objects then
 *                            - if true then open a dialog asking the user for a
 *                              different name;
 *                            - if false then return false without inserting pObject.
 * @return    True if the object was actually added.
 */
bool UMLPackage::addObject(UMLObject *pObject, bool interactOnConflict /* = true */) {
    if (pObject == nullptr) {
        logError0("UMLPackage::addObject is called with a null object");
        return false;
    }
    if (pObject == this) {
        logError0("UMLPackage::addObject: adding self as child is not allowed");
        return false;
    }

    if (m_objects.indexOf(pObject) != -1) {
        logDebug1("UMLPackage::addObject %1: object is already there", pObject->name());
        return false;
    }
    if (pObject->baseType() == UMLObject::ot_Association) {
        UMLAssociation *assoc = pObject->asUMLAssociation();
        // Adding the UMLAssociation at the participating concepts is done
        // again later (in UMLAssociation::resolveRef()) if they are not yet
        // known right here.
        if (assoc->getObject(Uml::RoleType::A) && assoc->getObject(Uml::RoleType::B)) {
            UMLPackage *pkg = pObject->umlPackage();
            if (pkg != this) {
               logError2("UMLPackage %1 addObject: assoc's UMLPackage is %2", name(), pkg->name());
            }
            addAssocToConcepts(assoc);
        }
    }
    else if (interactOnConflict) {
      QString name = pObject->name();
      QString oldName = name;
      UMLObject *o;
      while ((o = findObject(name)) != nullptr && o->baseType() != UMLObject::ot_Association) {
         QString prevName = name;
         name = Model_Utils::uniqObjectName(pObject->baseType(), this);
         bool ok = Dialog_Utils::askName(i18nc("object name", "Name"),
                                         i18n("An object with the name %1\nalready exists in the package %2.\nPlease enter a new name:", prevName, this->name()),
                                         name);
         if (!ok) {
            name = oldName;
            continue;
         }
         if (name.length() == 0) {
            KMessageBox::error(nullptr, i18n("That is an invalid name."),
                               i18n("Invalid Name"));
            continue;
        }
      }
      if (oldName != name) {
        pObject->setName(name);
      }
    }
    else {
        QString nameToAdd = pObject->name();
        bool found = false;
<<<<<<< HEAD
        for(const UMLObject  *obj : m_objects) {
=======
        for(const UMLObject *obj : m_objects) {
>>>>>>> 6e797f2d
            if (obj->name() == nameToAdd) {
                found = true;
                break;
            }
        }
        if (found) {
            logDebug2("UMLPackage %1 addObject: name %2 is already there", name(), nameToAdd);
            return false;
        }
    }
    m_objects.append(pObject);
    return true;
}

/**
 * Removes an object from this package.
 * Does not physically delete the object.
 * Does not emit signals.
 *
 * @param pObject   Pointer to the UMLObject to be removed.
 */
void UMLPackage::removeObject(UMLObject *pObject)
{
    if (pObject->baseType() == UMLObject::ot_Association) {
        UMLAssociation *assoc = pObject->asUMLAssociation();
        if (assoc)
	    removeAssocFromConcepts(assoc);
        else
            logError0("UMLPackage::removeObject: object asserts to be UMLAssociation but is not");
    }
    if (m_objects.indexOf(pObject) == -1) {
        logDebug2("UMLPackage %1 removeObject: object with id=%2 not found.",
                  name(), Uml::ID::toString(pObject->id()));
        return;
    }
    // Do not delete a datatype from its root folder but just mark it as inactive.
    //   https://bugs.kde.org/show_bug.cgi?id=427532
    // We need this special handling because of the possibility of switching
    // the active programming language.  Without it,
    // - switching the active language could create dangling references on all
    //   objects referencing the previous language's datatypes;
    // - the display of the datatypes in the list view or in dialogs get
    //   populated with the types from previously active languages.
    if (this == UMLApp::app()->document()->datatypeFolder()) {
        UMLDatatype *dt = pObject->asUMLDatatype();
        if (dt) {
            dt->setActive(false);
        } else {
            logWarn2("UMLPackage::removeObject(%1) : Expected Datatype, found %2",
                     pObject->name(), pObject->baseTypeStr());
        }
    } else {
        m_objects.removeAll(pObject);
    }
}

/**
 * Removes all objects from this package.
 * Inner containers (e.g. nested packages) are removed recursively.
 */
void UMLPackage::removeAllObjects()
{
    UMLCanvasObject::removeAllChildObjects();

    for (int i = 0; i < m_objects.size(); i++) {
        UMLObject *o = m_objects.at(i);
        uIgnoreZeroPointer(o);
        UMLPackage *pkg = o->asUMLPackage();
        if (pkg)
            pkg->removeAllObjects();
        removeObject(o);
        delete o;
    }
    m_objects.clear();
}

/**
 * Returns the list of objects contained in this package.
 */
UMLObjectList UMLPackage::containedObjects(bool includeInactive /* = false */) const
{
    UMLObjectList result;
<<<<<<< HEAD
    for(UMLObject  *obj : m_objects) {
=======
    for(UMLObject *obj : m_objects) {
>>>>>>> 6e797f2d
        uIgnoreZeroPointer(obj);
        if (includeInactive) {
            result.append(obj);
        }
        else if (obj->isUMLDatatype()) {
            UMLDatatype *dt = obj->asUMLDatatype();
            if (dt->isActive())
                result.append(obj);
        }
        else {
            result.append(obj);
        }
    }
    return result;
}

/**
 * Find the object of the given name in the list of contained objects.
 *
 * @param name   The name to seek.
 * @return  Pointer to the UMLObject found or NULL if not found.
 */
UMLObject * UMLPackage::findObject(const QString &name) const
{
    const bool caseSensitive = UMLApp::app()->activeLanguageIsCaseSensitive();
<<<<<<< HEAD
    for(UMLObject  *obj : m_objects) {
=======
    for(UMLObject *obj : m_objects) {
>>>>>>> 6e797f2d
        if (!obj)
            continue;
        if (caseSensitive) {
            if (obj->name() == name)
                return obj;
        } else if (obj->name().toLower() == name.toLower()) {
            return obj;
        }
    }
    return nullptr;
}

/**
 * Find the object of the given ID in the list of contained objects.
 *
 * @param id   The ID to seek.
 * @return  Pointer to the UMLObject found or NULL if not found.
 */
UMLObject * UMLPackage::findObjectById(Uml::ID::Type id) const
{
    return Model_Utils::findObjectInList(id, m_objects);
}

/**
 * Append all packages from this package (and those from nested packages)
 * to the given UMLPackageList.
 *
 * @param packages        The list to append to
 * @param includeNested   Whether to include the packages from nested packages
 *                        (default:true)
 */
void UMLPackage::appendPackages(UMLPackageList& packages, bool includeNested) const
{
<<<<<<< HEAD
    for(UMLObject  *o : m_objects) {
=======
    for(UMLObject *o : m_objects) {
>>>>>>> 6e797f2d
        uIgnoreZeroPointer(o);
        ObjectType ot = o->baseType();
        if (ot == ot_Package || ot == ot_Folder) {
            packages.append(o->asUMLPackage());
            if (includeNested) {
               UMLPackage *inner = o->asUMLPackage();
               inner->appendPackages(packages);
            }
         }
    }
}

/**
 * Append all classifiers from this package (and those from
 * nested packages) to the given UMLClassifierList.
 *
 * @param classifiers     The list to append to.
 * @param includeNested   Whether to include the classifiers from
 *                        nested packages (default: true.)
 */
void UMLPackage::appendClassifiers(UMLClassifierList& classifiers,
                                   bool includeNested /* = true */) const
{
<<<<<<< HEAD
    for(UMLObject  *o : m_objects) {
=======
    for(UMLObject *o : m_objects) {
>>>>>>> 6e797f2d
        uIgnoreZeroPointer(o);
        ObjectType ot = o->baseType();
        if (ot == ot_Class || ot == ot_Interface ||
                ot == ot_Datatype || ot == ot_Enum || ot == ot_Entity) {
            classifiers.append((UMLClassifier *)o);
        } else if (includeNested && (ot == ot_Package || ot == ot_Folder)) {
            UMLPackage *inner = o->asUMLPackage ();
            inner->appendClassifiers(classifiers);
        }
    }
}

/**
 * Append all entities from this package (and those
 * from nested packages) to the given UMLEntityList.
 *
 * @param entities        The list to append to.
 * @param includeNested   Whether to include the entities from
 *                        nested packages (default: true.)
 */
void UMLPackage::appendEntities(UMLEntityList& entities,
                                 bool includeNested /* = true */) const
{
<<<<<<< HEAD
    for(UMLObject  *o : m_objects) {
=======
    for(UMLObject *o :  m_objects) {
>>>>>>> 6e797f2d
        uIgnoreZeroPointer(o);
        ObjectType ot = o->baseType();
        if (ot == ot_Entity) {
            UMLEntity *c = o->asUMLEntity();
            entities.append(c);
        } else if (includeNested && (ot == ot_Package || ot == ot_Folder)) {
            UMLPackage *inner = o->asUMLPackage ();
            inner->appendEntities(entities);
        }
    }
}

/**
 * Append all classes, interfaces, and enums from this package (and those
 * from nested packages) to the given UMLClassifierList.
 *
 * @param classifiers     The list to append to.
 * @param includeNested   Whether to include the classifiers from
 *                        nested packages (default: true.)
 */
void UMLPackage::appendClassesAndInterfaces(UMLClassifierList& classifiers,
        bool includeNested /* = true */) const
{
<<<<<<< HEAD
    for(UMLObject  *o : m_objects) {
=======
    for(UMLObject *o : m_objects) {
>>>>>>> 6e797f2d
        uIgnoreZeroPointer(o);
        ObjectType ot = o->baseType();
        if (ot == ot_Class || ot == ot_Interface || ot == ot_Enum) {
            UMLClassifier *c = o->asUMLClassifier();
            classifiers.append(c);
        } else if (includeNested && (ot == ot_Package || ot == ot_Folder)) {
            UMLPackage *inner = o->asUMLPackage ();
            inner->appendClassesAndInterfaces(classifiers);
        }
    }
}

/**
 * Resolve types. Required when dealing with foreign XMI files.
 * Needs to be called after all UML objects are loaded from file.
 * Overrides the method from UMLObject.
 * Calls resolveRef() on each contained object.
 *
 * @return  True for overall success.
 */
bool UMLPackage::resolveRef()
{
    bool overallSuccess = UMLCanvasObject::resolveRef();
<<<<<<< HEAD
    for(UMLObject  *obj : m_objects) {
=======
    for(UMLObject *obj : m_objects) {
>>>>>>> 6e797f2d
        uIgnoreZeroPointer(obj);
        if (! obj->resolveRef()) {
            UMLObject::ObjectType ot = obj->baseType();
            if (ot != UMLObject::ot_Package && ot != UMLObject::ot_Folder)
                m_objects.removeAll(obj);
            overallSuccess = false;
        }
    }
    return overallSuccess;
}

/**
 * Creates the <UML:Package> XMI element.
 */
void UMLPackage::saveToXMI(QXmlStreamWriter& writer)
{
    UMLObject::save1(writer, QStringLiteral("Package"));
    if (! Settings::optionState().generalState.uml2) {
        writer.writeStartElement(QStringLiteral("UML:Namespace.ownedElement"));
    }
    // save classifiers etc.
<<<<<<< HEAD
    for(UMLObject  *obj : m_objects) {
=======
    for(UMLObject *obj : m_objects) {
>>>>>>> 6e797f2d
        uIgnoreZeroPointer(obj);
        obj->saveToXMI (writer);
    }
    // save associations
<<<<<<< HEAD
    for(UMLObject  *obj : subordinates()) {
=======
    for(UMLObject *obj: subordinates()) {
>>>>>>> 6e797f2d
        obj->saveToXMI (writer);
    }
    if (! Settings::optionState().generalState.uml2) {
        writer.writeEndElement();            // UML:Namespace.ownedElement
    }
    UMLObject::save1end(writer); // UML:Package
}

/**
 * Loads the <UML:Package> XMI element.
 * Auxiliary to UMLObject::loadFromXMI.
 */
bool UMLPackage::load1(QDomElement& element)
{
    for (QDomNode node = element.firstChild(); !node.isNull();
            node = node.nextSibling()) {
        if (node.isComment())
            continue;
        QDomElement tempElement = node.toElement();
        QString type = tempElement.tagName();
        if (Model_Utils::isCommonXMI1Attribute(type))
            continue;
        if (UMLDoc::tagEq(type, QStringLiteral("Namespace.ownedElement")) ||
                UMLDoc::tagEq(type, QStringLiteral("Element.ownedElement")) ||  // Embarcadero's Describe
                UMLDoc::tagEq(type, QStringLiteral("Namespace.contents"))) {
            //CHECK: Umbrello currently assumes that nested elements
            // are ownedElements anyway.
            // Therefore these tags are not further interpreted.
            if (! load1(tempElement))
                return false;
            continue;
        } else if (UMLDoc::tagEq(type, QStringLiteral("packagedElement")) ||
                   UMLDoc::tagEq(type, QStringLiteral("ownedElement"))) {
            type = tempElement.attribute(QStringLiteral("xmi:type"));
        }
        QString stereoID = tempElement.attribute(QStringLiteral("stereotype"));
        UMLObject *pObject = Object_Factory::makeObjectFromXMI(type, stereoID);
        if (!pObject) {
            logWarn1("UMLPackage::load1 unknown type of umlobject to create: %1", type);
            continue;
        }
        pObject->setUMLPackage(this);
        if (!pObject->loadFromXMI(tempElement)) {
            removeObject(pObject);
            delete pObject;
        }
    }
    return true;
}
<|MERGE_RESOLUTION|>--- conflicted
+++ resolved
@@ -85,11 +85,7 @@
         return;
     Uml::ID::Type AId = assoc->getObjectId(Uml::RoleType::A);
     Uml::ID::Type BId = assoc->getObjectId(Uml::RoleType::B);
-<<<<<<< HEAD
-    for(UMLObject  *o : m_objects) {
-=======
     for(UMLObject *o : m_objects) {
->>>>>>> 6e797f2d
         UMLCanvasObject *c = o->asUMLCanvasObject();
         if (c == nullptr)
             continue;
@@ -113,11 +109,7 @@
  */
 void UMLPackage::removeAssocFromConcepts(UMLAssociation *assoc)
 {
-<<<<<<< HEAD
-    for(UMLObject  *o : m_objects) {
-=======
     for(UMLObject *o : m_objects) {
->>>>>>> 6e797f2d
         UMLCanvasObject *c = o->asUMLCanvasObject();
         if (c) {
             if (c->hasAssociation(assoc))
@@ -194,11 +186,7 @@
     else {
         QString nameToAdd = pObject->name();
         bool found = false;
-<<<<<<< HEAD
-        for(const UMLObject  *obj : m_objects) {
-=======
         for(const UMLObject *obj : m_objects) {
->>>>>>> 6e797f2d
             if (obj->name() == nameToAdd) {
                 found = true;
                 break;
@@ -281,11 +269,7 @@
 UMLObjectList UMLPackage::containedObjects(bool includeInactive /* = false */) const
 {
     UMLObjectList result;
-<<<<<<< HEAD
-    for(UMLObject  *obj : m_objects) {
-=======
     for(UMLObject *obj : m_objects) {
->>>>>>> 6e797f2d
         uIgnoreZeroPointer(obj);
         if (includeInactive) {
             result.append(obj);
@@ -311,11 +295,7 @@
 UMLObject * UMLPackage::findObject(const QString &name) const
 {
     const bool caseSensitive = UMLApp::app()->activeLanguageIsCaseSensitive();
-<<<<<<< HEAD
-    for(UMLObject  *obj : m_objects) {
-=======
     for(UMLObject *obj : m_objects) {
->>>>>>> 6e797f2d
         if (!obj)
             continue;
         if (caseSensitive) {
@@ -349,11 +329,7 @@
  */
 void UMLPackage::appendPackages(UMLPackageList& packages, bool includeNested) const
 {
-<<<<<<< HEAD
-    for(UMLObject  *o : m_objects) {
-=======
     for(UMLObject *o : m_objects) {
->>>>>>> 6e797f2d
         uIgnoreZeroPointer(o);
         ObjectType ot = o->baseType();
         if (ot == ot_Package || ot == ot_Folder) {
@@ -377,11 +353,7 @@
 void UMLPackage::appendClassifiers(UMLClassifierList& classifiers,
                                    bool includeNested /* = true */) const
 {
-<<<<<<< HEAD
-    for(UMLObject  *o : m_objects) {
-=======
     for(UMLObject *o : m_objects) {
->>>>>>> 6e797f2d
         uIgnoreZeroPointer(o);
         ObjectType ot = o->baseType();
         if (ot == ot_Class || ot == ot_Interface ||
@@ -405,11 +377,7 @@
 void UMLPackage::appendEntities(UMLEntityList& entities,
                                  bool includeNested /* = true */) const
 {
-<<<<<<< HEAD
-    for(UMLObject  *o : m_objects) {
-=======
     for(UMLObject *o :  m_objects) {
->>>>>>> 6e797f2d
         uIgnoreZeroPointer(o);
         ObjectType ot = o->baseType();
         if (ot == ot_Entity) {
@@ -433,11 +401,7 @@
 void UMLPackage::appendClassesAndInterfaces(UMLClassifierList& classifiers,
         bool includeNested /* = true */) const
 {
-<<<<<<< HEAD
-    for(UMLObject  *o : m_objects) {
-=======
     for(UMLObject *o : m_objects) {
->>>>>>> 6e797f2d
         uIgnoreZeroPointer(o);
         ObjectType ot = o->baseType();
         if (ot == ot_Class || ot == ot_Interface || ot == ot_Enum) {
@@ -461,11 +425,7 @@
 bool UMLPackage::resolveRef()
 {
     bool overallSuccess = UMLCanvasObject::resolveRef();
-<<<<<<< HEAD
-    for(UMLObject  *obj : m_objects) {
-=======
     for(UMLObject *obj : m_objects) {
->>>>>>> 6e797f2d
         uIgnoreZeroPointer(obj);
         if (! obj->resolveRef()) {
             UMLObject::ObjectType ot = obj->baseType();
@@ -487,20 +447,12 @@
         writer.writeStartElement(QStringLiteral("UML:Namespace.ownedElement"));
     }
     // save classifiers etc.
-<<<<<<< HEAD
-    for(UMLObject  *obj : m_objects) {
-=======
     for(UMLObject *obj : m_objects) {
->>>>>>> 6e797f2d
         uIgnoreZeroPointer(obj);
         obj->saveToXMI (writer);
     }
     // save associations
-<<<<<<< HEAD
-    for(UMLObject  *obj : subordinates()) {
-=======
     for(UMLObject *obj: subordinates()) {
->>>>>>> 6e797f2d
         obj->saveToXMI (writer);
     }
     if (! Settings::optionState().generalState.uml2) {
