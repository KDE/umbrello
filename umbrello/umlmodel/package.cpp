--- conflicted
+++ resolved
@@ -25,12 +25,6 @@
 // kde includes
 #include <KLocalizedString>
 #include <KMessageBox>
-
-// qt includes
-<<<<<<< HEAD
-#include <QInputDialog>
-=======
->>>>>>> 3999ddef
 
 using namespace Uml;
 
