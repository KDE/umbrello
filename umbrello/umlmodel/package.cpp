--- conflicted
+++ resolved
@@ -162,11 +162,7 @@
     else {
       QString name = pObject->name();
       QString oldName = name;
-<<<<<<< HEAD
-      while (findObject(name) != NULL && pObject->baseType() != UMLObject::ot_Instance) {
-=======
-      while (findObject(name) != 0) {
->>>>>>> 1754d6f3
+      while (findObject(name) != 0 && pObject->baseType() != UMLObject::ot_Instance) {
          QString prevName = name;
          name = Model_Utils::uniqObjectName(pObject->baseType(), this);
          bool ok = Dialog_Utils::askName(i18nc("object name", "Name"),
