--- conflicted
+++ resolved
@@ -27,11 +27,7 @@
     UMLAttribute(UMLObject *parent, const QString& name,
                  Uml::ID::Type id = Uml::ID::None,
                  Uml::Visibility::Enum s = Uml::Visibility::Private,
-<<<<<<< HEAD
-                 UMLObject  *type = nullptr, const QString& iv = QString());
-=======
                  UMLObject *type = nullptr, const QString& iv = QString());
->>>>>>> 6e797f2d
     explicit UMLAttribute(UMLObject *parent);
 
     bool operator==(const UMLAttribute &rhs) const;
