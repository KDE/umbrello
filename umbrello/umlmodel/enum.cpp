--- conflicted
+++ resolved
@@ -150,11 +150,7 @@
  * @param Log      Pointer to the IDChangeLog.
  * @return  True if the enumliteral was successfully added.
  */
-<<<<<<< HEAD
-bool UMLEnum::addEnumLiteral(UMLEnumLiteral *literal, IDChangeLog* Log /* = nullptr*/)
-=======
 bool UMLEnum::addEnumLiteral(UMLEnumLiteral* literal, IDChangeLog* Log /* = nullptr*/)
->>>>>>> 6e797f2d
 {
     QString name = (QString)literal->name();
     if (findChildObject(name) == nullptr) {
