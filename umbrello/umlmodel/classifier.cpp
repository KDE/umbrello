--- conflicted
+++ resolved
@@ -141,11 +141,7 @@
     const int inputParmCount = opParams.count();
 
     // there is at least one operation with the same name... compare the parameter list
-<<<<<<< HEAD
-    for(UMLOperation *test : list) {
-=======
     for(UMLOperation* test : list) {
->>>>>>> 6e797f2d
         if (test == exemptOp) {
             continue;
         }
@@ -188,11 +184,7 @@
     // if there are operation(s) with the same name then compare the parameter list
     const int inputParmCount = params.count();
 
-<<<<<<< HEAD
-    for(UMLOperation *test : list) {
-=======
     for(UMLOperation* test : list) {
->>>>>>> 6e797f2d
         UMLAttributeList testParams = test->getParmList();
         const int pCount = testParams.count();
         if (inputParmCount == 0 && pCount == 0)
@@ -331,11 +323,7 @@
         subordinates().insert(position, op);
         UMLClassifierListItemList itemList = getFilteredList(UMLObject::ot_Operation);
         QString buf;
-<<<<<<< HEAD
-        for(UMLClassifierListItem *currentAtt : itemList) {
-=======
         for(UMLClassifierListItem* currentAtt : itemList) {
->>>>>>> 6e797f2d
             buf.append(QLatin1Char(' ') + currentAtt->name());
         }
         logDebug1("UMLClassifier::addOperation list after change:%1", buf);
@@ -447,11 +435,7 @@
 UMLAttributeList UMLClassifier::getAttributeList() const
 {
     UMLAttributeList attributeList;
-<<<<<<< HEAD
-    for(UMLObject *listItem : subordinates()) {
-=======
     for(UMLObject* listItem : subordinates()) {
->>>>>>> 6e797f2d
         if (listItem->baseType() == UMLObject::ot_Attribute) {
             attributeList.append(listItem->asUMLAttribute());
         }
@@ -470,11 +454,7 @@
     if (!isInterface())
     {
         UMLAttributeList atl = getAttributeList();
-<<<<<<< HEAD
-        for(UMLAttribute *at : atl)
-=======
         for(UMLAttribute* at : atl)
->>>>>>> 6e797f2d
         {
             uIgnoreZeroPointer(at);
             if (! at->isStatic())
@@ -509,11 +489,7 @@
     if (!isInterface())
     {
         UMLAttributeList atl = getAttributeList();
-<<<<<<< HEAD
-        for(UMLAttribute *at : atl)
-=======
         for(UMLAttribute* at : atl)
->>>>>>> 6e797f2d
         {
             uIgnoreZeroPointer(at);
             if (at->isStatic())
@@ -546,11 +522,7 @@
 {
     const bool caseSensitive = UMLApp::app()->activeLanguageIsCaseSensitive();
     UMLOperationList list;
-<<<<<<< HEAD
-    for(UMLObject *obj : subordinates()) {
-=======
     for(UMLObject*  obj : subordinates()) {
->>>>>>> 6e797f2d
         if (obj->baseType() != UMLObject::ot_Operation)
             continue;
         UMLOperation *op = obj->asUMLOperation();
@@ -579,11 +551,7 @@
     }
     if (considerAncestors) {
         UMLClassifierList ancestors = findSuperClassConcepts();
-<<<<<<< HEAD
-        for(UMLClassifier  *anc : ancestors) {
-=======
         for(UMLClassifier *anc : ancestors) {
->>>>>>> 6e797f2d
             UMLObject *o = anc->findChildObjectById(id);
             if (o) {
                 return o;
@@ -606,11 +574,7 @@
 
     UMLClassifierList inheritingConcepts;
     Uml::ID::Type myID = id();
-<<<<<<< HEAD
-    for(UMLClassifier  *c : list) {
-=======
     for(UMLClassifier *c : list) {
->>>>>>> 6e797f2d
         uIgnoreZeroPointer(c);
         if (type == ALL || (!c->isInterface() && type == CLASS)
                 || (c->isInterface() && type == INTERFACE)) {
@@ -618,11 +582,7 @@
         }
     }
 
-<<<<<<< HEAD
-    for(UMLAssociation  *a : rlist) {
-=======
     for(UMLAssociation *a : rlist) {
->>>>>>> 6e797f2d
         uIgnoreZeroPointer(a);
         if (a->getObjectId(RoleType::A) != myID)
         {
@@ -653,22 +613,14 @@
 
     UMLClassifierList parentConcepts;
     Uml::ID::Type myID = id();
-<<<<<<< HEAD
-    for(UMLClassifier  *classifier : list) {
-=======
     for (UMLClassifier *classifier :  list) {
->>>>>>> 6e797f2d
         uIgnoreZeroPointer(classifier);
         if (type == ALL || (!classifier->isInterface() && type == CLASS)
                 || (classifier->isInterface() && type == INTERFACE))
             parentConcepts.append(classifier);
     }
 
-<<<<<<< HEAD
-    for(UMLAssociation  *a : rlist) {
-=======
     for(UMLAssociation *a : rlist) {
->>>>>>> 6e797f2d
         if (a->getObjectId(RoleType::A) == myID)
         {
             UMLObject* obj = a->getObject(RoleType::B);
@@ -694,11 +646,7 @@
     target->setBaseType(m_BaseType);
     // CHECK: association property m_pClassAssoc is not copied
     subordinates().copyInto(&(target->subordinates()));
-<<<<<<< HEAD
-    for(UMLObject  *o : target->subordinates()) {
-=======
     for(UMLObject *o : target->subordinates()) {
->>>>>>> 6e797f2d
         o->setUMLParent(target);
     }
 }
@@ -722,11 +670,7 @@
     if (UMLApp::app()->activeLanguage() == Uml::ProgrammingLanguage::Cpp ||
             UMLApp::app()->activeLanguage() == Uml::ProgrammingLanguage::CSharp ||
             UMLApp::app()->activeLanguage() == Uml::ProgrammingLanguage::Java) {
-<<<<<<< HEAD
-        for(UMLOperation  *op : getOpList()) {
-=======
         for(UMLOperation *op : getOpList()) {
->>>>>>> 6e797f2d
             if (op->isConstructorOperation())
                 op->setNameCmd(strName);
             if (op->isDestructorOperation())
@@ -748,11 +692,7 @@
 {
     bool success = UMLPackage::resolveRef();
     // Using reentrant iteration is a bare necessity here:
-<<<<<<< HEAD
-    for(UMLObject *obj : subordinates()) {
-=======
     for(UMLObject* obj : subordinates()) {
->>>>>>> 6e797f2d
         /**** For reference, here is the non-reentrant iteration scheme -
               DO NOT USE THIS !
         for (UMLObject *obj = subordinates().first(); obj; obj = subordinates().next())
@@ -869,11 +809,7 @@
 
 UMLAttribute* UMLClassifier::addAttribute(const QString &name, Uml::ID::Type id /* = Uml::id_None */)
 {
-<<<<<<< HEAD
-    for(UMLObject *obj : subordinates()) {
-=======
     for(UMLObject* obj : subordinates()) {
->>>>>>> 6e797f2d
         uIgnoreZeroPointer(obj);
         if (obj->baseType() == UMLObject::ot_Attribute && obj->name() == name)
             return obj->asUMLAttribute();
@@ -1108,11 +1044,7 @@
  * @param log           Pointer to the IDChangeLog.
  * @return              True if the template was successfully added.
  */
-<<<<<<< HEAD
-bool UMLClassifier::addTemplate(UMLTemplate *newTemplate, IDChangeLog* log /* = nullptr*/)
-=======
 bool UMLClassifier::addTemplate(UMLTemplate* newTemplate, IDChangeLog* log /* = nullptr*/)
->>>>>>> 6e797f2d
 {
     QString name = newTemplate->name();
     if (findChildObject(name) == nullptr) {
@@ -1388,11 +1320,7 @@
     UMLAssociationList associations = getSpecificAssocs(AssociationType::UniAssociation);
     UMLAssociationList uniAssocListToBeImplemented;
 
-<<<<<<< HEAD
-    for(UMLAssociation  *a : associations) {
-=======
     for(UMLAssociation *a : associations) {
->>>>>>> 6e797f2d
         uIgnoreZeroPointer(a);
         if (a->getObjectId(RoleType::B) == id()) {
             continue;  // we need to be at the A side
@@ -1402,11 +1330,7 @@
             UMLAttributeList atl = getAttributeList();
             bool found = false;
             //make sure that an attribute with the same name doesn't already exist
-<<<<<<< HEAD
-            for(UMLAttribute  *at : atl) {
-=======
             for(UMLAttribute *at : atl) {
->>>>>>> 6e797f2d
                 uIgnoreZeroPointer(at);
                 if (at->name() == roleNameB) {
                     found = true;
@@ -1454,11 +1378,7 @@
         if (! Settings::optionState().generalState.uml2) {
             writer.writeStartElement(QStringLiteral("UML:ModelElement.templateParameter"));
         }
-<<<<<<< HEAD
-        for(UMLClassifierListItem  *tmpl : list) {
-=======
         for(UMLClassifierListItem *tmpl : list) {
->>>>>>> 6e797f2d
             tmpl->saveToXMI(writer);
         }
         if (! Settings::optionState().generalState.uml2) {
@@ -1472,11 +1392,7 @@
         if (! Settings::optionState().generalState.uml2) {
             writer.writeStartElement(QStringLiteral("UML:GeneralizableElement.generalization"));
         }
-<<<<<<< HEAD
-        for(UMLAssociation  *asso : generalizations) {
-=======
         for(UMLAssociation *asso : generalizations) {
->>>>>>> 6e797f2d
             // We are the subclass if we are at the role A end.
             if (m_nId != asso->getObjectId(RoleType::A)) {
                 continue;
@@ -1507,19 +1423,11 @@
             writer.writeStartElement(QStringLiteral("UML:Classifier.feature"));
         }
         // save attributes
-<<<<<<< HEAD
-        for(UMLClassifierListItem  *pAtt : attList) {
-            pAtt->saveToXMI(writer);
-        }
-        // save operations
-        for(UMLOperation  *pOp : opList) {
-=======
         for(UMLClassifierListItem *pAtt : attList) {
             pAtt->saveToXMI(writer);
         }
         // save operations
         for(UMLOperation *pOp : opList) {
->>>>>>> 6e797f2d
             pOp->saveToXMI(writer);
         }
         if (! Settings::optionState().generalState.uml2) {
@@ -1532,11 +1440,7 @@
         if (! Settings::optionState().generalState.uml2) {
             writer.writeStartElement(QStringLiteral("UML:Namespace.ownedElement"));
         }
-<<<<<<< HEAD
-        for(UMLObject *obj : m_objects) {
-=======
         for(UMLObject* obj : m_objects) {
->>>>>>> 6e797f2d
             uIgnoreZeroPointer(obj);
             obj->saveToXMI (writer);
         }
