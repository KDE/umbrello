--- conflicted
+++ resolved
@@ -19,12 +19,6 @@
 
 // kde includes
 #include <KLocalizedString>
-
-<<<<<<< HEAD
-// qt includes
-#include <QInputDialog>
-=======
->>>>>>> 3999ddef
 
 /**
  * Sets up a stereotype.
@@ -113,19 +107,11 @@
  */
 bool UMLStereotype::showPropertiesDialog(QWidget* parent)
 {
-<<<<<<< HEAD
-    bool ok;
-    QString stereoTypeName = QInputDialog::getText(parent,
-                                                   i18n("Stereotype"), i18n("Enter name:"),
-                                                   QLineEdit::Normal,
-                                                   name(), &ok);
-=======
     Q_UNUSED(parent);
     QString stereoTypeName = name();
     bool ok = Dialog_Utils::askName(i18n("Stereotype"),
                                     i18n("Enter name:"),
                                     stereoTypeName);
->>>>>>> 3999ddef
     if (ok) {
         setName(stereoTypeName);
     }
