--- conflicted
+++ resolved
@@ -132,11 +132,7 @@
         if (! Settings::optionState().generalState.uml2) {
             writer.writeStartElement(QStringLiteral("UML:Stereotype.feature"));
         }
-<<<<<<< HEAD
-        for(AttributeDef ad: m_attrDefs) {
-=======
         for(AttributeDef ad : m_attrDefs) {
->>>>>>> 6e797f2d
             const QString tag = (Settings::optionState().generalState.uml2 ?
                                  QStringLiteral("ownedAttribute") : QStringLiteral("UML:Attribute"));
             writer.writeStartElement(tag);
@@ -238,9 +234,5 @@
     if (includeAdornments) {
         return QString::fromUtf8("«") + UMLObject::name() + QString::fromUtf8("»");
     }
-<<<<<<< HEAD
-        return UMLObject::name();
-=======
     return UMLObject::name();
->>>>>>> 6e797f2d
 }