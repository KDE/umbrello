--- conflicted
+++ resolved
@@ -1,19 +1,7 @@
-<<<<<<< HEAD
 /*
     SPDX-License-Identifier: GPL-2.0-or-later
-    SPDX-FileCopyrightText: 2002-2020 Umbrello UML Modeller Authors <umbrello-devel@kde.org>
+    SPDX-FileCopyrightText: 2002-2021 Umbrello UML Modeller Authors <umbrello-devel@kde.org>
 */
-=======
-/***************************************************************************
- *   This program is free software; you can redistribute it and/or modify  *
- *   it under the terms of the GNU General Public License as published by  *
- *   the Free Software Foundation; either version 2 of the License, or     *
- *   (at your option) any later version.                                   *
- *                                                                         *
- *   copyright (C) 2002-2021                                               *
- *   Umbrello UML Modeller Authors <umbrello-devel@kde.org>                *
- ***************************************************************************/
->>>>>>> 7e15f509
 
 // app includes
 #include "debug_utils.h"
@@ -133,11 +121,7 @@
                               "based on the industry standard Unified Modelling Language (UML).<br/>"
                               "See also <a href=\"http://www.omg.org/spec/\">http://www.omg.org/spec/</a>."),
                          KAboutData::License_GPL,
-<<<<<<< HEAD
-                         i18n("Copyright © 2001 Paul Hensgen,\nSPDX-FileCopyrightText: 2002-2020 Umbrello UML Modeller Authors "),
-=======
-                         i18n("Copyright © 2001 Paul Hensgen,\nCopyright © 2002-2021 Umbrello UML Modeller Authors"),
->>>>>>> 7e15f509
+                         i18n("Copyright © 2001 Paul Hensgen,\nSPDX-FileCopyrightText: 2002-2021 Umbrello UML Modeller Authors "),
                          KLocalizedString(),
                          "http://umbrello.kde.org/");
     aboutData.addAuthor(i18n("Paul Hensgen"), i18n("Author of initial version."), "phensgen@users.sourceforge.net");
