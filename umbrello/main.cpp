--- conflicted
+++ resolved
@@ -178,11 +178,7 @@
     } else {
         const QCommandLineParser *parsedArgs = &parser;
         if (parsedArgs->isSet(QStringLiteral("export-formats"))) {
-<<<<<<< HEAD
-            for(const QString& type: UMLViewImageExporterModel::supportedImageTypes())
-=======
             for(const QString& type : UMLViewImageExporterModel::supportedImageTypes())
->>>>>>> 6e797f2d
                 fprintf(stdout, "%s\n", qPrintable(type));
             return 0;
         } else if (parsedArgs->isSet(QStringLiteral("languages"))) {
