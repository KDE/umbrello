/*
    SPDX-License-Identifier: GPL-2.0-or-later
    SPDX-FileCopyrightText: 2014-2022 Umbrello UML Modeller Authors <umbrello-devel@kde.org>
*/

// own header
#include "import_argo.h"

// app includes
#define DBG_SRC QStringLiteral("Import_Argo")
#include "debug_utils.h"
#include "uml.h"
#include "umldoc.h"

// kde includes
#include <KLocalizedString>
#include <KZip>

// qt includes
#include <QFile>
#include <QStringList>
#include <QTemporaryDir>
#include <QXmlStreamReader>

DEBUG_REGISTER_DISABLED(Import_Argo)

static void reportError(const QXmlStreamReader &xml, const KZip &zipFile, const QString &fileName)
{
    logError3("Import_Argo %1 in file %2 : %3", xml.name().toString(), zipFile.fileName(), fileName);
}

bool Import_Argo::loadFromArgoFile(const KZip &zipFile, const QString &fileName)
{
    const KArchiveFile *file = static_cast<const KArchiveFile*>(zipFile.directory()->entry(fileName));
    if (!file)
        return false;

    QXmlStreamReader xml;
    xml.addData(file->data());

    bool result = true;
    while (!xml.atEnd()) {
        xml.readNext();
        if (xml.name() == QStringLiteral("member")) {
            QXmlStreamAttributes attributes = xml.attributes();
            QString type = attributes.value(QStringLiteral("type")).toString();
            QString name = attributes.value(QStringLiteral("name")).toString();
            if (type == QStringLiteral("xmi") && !loadFromXMIFile(zipFile, name))
                result = false;
            else if (type == QStringLiteral("pgml") && !loadFromPGMLFile(zipFile, name))
                result = false;
            else if (type == QStringLiteral("todo") && loadFromTodoFile(zipFile, name))
                result = false;
            else {
                logError3("loadFromArgoFile unknown file type %1 in file %2 : %3",
                          type, zipFile.fileName(), fileName);
                result = false;
            }
        }
    }
    if (xml.hasError()) {
         reportError(xml, zipFile, fileName);
         result = false;
    }
    return result;
}

bool Import_Argo::loadFromPGMLFile(const KZip &zipFile, const QString &fileName)
{
    const KArchiveFile *file = static_cast<const KArchiveFile*>(zipFile.directory()->entry(fileName));
    if (!file)
        return false;

    QXmlStreamReader xml;
    xml.addData(file->data());

    while (!xml.atEnd()) {
        xml.readNext();
        logDebug3("Import_Argo::loadFromPGMLFile unhandled tag %1 in file %2:%3",
                  xml.name().toString(), zipFile.fileName(), fileName);
    }
    if (xml.hasError()) {
        reportError(xml, zipFile, fileName);
        return false;
    }
    return true;
}

bool Import_Argo::loadFromTodoFile(const KZip &zipFile, const QString &fileName)
{
    const KArchiveFile *file = static_cast<const KArchiveFile*>(zipFile.directory()->entry(fileName));
    if (!file)
        return false;

    QXmlStreamReader xml;
    xml.addData(file->data());

    while (!xml.atEnd()) {
        xml.readNext();
        logDebug3("Import_Argo::loadFromTodoFile unhandled tag %1 in file %2:%3",
                  xml.name().toString(), zipFile.fileName(), fileName);
    }
    if (xml.hasError()) {
        reportError(xml, zipFile, fileName);
        return false;
    }
    return true;
}

bool Import_Argo::loadFromXMIFile(const KZip &zipFile, const QString &fileName)
{
    const KArchiveFile *file = static_cast<const KArchiveFile*>(zipFile.directory()->entry(fileName));
    if (!file)
        return false;

    QTemporaryDir tmpDir;
    tmpDir.setAutoRemove(true);

    file->copyTo(tmpDir.path());
    QFile xmiFile(tmpDir.path() + QLatin1Char('/') + file->name());
    if(!xmiFile.open(QIODevice::ReadOnly)) {
        return false;
    }
    return UMLApp::app()->document()->loadFromXMI(xmiFile, 0);
}

bool Import_Argo::loadFromZArgoFile(QIODevice &file, UMLPackage *parentPkg)
{
    Q_UNUSED(parentPkg);

    KZip zipFile(&file);
    if (!zipFile.open(QIODevice::ReadOnly))
        return false;

    const KArchiveDirectory *directory = zipFile.directory();
    bool result = true;
<<<<<<< HEAD
    for(const QString &name: directory->entries()) {
=======
    for(const QString &name : directory->entries()) {
>>>>>>> 6e797f2d
        const KArchiveEntry *entry = directory->entry(name);
        if (entry->isFile()) {
            const KArchiveFile *file = static_cast<const KArchiveFile*>(entry);
            if (file == nullptr) {
                logError1("loadFromZArgoFile: Could not read file from %1", name);
                continue;
            }
            if (name.endsWith(QStringLiteral(".argo")))
                result = loadFromArgoFile(zipFile, name);
        }
    }
    return result;
}<|MERGE_RESOLUTION|>--- conflicted
+++ resolved
@@ -134,11 +134,7 @@
 
     const KArchiveDirectory *directory = zipFile.directory();
     bool result = true;
-<<<<<<< HEAD
-    for(const QString &name: directory->entries()) {
-=======
     for(const QString &name : directory->entries()) {
->>>>>>> 6e797f2d
         const KArchiveEntry *entry = directory->entry(name);
         if (entry->isFile()) {
             const KArchiveFile *file = static_cast<const KArchiveFile*>(entry);
