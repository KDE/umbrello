/***************************************************************************
 *   This program is free software; you can redistribute it and/or modify  *
 *   it under the terms of the GNU General Public License as published by  *
 *   the Free Software Foundation; either version 2 of the License, or     *
 *   (at your option) any later version.                                   *
 *                                                                         *
 *   copyright (C) 2002-2014                                               *
 *   Umbrello UML Modeller Authors <umbrello-devel@kde.org>                *
 ***************************************************************************/

#ifndef UMLAPPPRIVATE_H
#define UMLAPPPRIVATE_H

// app includes
#include "finddialog.h"
#include "findresults.h"
#include "uml.h"
#include "diagramswindow.h"
#include "objectswindow.h"
#include "stereotypeswindow.h"

// kde includes
#include <KActionCollection>
#include <KToggleAction>
#include <ktexteditor/configinterface.h>
#include <ktexteditor/document.h>
#include <ktexteditor/editor.h>
#include <ktexteditor/view.h>

// qt includes
#include <QFile>
#include <QFileInfo>
#include <QListWidget>
#include <QObject>

class QWidget;

/**
 * Class UMLAppPrivate holds private class members/methods
 * to reduce the size of the public class and to speed up
 * recompiling.
 * The migration to this class is not complete yet.
 **/
class UMLAppPrivate : public QObject
{
    Q_OBJECT
public:
    UMLApp *parent;
    FindDialog findDialog;
    FindResults findResults;
    QListWidget *logWindow;         ///< Logging window.
    KToggleAction *viewDiagramsWindow;
    KToggleAction *viewObjectsWindow;
    KToggleAction *viewStereotypesWindow;
    DiagramsWindow *diagramsWindow;
    ObjectsWindow *objectsWindow;
    StereotypesWindow *stereotypesWindow;

    KTextEditor::Editor *editor;
    KTextEditor::View *view;
    KTextEditor::Document *document;

    explicit UMLAppPrivate(UMLApp *_parent)
      : parent(_parent),
        findDialog(_parent),
        viewDiagramsWindow(0),
        viewStereotypesWindow(0),
        diagramsWindow(0),
        objectsWindow(0),
        stereotypesWindow(0),
        view(0),
        document(0)
    {
        editor = KTextEditor::Editor::instance();
        logWindow = new QListWidget;
        connect(logWindow, &QListWidget::itemDoubleClicked, this, &UMLAppPrivate::slotLogWindowItemDoubleClicked);
    }

    ~UMLAppPrivate()
    {
        delete logWindow;
    }

public slots:
    void slotLogWindowItemDoubleClicked(QListWidgetItem *item)
    {
        QStringList columns = item->text().split(QChar::fromLatin1(':'));

        QFileInfo file(columns[0]);
        if (!file.exists())
            return;

        document = editor->createDocument(0);
        view = document->createView(parent);
        view->document()->openUrl(QUrl(columns[0]));
        view->document()->setReadWrite(false);
        view->setCursorPosition(KTextEditor::Cursor(columns[1].toInt()-1,columns[2].toInt()));
        KTextEditor::ConfigInterface *iface = qobject_cast<KTextEditor::ConfigInterface*>(view);
        if(iface)
            iface->setConfigValue(QString::fromLatin1("line-numbers"), true);

        SinglePageDialogBase *dialog = new SinglePageDialogBase(parent);
        dialog->setMainWidget(view);
        dialog->setMinimumSize(800, 800);
        dialog->exec();
        delete dialog;
        delete document;
    }

    void createDiagramsWindow()
    {
        // create the tree viewer
        diagramsWindow = new DiagramsWindow(i18n("&Diagrams"), parent);
        parent->addDockWidget(Qt::LeftDockWidgetArea, diagramsWindow);

        viewDiagramsWindow = parent->actionCollection()->add<KToggleAction>(QLatin1String("view_diagrams_window"));
<<<<<<< HEAD
        viewDiagramsWindow->setText(i18n("Diagrams"));
        connect(viewDiagramsWindow, &KToggleAction::triggered, diagramsWindow, &DiagramsWindow::setVisible);
=======
        connect(viewDiagramsWindow, SIGNAL(triggered(bool)), diagramsWindow, SLOT(setVisible(bool)));
>>>>>>> e67d069d
    }

    void createObjectsWindow()
    {
        // create the object window
        objectsWindow = new ObjectsWindow(i18n("&UML Objects"), parent);
        parent->addDockWidget(Qt::RightDockWidgetArea, objectsWindow);

        viewObjectsWindow = parent->actionCollection()->add<KToggleAction>(QLatin1String("view_objects_window"));
        connect(viewObjectsWindow, SIGNAL(triggered(bool)), objectsWindow, SLOT(setVisible(bool)));
    }

    void createStereotypesWindow()
    {
        // create the tree viewer
        stereotypesWindow = new StereotypesWindow(i18n("&Stereotypes"), parent);
        parent->addDockWidget(Qt::LeftDockWidgetArea, stereotypesWindow);

        viewStereotypesWindow = parent->actionCollection()->add<KToggleAction>(QLatin1String("view_stereotypes_window"));
<<<<<<< HEAD
        viewStereotypesWindow->setText(i18n("Stereotypes"));
        connect(viewStereotypesWindow, &KToggleAction::triggered, stereotypesWindow, &StereotypesWindow::setVisible);
=======
        connect(viewStereotypesWindow, SIGNAL(triggered(bool)), stereotypesWindow, SLOT(setVisible(bool)));
>>>>>>> e67d069d
    }

};

#endif<|MERGE_RESOLUTION|>--- conflicted
+++ resolved
@@ -114,12 +114,8 @@
         parent->addDockWidget(Qt::LeftDockWidgetArea, diagramsWindow);
 
         viewDiagramsWindow = parent->actionCollection()->add<KToggleAction>(QLatin1String("view_diagrams_window"));
-<<<<<<< HEAD
         viewDiagramsWindow->setText(i18n("Diagrams"));
         connect(viewDiagramsWindow, &KToggleAction::triggered, diagramsWindow, &DiagramsWindow::setVisible);
-=======
-        connect(viewDiagramsWindow, SIGNAL(triggered(bool)), diagramsWindow, SLOT(setVisible(bool)));
->>>>>>> e67d069d
     }
 
     void createObjectsWindow()
@@ -139,12 +135,8 @@
         parent->addDockWidget(Qt::LeftDockWidgetArea, stereotypesWindow);
 
         viewStereotypesWindow = parent->actionCollection()->add<KToggleAction>(QLatin1String("view_stereotypes_window"));
-<<<<<<< HEAD
         viewStereotypesWindow->setText(i18n("Stereotypes"));
         connect(viewStereotypesWindow, &KToggleAction::triggered, stereotypesWindow, &StereotypesWindow::setVisible);
-=======
-        connect(viewStereotypesWindow, SIGNAL(triggered(bool)), stereotypesWindow, SLOT(setVisible(bool)));
->>>>>>> e67d069d
     }
 
 };
