--- conflicted
+++ resolved
@@ -240,24 +240,16 @@
         m_actions[tbb_Arrow]->toggle();
         m_CurrentButtonID = tbb_Arrow;
         Q_EMIT sigButtonChanged(m_CurrentButtonID);
-<<<<<<< HEAD
-        view->setCursor(currentCursor());
-=======
         if (view)
             view->setCursor(currentCursor());
->>>>>>> 6e797f2d
         return;
     }
     m_map[m_Type] = m_CurrentButtonID;
     m_actions[m_CurrentButtonID]->toggle();
     m_CurrentButtonID = tbb;
     Q_EMIT sigButtonChanged(m_CurrentButtonID);
-<<<<<<< HEAD
-    view->setCursor(currentCursor());
-=======
     if (view)
         view->setCursor(currentCursor());
->>>>>>> 6e797f2d
 }
 
 /**
@@ -495,11 +487,7 @@
  */
 void WorkToolBar::setupActions()
 {
-<<<<<<< HEAD
-    for(QAction  *action : m_actions) {
-=======
     for(QAction *action : m_actions) {
->>>>>>> 6e797f2d
         if (!action->shortcut().isEmpty()) {
             action->setToolTip(action->text() + QStringLiteral("\t[") +
                                action->shortcut().toString() + QStringLiteral("]"));
