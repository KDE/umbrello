--- conflicted
+++ resolved
@@ -378,11 +378,7 @@
         { tbb_Category,                 i18n("Category"),                Icon_Utils::it_Category,                SLOT(slotCategory())  },
         { tbb_Category2Parent,          i18n("Category to Parent"),      Icon_Utils::it_Category_Parent,         SLOT(slotCategory2Parent()) },
         { tbb_Child2Category,           i18n("Child to Category"),       Icon_Utils::it_Category_Child,          SLOT(slotChild2Category()) },
-<<<<<<< HEAD
-        {tbb_Instance,                      i18nc("UML object", "Object"),  Icon_Utils::it_Instance,                    SLOT(slotInstance()) }
-=======
         { tbb_Instance,                 i18n("Instance"),                Icon_Utils::it_Instance,                SLOT(slotInstance()) }
->>>>>>> 576a4346
     };
 
     const size_t n_buttonInfos = sizeof(buttonInfo) / sizeof(ButtonInfo);
@@ -469,11 +465,7 @@
 void WorkToolBar::slotCategory()                 { buttonChanged(tbb_Category);                 }
 void WorkToolBar::slotCategory2Parent()          { buttonChanged(tbb_Category2Parent);          }
 void WorkToolBar::slotChild2Category()           { buttonChanged(tbb_Child2Category);           }
-<<<<<<< HEAD
-void WorkToolBar::slotInstance()                    { buttonChanged(tbb_Instance);                  }
-=======
 void WorkToolBar::slotInstance()                 { buttonChanged(tbb_Instance);                 }
->>>>>>> 576a4346
 /**
  * Setup actions after reading shortcuts from settings
  */
