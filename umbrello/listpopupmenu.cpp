--- conflicted
+++ resolved
@@ -419,15 +419,11 @@
        }
     case WidgetBase::wt_Class:
     case WidgetBase::wt_Interface:
-<<<<<<< HEAD
-        makeClassifierPopup(dynamic_cast<ClassifierWidget*>(object));
-=======
         {
             ClassifierWidget* classifier = object->asClassifierWidget();
             if (classifier)
                 makeClassifierPopup(classifier);
         }
->>>>>>> f7ec0b28
         break;
     case WidgetBase::wt_Enum:
         insertSubMenuNew(mt_Enum);
