/***************************************************************************
 *   This program is free software; you can redistribute it and/or modify  *
 *   it under the terms of the GNU General Public License as published by  *
 *   the Free Software Foundation; either version 2 of the License, or     *
 *   (at your option) any later version.                                   *
 *                                                                         *
 *   copyright (C) 2002-2014                                               *
 *   Umbrello UML Modeller Authors <umbrello-devel@kde.org>                *
 ***************************************************************************/

// own header
#include "listpopupmenu.h"

// app includes
#include "activitywidget.h"
#include "associationline.h"
#include "associationwidget.h"
#include "category.h"
#include "classifier.h"
#include "classifierwidget.h"
#include "combinedfragmentwidget.h"
#include "debug_utils.h"
#include "floatingtextwidget.h"
#include "folder.h"
#include "forkjoinwidget.h"
#include "layoutgenerator.h"
#include "model_utils.h"
#include "objectnodewidget.h"
#include "objectwidget.h"
#include "notewidget.h"
#include "pinportbase.h"
#include "preconditionwidget.h"
#include "signalwidget.h"
#include "statewidget.h"
#include "uml.h"
#include "umldoc.h"
#include "umlscene.h"
#include "umlview.h"
#include "umllistview.h"
#include "umllistviewitem.h"
#include "widget_utils.h"
#include "widgetbase.h"

// kde includes
#include <KLocalizedString>
#include <kactioncollection.h>

DEBUG_REGISTER_DISABLED(ListPopupMenu)

const bool CHECKABLE = true;

/**
 * Constructs the popup menu for a UMLView (diagram).
 *
 * @param parent   The parent to ListPopupMenu.
 * @param type     The type of menu to display.
 * @param view     The UMLView object
 */

ListPopupMenu::ListPopupMenu(QWidget *parent, MenuType type, UMLView * view)
    : QMenu(parent),
    m_isListView(false)
{
    m_TriggerObject.m_View = view;
    m_TriggerObjectType = tot_View;
    setupMenu(type);
    setupActionsData();
}

/**
 * Constructs the popup menu for a WidgetBase with customized menu type.
 *
 * @param parent   The parent to ListPopupMenu.
 * @param type     The type of menu to display.
 * @param widget   The WidgetBase object.
 */
ListPopupMenu::ListPopupMenu(QWidget *parent, MenuType type, WidgetBase *widget)
    : QMenu(parent),
    m_isListView(false)
{
    m_TriggerObject.m_Widget = widget;
    m_TriggerObjectType = tot_Widget;
    setupMenu(type);
    setActionChecked(mt_AutoResize, widget->autoResize());
    setupActionsData();
}

/**
 * Constructs the popup menu for a tree list view item.
 *
 * @param parent   The parent to ListPopupMenu.
 * @param type     The type of menu to display.
 * @param object   The UMLObject of the ListViewItem
 */
ListPopupMenu::ListPopupMenu(QWidget *parent, UMLListViewItem::ListViewType type, UMLObject* object)
    : QMenu(parent),
    m_isListView(true)
{
    m_TriggerObject.m_Object = object;
    m_TriggerObjectType = tot_Object;
    MenuType mt = mt_Undefined;
    switch(type) {
    case UMLListViewItem::lvt_Logical_View:
        mt = mt_Logical_View;
        break;

    case UMLListViewItem::lvt_UseCase_View:
        mt = mt_UseCase_View;
        break;

    case UMLListViewItem::lvt_Component_View:
        mt = mt_Component_View;
        break;

    case UMLListViewItem::lvt_EntityRelationship_Model:
        mt = mt_EntityRelationship_Model;
        break;

    case UMLListViewItem::lvt_Deployment_View:
        mt = mt_Deployment_View;
        break;

    case UMLListViewItem::lvt_Logical_Folder:
        mt = mt_Logical_Folder;
        break;

    case UMLListViewItem::lvt_UseCase_Folder:
        mt = mt_UseCase_Folder;
        break;

    case UMLListViewItem::lvt_Component_Folder:
        mt = mt_Component_Folder;
        break;

    case UMLListViewItem::lvt_Deployment_Folder:
        mt = mt_Deployment_Folder;
        break;

    case UMLListViewItem::lvt_EntityRelationship_Folder:
        mt = mt_EntityRelationship_Folder;
        break;

    case UMLListViewItem::lvt_UseCase_Diagram:
        mt = mt_UseCase_Diagram;
        break;

    case UMLListViewItem::lvt_Class_Diagram:
        mt = mt_Class_Diagram;
        break;

    case UMLListViewItem::lvt_Object_Diagram:
        mt = mt_Object_Diagram;
        break;

    case UMLListViewItem::lvt_Collaboration_Diagram:
        mt = mt_Collaboration_Diagram;
        break;

    case UMLListViewItem::lvt_Sequence_Diagram:
        mt = mt_Sequence_Diagram;
        break;

    case UMLListViewItem::lvt_State_Diagram:
        mt = mt_State_Diagram;
        break;

    case UMLListViewItem::lvt_Activity_Diagram:
        mt = mt_Activity_Diagram;
        break;

    case UMLListViewItem::lvt_Component_Diagram:
        mt = mt_Component_Diagram;
        break;

    case UMLListViewItem::lvt_Deployment_Diagram:
        mt = mt_Deployment_Diagram;
        break;

    case UMLListViewItem::lvt_EntityRelationship_Diagram:
        mt = mt_EntityRelationship_Diagram;
        break;

    case UMLListViewItem::lvt_Actor:
        mt = mt_Actor;
        break;

    case UMLListViewItem::lvt_UseCase:
        mt = mt_UseCase;
        break;

    case UMLListViewItem::lvt_Class:
        mt = mt_Class;
        break;

    case UMLListViewItem::lvt_Package:
        mt = mt_Package;
        break;

    case UMLListViewItem::lvt_Subsystem:
        mt = mt_Subsystem;
        break;

    case UMLListViewItem::lvt_Component:
        mt = mt_Component;
        break;

    case UMLListViewItem::lvt_Port:
        mt = mt_Port;
        break;

    case UMLListViewItem::lvt_Node:
        mt = mt_Node;
        break;

    case UMLListViewItem::lvt_Artifact:
        mt = mt_Artifact;
        break;

    case UMLListViewItem::lvt_Interface:
        mt = mt_Interface;
        break;

    case UMLListViewItem::lvt_Enum:
        mt = mt_Enum;
        break;

    case UMLListViewItem::lvt_EnumLiteral:
        mt = mt_EnumLiteral;
        break;

    case UMLListViewItem::lvt_Datatype:
        mt = mt_Datatype;
        break;

    case UMLListViewItem::lvt_Datatype_Folder:
        // let it mt_Undefined
        break;

    case UMLListViewItem::lvt_Attribute:
        mt = mt_Attribute;
        break;

    case UMLListViewItem::lvt_Operation:
        mt = mt_Operation;
        break;

    case UMLListViewItem::lvt_Template:
        mt = mt_Template;
        break;

    case UMLListViewItem::lvt_Category:
        mt = mt_Category;
        break;

    case UMLListViewItem::lvt_Entity:
        mt = mt_Entity;
        break;

    case UMLListViewItem::lvt_EntityAttribute:
        mt = mt_EntityAttribute;
        break;

    case UMLListViewItem::lvt_Instance:
        mt = mt_Instance;
        break;

    case UMLListViewItem::lvt_InstanteAttribute:
        mt = mt_InstanceAttribute;
        break;

    case UMLListViewItem::lvt_UniqueConstraint:
        mt = mt_UniqueConstraint;
        break;

    case UMLListViewItem::lvt_PrimaryKeyConstraint:
        mt = mt_PrimaryKeyConstraint;
        break;

    case UMLListViewItem::lvt_ForeignKeyConstraint:
        mt = mt_ForeignKeyConstraint;
        break;

    case UMLListViewItem::lvt_CheckConstraint:
        mt = mt_CheckConstraint;
        break;

    case UMLListViewItem::lvt_Model:
        mt = mt_Model;
        break;

    case UMLListViewItem::lvt_Properties:
        mt = mt_Properties;
        break;

    case UMLListViewItem::lvt_Properties_AutoLayout:
        mt = mt_Properties_AutoLayout;
        break;

    case UMLListViewItem::lvt_Properties_Class:
        mt = mt_Properties_Class;
        break;

    case UMLListViewItem::lvt_Properties_CodeImport:
        mt = mt_Properties_CodeImport;
        break;

    case UMLListViewItem::lvt_Properties_CodeGeneration:
        mt = mt_Properties_CodeGeneration;
        break;

    case UMLListViewItem::lvt_Properties_CodeViewer:
        mt = mt_Properties_CodeViewer;
        break;

    case UMLListViewItem::lvt_Properties_Font:
        mt = mt_Properties_Font;
        break;

    case UMLListViewItem::lvt_Properties_General:
        mt = mt_Properties_General;
        break;

    case UMLListViewItem::lvt_Properties_UserInterface:
        mt = mt_Properties_UserInterface;
        break;

    default:
        uWarning() << "unhandled ListViewType "
                   << UMLListViewItem::toString(type);
        break;
    }
    setupMenu(mt);
    setupActionsData();
}

/**
 * Constructs the popup menu for a scene widget.
 *
 * @param parent   The parent to ListPopupMenu.
 * @param object   The WidgetBase to represent a menu for.
 * @param multi    True if multiple items are selected.
 * @param uniqueType The type of widget shared by all selected widgets
 */
<<<<<<< HEAD
ListPopupMenu::ListPopupMenu(QWidget * parent, WidgetBase * object, bool multi, WidgetBase::WidgetType uniqueType)
=======
ListPopupMenu::ListPopupMenu(QWidget * parent, WidgetBase * widget, bool multi, WidgetBase::WidgetType uniqueType)
#if QT_VERSION >= 0x050000
>>>>>>> 576a4346
    : QMenu(parent),
    m_isListView(false)
{
    m_TriggerObject.m_Widget = widget;
    m_TriggerObjectType = tot_Widget;

    if (!widget)
        return;

    if (multi) {
        insertMultiSelectionMenu(uniqueType);
    } else {
        insertSingleSelectionMenu(widget);
    }

    bool bCutState = UMLApp::app()->isCutCopyState();
    setActionEnabled(mt_Cut, bCutState);
    setActionEnabled(mt_Copy, bCutState);
    bool pasteAvailable = false;
    if (widget->isNoteWidget() &&
            UMLApp::app()->listView()->startedCopy()) {
        NoteWidget::s_pCurrentNote = widget->asNoteWidget();
        pasteAvailable = true;
    }
    setActionEnabled(mt_Paste, pasteAvailable);
    setActionChecked(mt_AutoResize, widget->autoResize());
    setupActionsData();
}

/**
 * Standard destructor.
 */
ListPopupMenu::~ListPopupMenu()
{
    foreach (QAction* action, m_actions) {
        delete action;
    }
    m_actions.clear();
}

/**
 * Inserts the menu actions for a widget
 *
 * @param WidgetBase* object
 */
void ListPopupMenu::insertSingleSelectionMenu(WidgetBase* object)
{
    WidgetBase::WidgetType type = object->baseType();
    switch (type) {
    case WidgetBase::wt_Actor:
    case WidgetBase::wt_UseCase:
        insertSubMenuColor(object->useFillColor());
        insertStdItems(true, type);
        insert(mt_Rename);
        insert(mt_Change_Font);
        insert(mt_Properties);
        break;

    case WidgetBase::wt_Category:
       {
         QMenu* m = makeCategoryTypeMenu(object->umlObject()->asUMLCategory());
         m->setTitle(i18n("Category Type"));
         addMenu(m);
         insertSubMenuColor(object->useFillColor());
         insertStdItems(true, type);
         insert(mt_Rename);
         insert(mt_Change_Font);
         break;
       }
    case WidgetBase::wt_Class:
    case WidgetBase::wt_Interface:
        {
            ClassifierWidget* classifier = object->asClassifierWidget();
            if (classifier)
                makeClassifierPopup(classifier);
        }
        break;

    case WidgetBase::wt_Instance:
        insert(mt_InstanceAttribute);
<<<<<<< HEAD
        insert(mt_Rename, i18n("Rename Class..."));
        insert(mt_Rename_Object, i18n("Rename Object..."));
=======
        insert(mt_Rename_Object);
        insert(mt_Rename, i18n("Rename Class..."));
>>>>>>> 576a4346
        insertStdItems(true, type);
        insert(mt_Change_Font);
        insert(mt_Properties);
        break;

    case WidgetBase::wt_Enum:
        insertSubMenuNew(mt_Enum);
        insertSubMenuColor(object->useFillColor());
        insertStdItems(true, type);
        insert(mt_Rename);
        insert(mt_Change_Font);
        insert(mt_Properties);
        break;

    case WidgetBase::wt_Entity:
        insertSubMenuNew(mt_Entity);
        insertSubMenuColor(object->useFillColor());
        insertStdItems(true, type);
        insert(mt_Rename);
        insert(mt_Change_Font);
        insert(mt_Properties);
        break;

    case WidgetBase::wt_Datatype:
    case WidgetBase::wt_Package:
    case WidgetBase::wt_Component:
    case WidgetBase::wt_Node:
    case WidgetBase::wt_Artifact:
        insertSubMenuColor(object->useFillColor());
        insertStdItems(false, type);
        insert(mt_Rename);
        insert(mt_Change_Font);
        insert(mt_Properties);
        break;

    case WidgetBase::wt_Port:
        insertSubMenuColor(object->useFillColor());
        insertStdItems(false);
        insert(mt_NameAsTooltip, i18n("Name as Tooltip"), CHECKABLE);
        {
            PinPortBase *pW = static_cast<PinPortBase*>(object);
            FloatingTextWidget *ft = pW->floatingTextWidget();
            if (ft == 0)
                m_actions[mt_NameAsTooltip]->setChecked(true);
        }
        insert(mt_Properties);
        break;

    case WidgetBase::wt_Object:
        //Used for sequence diagram and collaboration diagram widgets
        insertSubMenuColor(object->useFillColor());
        if (object->umlScene() &&
            object->umlScene()->type() == Uml::DiagramType::Sequence) {
            addSeparator();
            MenuType tabUp = mt_Up;
            insert(mt_Up, Icon_Utils::SmallIcon(Icon_Utils::it_Arrow_Up), i18n("Move Up"));
            insert(mt_Down, Icon_Utils::SmallIcon(Icon_Utils::it_Arrow_Down), i18n("Move Down"));
            if (!(static_cast<ObjectWidget*>(object))->canTabUp()) {
                setActionEnabled(tabUp, false);
            }
        }
        insertStdItems(true, type);
        insert(mt_Rename_Object);
        insert(mt_Rename, i18n("Rename Class..."));
        insert(mt_Change_Font);
        insert(mt_Properties);
        break;

    case WidgetBase::wt_Message:
        insertStdItems(false, type);
        //insert(mt_Change_Font);
        //insert(mt_Operation, Icon_Utils::SmallIcon(Icon_Utils::it_Operation_New), i18n("New Operation..."));
        //insert(mt_Select_Operation, i18n("Select Operation..."));
        break;

    case WidgetBase::wt_Note:
        insertSubMenuColor(object->useFillColor());
        addSeparator();
        insert(mt_Cut);
        insert(mt_Copy);
        insert(mt_Paste);
        insert(mt_Clear, Icon_Utils::SmallIcon(Icon_Utils::it_Clear), i18nc("clear note", "Clear"));
        addSeparator();
        insert(mt_Rename, i18n("Change Text..."));
        insert(mt_Delete);
        insert(mt_Change_Font);
        break;

    case WidgetBase::wt_Box:
        insertStdItems(false, type);
        insert(mt_Line_Color);
        break;

    case WidgetBase::wt_State:
        {
            StateWidget* pState = static_cast< StateWidget *>(object);
            if (pState->stateType() == StateWidget::Normal) {
                insertSubMenuNew(mt_New_Activity);
            }
            insertSubMenuColor(object->useFillColor());
            insertStdItems(false, type);
            switch (pState->stateType()) {
            case StateWidget::Normal:
                insert(mt_Rename, i18n("Change State Name..."));
                insert(mt_Change_Font);
                insert(mt_Properties);
                break;
            case StateWidget::Fork:
            case StateWidget::Join:
                if (pState->drawVertical())
                    insert(mt_Flip, i18n("Flip Horizontal"));
                else
                    insert(mt_Flip, i18n("Flip Vertical"));
                break;
            default:
                break;
            }
    }
        break;

    case WidgetBase::wt_ForkJoin:
        {
            ForkJoinWidget *pForkJoin = static_cast<ForkJoinWidget*>(object);
            if (pForkJoin->orientation() == Qt::Vertical) {
                insert(mt_Flip, i18n("Flip Horizontal"));
            }
            else {
                insert(mt_Flip, i18n("Flip Vertical"));
            }
            m_actions[mt_Fill_Color] = addAction(Icon_Utils::SmallIcon(Icon_Utils::it_Color_Fill),
                                                 i18n("Fill Color..."));
        }
        break;

    case WidgetBase::wt_Activity:
        {
            ActivityWidget* pActivity = static_cast<ActivityWidget *>(object);
            if(pActivity->activityType() == ActivityWidget::Normal
              || pActivity->activityType() == ActivityWidget::Invok
              || pActivity->activityType() == ActivityWidget::Param) {
                insertSubMenuColor(object->useFillColor());
            }
            insertStdItems(false, type);
            if(pActivity->activityType() == ActivityWidget::Normal
              || pActivity->activityType() == ActivityWidget::Invok
              || pActivity->activityType() == ActivityWidget::Param) {
                insert(mt_Rename, i18n("Change Activity Name..."));
                insert(mt_Change_Font);
                insert(mt_Properties);
            }
        }
        break;

    case WidgetBase::wt_ObjectNode:
        {
            ObjectNodeWidget* objWidget = static_cast<ObjectNodeWidget *>(object);
            if (objWidget->objectNodeType() == ObjectNodeWidget::Buffer
              || objWidget->objectNodeType() == ObjectNodeWidget::Data
              || objWidget->objectNodeType() == ObjectNodeWidget::Flow) {
                insertSubMenuColor(object->useFillColor());
            }
            insertStdItems(false, type);
            if (objWidget->objectNodeType() == ObjectNodeWidget::Buffer
                || objWidget->objectNodeType() == ObjectNodeWidget::Data
                || objWidget->objectNodeType() == ObjectNodeWidget::Flow) {
                insert(mt_Rename, i18n("Change Object Node Name..."));
                insert(mt_Change_Font);
                insert(mt_Properties);
            }
        }
        break;

    case WidgetBase::wt_Pin:
    case WidgetBase::wt_Signal:
    case WidgetBase::wt_FloatingDashLine:
    case WidgetBase::wt_Precondition:
        insertSubMenuColor(object->useFillColor());
        addSeparator();
        insert(mt_Cut);
        insert(mt_Copy);
        insert(mt_Paste);
        insert(mt_Clear, Icon_Utils::SmallIcon(Icon_Utils::it_Clear), i18nc("clear precondition", "Clear"));
        addSeparator();
        insert(mt_Rename, i18n("Change Text..."));
        if (type == WidgetBase::wt_Pin) {
            insert(mt_NameAsTooltip, i18n("Name as Tooltip"), CHECKABLE);
            PinPortBase *pW = static_cast<PinPortBase*>(object);
            FloatingTextWidget *ft = pW->floatingTextWidget();
            if (ft == 0)
                m_actions[mt_NameAsTooltip]->setChecked(true);
        }
        insert(mt_Delete);
        insert(mt_Change_Font);
        break;

    case WidgetBase::wt_CombinedFragment:
        // for alternative and parallel combined fragments
        if ((static_cast<CombinedFragmentWidget*>(object))->combinedFragmentType() == CombinedFragmentWidget::Alt ||
            (static_cast<CombinedFragmentWidget*>(object))->combinedFragmentType() == CombinedFragmentWidget::Par) {
            insert(mt_AddInteractionOperand, i18n("Add Interaction Operand"));
            addSeparator();
        }
        insertSubMenuColor(object->useFillColor());
        addSeparator();
        insert(mt_Cut);
        insert(mt_Copy);
        insert(mt_Paste);
        insert(mt_Clear, Icon_Utils::SmallIcon(Icon_Utils::it_Clear), i18nc("clear combined fragment", "Clear"));
        addSeparator();
        insert(mt_Rename, i18n("Change Text..."));
        insert(mt_Delete);
        insert(mt_Change_Font);
        break;

    case WidgetBase::wt_Text:
        switch((static_cast<FloatingTextWidget*>(object))->textRole()) {
        case Uml::TextRole::MultiB:
            insertAssociationTextItem(i18n("Change Multiplicity..."), mt_Rename_MultiB);
            break;
        case Uml::TextRole::MultiA:
            insertAssociationTextItem(i18n("Change Multiplicity..."), mt_Rename_MultiA);
            break;
        case Uml::TextRole::Name:
            insertAssociationTextItem(i18n("Change Name"), mt_Rename_Name);
            break;
        case Uml::TextRole::RoleAName:
            insertAssociationTextItem(i18n("Change Role A Name..."), mt_Rename_RoleAName);
            break;
        case Uml::TextRole::RoleBName:
            insertAssociationTextItem(i18n("Change Role B Name..."), mt_Rename_RoleBName);
            break;
        case Uml::TextRole::ChangeA:
        case Uml::TextRole::ChangeB:
            insert(mt_Change_Font);
            insert(mt_Reset_Label_Positions);
            insert(mt_Properties);
            break;

        case Uml::TextRole::Coll_Message_Self:
        case Uml::TextRole::Coll_Message:
        case Uml::TextRole::Seq_Message_Self:
        case Uml::TextRole::Seq_Message:
            insert(mt_Change_Font);
            insert(mt_Operation, Icon_Utils::SmallIcon(Icon_Utils::it_Operation_New), i18n("New Operation..."));
            insert(mt_Select_Operation, i18n("Select Operation..."));
            break;

        case Uml::TextRole::Floating:
        default:
            insertStdItems(false, type);
            insert(mt_Rename, i18n("Change Text..."));
            insert(mt_Change_Font);
            break;
        }
        break;
    default:
        uWarning() << "unhandled WidgetType " << WidgetBase::toString(type);
        break;
    }//end switch
}

/**
 * Inserts the menu actions that work on the whole selection of widgets
 */
void ListPopupMenu::insertMultiSelectionMenu(WidgetBase::WidgetType uniqueType)
{
    insertSubMenuAlign();

    QMenu* color = new QMenu(i18nc("color menu", "Color"), this);
    insert(mt_Line_Color_Selection, color, Icon_Utils::SmallIcon(Icon_Utils::it_Color_Line), i18n("Line Color..."));
    insert(mt_Fill_Color_Selection, color, Icon_Utils::SmallIcon(Icon_Utils::it_Color_Fill), i18n("Fill Color..."));
    insert(mt_Set_Use_Fill_Color_Selection, color, i18n("Use Fill Color"));
    insert(mt_Unset_Use_Fill_Color_Selection, color, i18n("No Fill Color"));

    // Add menu actions specific to classifiers
    if (uniqueType == WidgetBase::wt_Class ||
        uniqueType == WidgetBase::wt_Interface) {
        makeMultiClassifierShowPopup(uniqueType);
    }

    addMenu(color);

    addSeparator();
    insert(mt_Cut);
    insert(mt_Copy);

    addSeparator();
    insert(mt_Clone);
    insert(mt_Delete);
    insert(mt_Resize);

    addSeparator();
    insert(mt_Change_Font_Selection, Icon_Utils::SmallIcon(Icon_Utils::it_Change_Font), i18n("Change Font..."));
}


/**
 * Shortcut for the frequently used addAction() calls.
 *
 * @param m   The MenuType for which to insert a menu item.
 */
void ListPopupMenu::insert(MenuType m)
{
    switch (m) {
    case mt_Properties:
        m_actions[m] = addAction(Icon_Utils::SmallIcon(Icon_Utils::it_Properties), i18n("Properties"));
        break;
    case mt_Rename:
        m_actions[m] = addAction(Icon_Utils::SmallIcon(Icon_Utils::it_Rename), i18n("Rename..."));
        break;
    case mt_Rename_Object:
        insert(m, i18n("Rename Object..."));
        break;
    case mt_Resize:
        insert(m, i18n("Resize"));
        break;
    case mt_Show:
        m_actions[m] = addAction(Icon_Utils::SmallIcon(Icon_Utils::it_Show), i18n("Show"));
        break;
    case mt_Delete:
        m_actions[m] = addAction(Icon_Utils::SmallIcon(Icon_Utils::it_Delete), i18n("Delete"));
        break;
    case mt_Cut:
        m_actions[m] = addAction(Icon_Utils::SmallIcon(Icon_Utils::it_Cut), i18n("Cut"));
        break;
    case mt_Copy:
        m_actions[m] = addAction(Icon_Utils::SmallIcon(Icon_Utils::it_Copy), i18n("Copy"));
        break;
    case mt_Paste:
        m_actions[m] = addAction(Icon_Utils::SmallIcon(Icon_Utils::it_Paste), i18n("Paste"));
        break;
    case mt_Change_Font:
        m_actions[m] = addAction(Icon_Utils::SmallIcon(Icon_Utils::it_Change_Font), i18n("Change Font..."));
        break;
    case mt_Line_Color:
        m_actions[m] = addAction(Icon_Utils::SmallIcon(Icon_Utils::it_Color_Line), i18n("Line Color..."));
        break;
    case mt_Expand_All:
        m_actions[m] = addAction(i18n("Expand All"));
        break;
    case mt_Collapse_All:
        m_actions[m] = addAction(i18n("Collapse All"));
        break;
    case mt_Clone:
        m_actions[m] = addAction(i18nc("duplicate action", "Duplicate"));
        break;
    case mt_Externalize_Folder:
        m_actions[m] = addAction(i18n("Externalize Folder..."));
        break;
    case mt_Internalize_Folder:
        m_actions[m] = addAction(i18n("Internalize Folder"));
        break;
    case mt_Import_Class:
        m_actions[m] = addAction(Icon_Utils::BarIcon(Icon_Utils::it_Import_File), i18n("Import File(s)..."));
        break;
    case mt_Import_Project:
        m_actions[m] = addAction(Icon_Utils::BarIcon(Icon_Utils::it_Import_Project), i18n("Import from Directory..."));
        break;
    case mt_Reset_Label_Positions:
        m_actions[m] = addAction(i18n("Reset Label Positions"));
        break;
    case mt_New_Parameter:
        m_actions[m] = addAction(Icon_Utils::SmallIcon(Icon_Utils::it_Parameter_New), i18n("New Parameter..."));
        break;
    case mt_New_Operation:
        m_actions[m] = addAction(Icon_Utils::SmallIcon(Icon_Utils::it_Operation_Public_New), i18n("New Operation..."));
        break;
    case mt_New_Attribute:
    case mt_New_InstanceAttribute:
        m_actions[m] = addAction(Icon_Utils::SmallIcon(Icon_Utils::it_Attribute_New), i18n("New Attribute..."));
        break;
    case mt_New_Template:
        m_actions[m] = addAction(Icon_Utils::SmallIcon(Icon_Utils::it_Template_New), i18n("New Template..."));
        break;
    case mt_New_EnumLiteral:
        m_actions[m] = addAction(Icon_Utils::SmallIcon(Icon_Utils::it_Literal_New), i18n("New Literal..."));
        break;
    case mt_New_EntityAttribute:
        m_actions[m] = addAction(Icon_Utils::SmallIcon(Icon_Utils::it_Entity_Attribute_New), i18n("New Entity Attribute..."));
        break;
    case mt_Export_Image:
        m_actions[m] = addAction(Icon_Utils::SmallIcon(Icon_Utils::it_Export_Picture), i18n("Export as Picture..."));
        break;
    case mt_InstanceAttribute:
        m_actions[m] = addAction(Icon_Utils::SmallIcon(Icon_Utils::it_Attribute_New), i18n("New Attribute..."));
        break;
    default:
        uWarning() << "called on unimplemented MenuType " << toString(m);
        break;
    }
}

/**
 * Shortcut for the frequently used addAction() calls.
 *
 * @param m      The MenuType for which to insert a menu item.
 * @param menu   The KMenu for which to insert a menu item.
 */
void ListPopupMenu::insert(const MenuType m, QMenu* menu)
{
    Q_ASSERT(menu != 0);
    switch (m) {
    case mt_Subsystem:
        m_actions[m] = menu->addAction(Icon_Utils::SmallIcon(Icon_Utils::it_Subsystem), i18n("Subsystem"));
        break;
    case mt_Component:
        m_actions[m] = menu->addAction(Icon_Utils::SmallIcon(Icon_Utils::it_Component), i18n("Component"));
        break;
    case mt_Port:
        m_actions[m] = menu->addAction(Icon_Utils::SmallIcon(Icon_Utils::it_Port), i18n("Port"));
        break;
    case mt_Artifact:
        m_actions[m] = menu->addAction(Icon_Utils::SmallIcon(Icon_Utils::it_Artifact), i18n("Artifact"));
        break;
    case mt_Component_Diagram:
        {
            QAction* action = UMLApp::app()->actionCollection()->action(QLatin1String("new_component_diagram"));
            insert(mt_Component_Diagram, menu, action->icon(), action->text());
        }
        break;
    case mt_Node:
        m_actions[m] = menu->addAction(Icon_Utils::SmallIcon(Icon_Utils::it_Node), i18n("Node"));
        break;
    case mt_Deployment_Diagram:
        {
            QAction* action = UMLApp::app()->actionCollection()->action(QLatin1String("new_deployment_diagram"));
            insert(mt_Deployment_Diagram, menu, action->icon(), action->text());
        }
        break;
    case mt_Deployment_Folder:
    case mt_Component_Folder:
    case mt_UseCase_Folder:
    case mt_EntityRelationship_Folder:
        m_actions[m] = menu->addAction(Icon_Utils::BarIcon(Icon_Utils::it_Folder), i18n("Folder"));
        break;
    case mt_Entity:
        m_actions[m] = menu->addAction(Icon_Utils::SmallIcon(Icon_Utils::it_Entity), i18n("Entity"));
        break;
    case mt_EntityRelationship_Diagram:
        {
            QAction* action = UMLApp::app()->actionCollection()->action(QLatin1String("new_entityrelationship_diagram"));
            insert(mt_EntityRelationship_Diagram, menu, action->icon(), action->text());
        }
        break;
    case mt_Category:
        m_actions[m] = menu->addAction(Icon_Utils::SmallIcon(Icon_Utils::it_Category), i18n("Category"));
        break;
    case mt_Actor:
        m_actions[m] = menu->addAction(Icon_Utils::SmallIcon(Icon_Utils::it_Actor), i18n("Actor"));
        break;
    case mt_UseCase:
        m_actions[m] = menu->addAction(Icon_Utils::SmallIcon(Icon_Utils::it_UseCase), i18n("Use Case"));
        break;
    case mt_UseCase_Diagram:
        {
            QAction* action = UMLApp::app()->actionCollection()->action(QLatin1String("new_use_case_diagram"));
            insert(mt_UseCase_Diagram, menu, action->icon(), action->text());
        }
        break;
    case mt_FloatText:
        m_actions[m] = menu->addAction(Icon_Utils::SmallIcon(Icon_Utils::it_Text), i18n("Text Line..."));
        break;
    default:
        uWarning() << "called on unimplemented MenuType " << toString(m);
        break;
    }
}

/**
 * Shortcut for the frequently used addAction() calls.
 *
 * @param m      The MenuType for which to insert a menu item.
 * @param icon   The icon for this action.
 * @param text   The text for this action.
 */
void ListPopupMenu::insert(const MenuType m, const QIcon & icon, const QString & text)
{
    m_actions[m] = addAction(icon, text);
}

/**
 * Shortcut for the frequently used addAction() calls.
 *
 * @param m           The MenuType for which to insert a menu item.
 * @param text        The text for this action.
 * @param checkable   Sets the action to checkable.
 */
void ListPopupMenu::insert(const MenuType m, const QString & text, const bool checkable)
{
    m_actions[m] = addAction(text);
    if (checkable) {
        QAction* action = getAction(m);
        if (action)
            action->setCheckable(checkable);
    }
}

/**
 * Shortcut for the frequently used addAction() calls.
 *
 * @param m      The MenuType for which to insert a menu item.
 * @param menu   The KMenu for which to insert a menu item.
 * @param icon   The icon for this action.
 * @param text   The text for this action.
 */
void ListPopupMenu::insert(const MenuType m, QMenu* menu, const QIcon & icon, const QString & text)
{
    m_actions[m] = menu->addAction(icon, text);
}

/**
 * Shortcut for the frequently used addAction() calls.
 *
 * @param m      The MenuType for which to insert a menu item.
 * @param menu   The KMenu for which to insert a menu item.
 * @param text   The text for this action.
 * @param checkable   Sets the action to checkable.
 */
void ListPopupMenu::insert(const MenuType m, QMenu* menu, const QString & text, const bool checkable)
{
    m_actions[m] = menu->addAction(text);
    if (checkable) {
        QAction* action = getAction(m);
        if (action)
            action->setCheckable(checkable);
    }
}

/**
 * Shortcut for the frequently used insert() calls.
 *
 * @param insertLeadingSeparator   Set this true if the group shall
 *                                 start with a separator.
 * @param type      The WidgetType for which to insert the menu items.
 *                  If no argument is supplied then a Rename item will be
 *                  included.
 */
void ListPopupMenu::insertStdItems(bool insertLeadingSeparator /* = true */,
                                   WidgetBase::WidgetType type /* = wt_UMLWidget */)
{
    if (insertLeadingSeparator)
        addSeparator();
    insert(mt_Cut);
    insert(mt_Copy);
    insert(mt_Paste);
    addSeparator();
    if (type == WidgetBase::wt_UMLWidget)
        insert(mt_Rename);
    else if (Model_Utils::isCloneable(type))
        insert(mt_Clone);
    insert(mt_Delete);
    if (!m_isListView)
    {
        insert(mt_Resize);
        insert(mt_AutoResize, i18n("Auto resize"), CHECKABLE);
    }
}

/**
 * Shortcut for inserting standard model items (Class, Interface,
 * Datatype, Enum, Package) as well as diagram choices.
 *
 * @param folderAndDiagrams Set this true if folders and diagram
 *                          types shall be included as choices.
 * @param packages          Set this true if packages
 *                          shall be included as choices.
 */
void ListPopupMenu::insertContainerItems(bool folderAndDiagrams, bool packages)
{
    QMenu* menu = new QMenu(i18nc("new container menu", "New"), this);
    menu->setIcon(Icon_Utils::SmallIcon(Icon_Utils::it_New));
    insertContainerItems(menu, folderAndDiagrams, packages);
    addMenu(menu);
}

/**
 * Shortcut for inserting standard model items (Class, Interface,
 * Datatype, Enum, Package) as well as diagram choices.
 *
 * @param menu              Menu to add the menu entries
 * @param folderAndDiagrams Set this true if folders and diagram
 *                          types shall be included as choices.
 * @param packages          Set this true if packages
 *                          shall be included as choices.
 */
#if QT_VERSION >= 0x050000
void ListPopupMenu::insertContainerItems(QMenu* menu, bool folderAndDiagrams, bool packages)
#else
void ListPopupMenu::insertContainerItems(KMenu* menu, bool folderAndDiagrams, bool packages)
#endif
{
    if (folderAndDiagrams)
        insert(mt_Logical_Folder, menu, Icon_Utils::BarIcon(Icon_Utils::it_Folder), i18n("Folder"));
    insert(mt_Class, menu, Icon_Utils::SmallIcon(Icon_Utils::it_Class), i18nc("new class menu item", "Class"));
    insert(mt_Interface, menu, Icon_Utils::SmallIcon(Icon_Utils::it_Interface), i18n("Interface"));
    insert(mt_Datatype, menu, Icon_Utils::SmallIcon(Icon_Utils::it_Datatype), i18n("Datatype"));
    insert(mt_Enum, menu, Icon_Utils::SmallIcon(Icon_Utils::it_Enum), i18n("Enum"));
    if (packages)
        insert(mt_Package, menu, Icon_Utils::SmallIcon(Icon_Utils::it_Package), i18n("Package"));
    if (folderAndDiagrams) {
        QAction *action = UMLApp::app()->actionCollection()->action(QLatin1String("new_class_diagram"));
        insert(mt_Class_Diagram, menu, action->icon(), action->text());
        action = UMLApp::app()->actionCollection()->action(QLatin1String("new_sequence_diagram"));
        insert(mt_Sequence_Diagram, menu, action->icon(), action->text());
        action = UMLApp::app()->actionCollection()->action(QLatin1String("new_collaboration_diagram"));
        insert(mt_Collaboration_Diagram, menu, action->icon(), action->text());
        action = UMLApp::app()->actionCollection()->action(QLatin1String("new_state_diagram"));
        insert(mt_State_Diagram, menu, action->icon(), action->text());
        action = UMLApp::app()->actionCollection()->action(QLatin1String("new_activity_diagram"));
        insert(mt_Activity_Diagram, menu, action->icon(), action->text());
    }
}

/**
 * Inserts a menu item for an association
 *
 * @param label   The menu text.
 * @param mt      The menu type.
 */
void ListPopupMenu::insertAssociationItem(MenuType mt)
{
    switch(mt) {
    case mt_Collaboration_Message:
        // insert(mt_Cut);
        // insert(mt_Copy);
        // insert(mt_Paste);
        // addSeparator();
        break;
    default:
        break;
    }

    if (m_TriggerObjectType == tot_Widget
        && m_TriggerObject.m_Widget->isAssociationWidget()) {
        AssociationWidget *w = m_TriggerObject.m_Widget->asAssociationWidget();
        if (w->isPointAddable())
            insert(mt_Add_Point, Icon_Utils::SmallIcon(Icon_Utils::it_Add_Point), i18n("Add Point"));
        if (w->isPointRemovable())
            insert(mt_Delete_Point, Icon_Utils::SmallIcon(Icon_Utils::it_Delete_Point), i18n("Delete Point"));
        addSeparator();
        insertSubMenuLayout(w->associationLine());
    }
    addSeparator();
    insert(mt_Delete);

    switch(mt) {
    case mt_AttributeAssociation:
    case mt_FullAssociation:
        insert(mt_Rename_Name, i18n("Change Association Name..."));
        insert(mt_Rename_RoleAName, i18n("Change Role A Name..."));
        insert(mt_Rename_RoleBName, i18n("Change Role B Name..."));
        insert(mt_Change_Font);
        insert(mt_Reset_Label_Positions);
        break;

    case mt_Collaboration_Message:
        insert(mt_Change_Font);
        insert(mt_New_Operation);
        insert(mt_Select_Operation, i18n("Select Operation..."));
        break;
    default:
        break;
    }

    insert(mt_Line_Color);
    insert(mt_Properties);
}

/**
 * Inserts a menu item for an association related text
 * (such as name, role, multiplicity etc.)
 *
 * @param label   The menu text.
 * @param mt      The menu type.
 */
void ListPopupMenu::insertAssociationTextItem(const QString &label, MenuType mt)
{
    insert(mt, label);
    insert(mt_Change_Font);
    insert(mt_Reset_Label_Positions);
    insert(mt_Properties);
}

/**
 * Inserts a sub menu for association layouts.
 */
void ListPopupMenu::insertSubMenuLayout(AssociationLine *associationLine)
{
    QMenu* layout = new QMenu(i18nc("Layout menu", "Layout"), this);
    insert(mt_LayoutPolyline, layout, i18n("Polyline"), true);
    insert(mt_LayoutDirect, layout, i18n("Direct"), true);
    insert(mt_LayoutSpline, layout, i18n("Spline"), true);
    insert(mt_LayoutOrthogonal, layout, i18n("Orthogonal"), true);
    switch(associationLine->layout()) {
    case AssociationLine::Direct:
        m_actions[mt_LayoutDirect]->setChecked(true);
        break;
    case AssociationLine::Orthogonal:
        m_actions[mt_LayoutOrthogonal]->setChecked(true);
        break;
    case AssociationLine::Spline:
        m_actions[mt_LayoutSpline]->setChecked(true);
        break;
    case AssociationLine::Polyline:
    default:
        m_actions[mt_LayoutPolyline]->setChecked(true);
        break;
    }
    addMenu(layout);
}

/**
 * Inserts a menu item for externalization/de-externalization
 * of a folder.
 */
void ListPopupMenu::insertSubmodelAction()
{
    const Settings::OptionState& ostat = Settings::optionState();
    if (ostat.generalState.tabdiagrams) {
        // Umbrello currently does not support External Folders
        // in combination with Tabbed Diagrams.
        // If you need external folders then disable the tabbed diagrams
        // in the General Settings.
        return;
    }
    UMLObject *o = Model_Utils::treeViewGetCurrentObject();
    if (o == 0) {
        uError() << " Model_Utils::treeViewGetCurrentObject() returns NULL";
        return;
    }
    UMLFolder *f = o->asUMLFolder();
    if (f == 0) {
        uError() << o->name() << " is not a Folder";
        return;
    }
    QString submodelFile = f->folderFile();
    if (submodelFile.isEmpty()) {
        insert(mt_Externalize_Folder);
    }
    else {
        insert(mt_Internalize_Folder);
    }
}

/**
 * Inserts the layout menu items.
 */
void ListPopupMenu::insertLayoutItems(UMLView *view)
{
    QList<MenuType> types;
    types << mt_Apply_Layout  << mt_Apply_Layout1
          << mt_Apply_Layout2 << mt_Apply_Layout3
          << mt_Apply_Layout4 << mt_Apply_Layout5
          << mt_Apply_Layout6 << mt_Apply_Layout7
          << mt_Apply_Layout8 << mt_Apply_Layout9;
    LayoutGenerator generator;
    if (generator.isEnabled()) {
        QHash<QString, QString> configFiles;
        if (LayoutGenerator::availableConfigFiles(view->umlScene(), configFiles)) {
            int i = 0;
            foreach(const QString &key, configFiles.keys()) { // krazy:exclude=foreach
                if (i >= types.size())
                    break;
                if (key == QLatin1String("export") &&
                        !Settings::optionState().autoLayoutState.showExportLayout)
                    continue;
                insert(types[i], QPixmap(), i18n("apply '%1'", configFiles[key]));
                QAction* action = getAction(types[i]);
                QMap<QString, QVariant> map = action->data().toMap();
                map[toString(dt_ApplyLayout)] = QVariant(key);
                action->setData(QVariant(map));
                i++;
            }
            addSeparator();
        }
    }
    else {
        uWarning() << "Could not add autolayout entries because graphviz installation has not been found.";
    }
}

/**
 * Creates the "Show" submenu in the context menu of one classifier widget
 */
void ListPopupMenu::makeClassifierShowPopup(ClassifierWidget *c)
{
    WidgetBase::WidgetType type = c->baseType();
    QMenu* show = new QMenu(i18n("Show"), this);
    show->setIcon(Icon_Utils::SmallIcon(Icon_Utils::it_Show));
#ifdef ENABLE_WIDGET_SHOW_DOC
    insert(mt_Show_Documentation, show, i18n("Documentation"), CHECKABLE);
    setActionChecked(mt_Show_Documentation, c->visualProperty(ClassifierWidget::ShowDocumentation));
#endif
    if (type == WidgetBase::wt_Class) {
        insert(mt_Show_Attributes, show, i18n("Attributes"), CHECKABLE);
        setActionChecked(mt_Show_Attributes, c->visualProperty(ClassifierWidget::ShowAttributes));
    }
    insert(mt_Show_Operations, show, i18n("Operations"), CHECKABLE);
    setActionChecked(mt_Show_Operations, c->visualProperty(ClassifierWidget::ShowOperations));
    insert(mt_Show_Public_Only, show, i18n("Public Only"), CHECKABLE);
    setActionChecked(mt_Show_Public_Only, c->visualProperty(ClassifierWidget::ShowPublicOnly));
    insert(mt_Visibility, show, i18n("Visibility"), CHECKABLE);
    setActionChecked(mt_Visibility, c->visualProperty(ClassifierWidget::ShowVisibility));
    insert(mt_Show_Operation_Signature, show, i18n("Operation Signature"), CHECKABLE);
    bool sig = (c->operationSignature() == Uml::SignatureType::SigNoVis ||
                c->operationSignature() == Uml::SignatureType::ShowSig);
    setActionChecked(mt_Show_Operation_Signature, sig);
    if (type == WidgetBase::wt_Class) {
        insert(mt_Show_Attribute_Signature, show, i18n("Attribute Signature"), CHECKABLE);
        sig = (c->attributeSignature() == Uml::SignatureType::SigNoVis ||
               c->attributeSignature() == Uml::SignatureType::ShowSig);
        setActionChecked(mt_Show_Attribute_Signature, sig);
    }
    insert(mt_Show_Packages, show, i18n("Package"), CHECKABLE);
    setActionChecked(mt_Show_Packages, c->visualProperty(ClassifierWidget::ShowPackage));
    insert(mt_Show_Stereotypes, show, i18n("Stereotype"), CHECKABLE);
    setActionChecked(mt_Show_Stereotypes, c->visualProperty(ClassifierWidget::ShowStereotype));
    addMenu(show);
}

/**
 * Creates the "Show" submenu the context menu of multiple classifier widgets
 */
void ListPopupMenu::makeMultiClassifierShowPopup(WidgetBase::WidgetType type)
{
    QMenu* show = new QMenu(i18n("Show"), this);
    show->setIcon(Icon_Utils::SmallIcon(Icon_Utils::it_Show));
    QMenu* attributes = new QMenu(i18n("Attributes"), this);
    if (type == WidgetBase::wt_Class) {
        insert(mt_Show_Attributes_Selection, attributes, i18n("Show"));
        insert(mt_Hide_Attributes_Selection, attributes, i18n("Hide"));
        insert(mt_Show_Attribute_Signature_Selection, attributes, i18n("Show Signatures"));
        insert(mt_Hide_Attribute_Signature_Selection, attributes, i18n("Hide Signatures"));
    }
    show->addMenu(attributes);

    QMenu* operations = new QMenu(i18n("Operations"), this);
    insert(mt_Show_Operations_Selection, operations, i18n("Show"));
    insert(mt_Hide_Operations_Selection, operations, i18n("Hide"));
    insert(mt_Show_Operation_Signature_Selection, operations, i18n("Show Signatures"));
    insert(mt_Hide_Operation_Signature_Selection, operations, i18n("Hide Signatures"));
    show->addMenu(operations);

    QMenu* visibility = new QMenu(i18n("Visibility"), this);
    insert(mt_Show_Visibility_Selection, visibility, i18n("Show"));
    insert(mt_Hide_Visibility_Selection, visibility, i18n("Hide"));
    insert(mt_Hide_NonPublic_Selection, visibility, i18n("Hide Non-public members"));
    insert(mt_Show_NonPublic_Selection, visibility, i18n("Show Non-public members"));
    show->addMenu(visibility);

    QMenu* packages = new QMenu(i18n("Packages"), this);
    insert(mt_Show_Packages_Selection, packages, i18n("Show"));
    insert(mt_Hide_Packages_Selection, packages, i18n("Hide"));
    show->addMenu(packages);

    if (type == WidgetBase::wt_Class) {
        QMenu* stereotypes = new QMenu(i18n("Stereotypes"), this);
        insert(mt_Show_Stereotypes_Selection, stereotypes, i18n("Show"));
        insert(mt_Hide_Stereotypes_Selection, stereotypes, i18n("Hide"));
        show->addMenu(stereotypes);
    }
    addMenu(show);
}

/**
 * Creates a popup menu for a single class or interface widgets.
 */
void ListPopupMenu::makeClassifierPopup(ClassifierWidget *c)
{
    WidgetBase::WidgetType type = c->baseType();
    QMenu* menu = new QMenu(i18nc("new classifier menu", "New"), this);
    menu->setIcon(Icon_Utils::SmallIcon(Icon_Utils::it_New));
    if (type == WidgetBase::wt_Class)
        insert(mt_Attribute, menu, Icon_Utils::SmallIcon(Icon_Utils::it_Public_Attribute), i18n("Attribute..."));
    insert(mt_Operation, menu, Icon_Utils::SmallIcon(Icon_Utils::it_Public_Method), i18n("Operation..."));
    insert(mt_Template, menu, Icon_Utils::SmallIcon(Icon_Utils::it_Template_New), i18n("Template..."));
    insert(mt_Class, menu, Icon_Utils::SmallIcon(Icon_Utils::it_Class), i18nc("new class menu item", "Class..."));
    insert(mt_Interface, menu, Icon_Utils::SmallIcon(Icon_Utils::it_Interface), i18n("Interface..."));
    insert(mt_Datatype, menu, Icon_Utils::SmallIcon(Icon_Utils::it_Datatype), i18n("Datatype..."));
    insert(mt_Enum, menu, Icon_Utils::SmallIcon(Icon_Utils::it_Enum), i18n("Enum..."));
    addMenu(menu);

    makeClassifierShowPopup(c);

    insertSubMenuColor(c->useFillColor());
    insertStdItems(true, type);
    insert(mt_Rename);
    insert(mt_Change_Font);
    if (type == WidgetBase::wt_Interface) {
        insert(mt_DrawAsCircle, i18n("Draw as Circle"), CHECKABLE);
        setActionChecked(mt_DrawAsCircle, c->visualProperty(ClassifierWidget::DrawAsCircle));
        insert(mt_ChangeToClass, i18n("Change into Class"));
    } else if (type == WidgetBase::wt_Class && c->umlObject() && c->umlObject()->stereotype() == QLatin1String("class-or-package")) {
            insert(mt_ChangeToClass, i18n("Change into Class"));
            insert(mt_ChangeToPackage, i18n("Change into Package"));
    } else {
        insert(mt_Refactoring, Icon_Utils::SmallIcon(Icon_Utils::it_Refactor), i18n("Refactor"));
        insert(mt_ViewCode, Icon_Utils::SmallIcon(Icon_Utils::it_View_Code), i18n("View Code"));
        UMLClassifier *umlc = c->classifier();
        if (umlc->isAbstract() && umlc->attributes() == 0)
            insert(mt_ChangeToInterface, i18n("Change into Interface"));
    }
    insert(mt_Properties);
}

/**
 * Convenience method to extract the ListPopupMenu type from an action.
 * @param action   the action which was called
 * @return menu type enum value
 */
ListPopupMenu::MenuType ListPopupMenu::typeFromAction(QAction *action)
{
    ListPopupMenu *menu = ListPopupMenu::menuFromAction(action);
    if (menu) {
        return menu->getMenuType(action);
    }
    else {
        uError() << "Action's data field does not contain ListPopupMenu pointer!";
        return mt_Undefined;
    }
}

/**
 * Add the align actions submenu
 */
void ListPopupMenu::insertSubMenuAlign()
{
    QMenu* alignment = new QMenu(i18nc("align menu", "Align"), this);
    insert(mt_Align_Right, alignment, Icon_Utils::SmallIcon(Icon_Utils::it_Align_Right), i18n("Align Right"));
    insert(mt_Align_Left, alignment, Icon_Utils::SmallIcon(Icon_Utils::it_Align_Left), i18n("Align Left"));
    insert(mt_Align_Top, alignment, Icon_Utils::SmallIcon(Icon_Utils::it_Align_Top), i18n("Align Top"));
    insert(mt_Align_Bottom, alignment, Icon_Utils::SmallIcon(Icon_Utils::it_Align_Bottom), i18n("Align Bottom"));

    insert(mt_Align_VerticalMiddle, alignment, Icon_Utils::SmallIcon(Icon_Utils::it_Align_VerticalMiddle), i18n("Align Vertical Middle"));
    insert(mt_Align_HorizontalMiddle, alignment, Icon_Utils::SmallIcon(Icon_Utils::it_Align_HorizontalMiddle), i18n("Align Horizontal Middle"));
    insert(mt_Align_VerticalDistribute, alignment, Icon_Utils::SmallIcon(Icon_Utils::it_Align_VerticalDistribute), i18n("Align Vertical Distribute"));
    insert(mt_Align_HorizontalDistribute, alignment, Icon_Utils::SmallIcon(Icon_Utils::it_Align_HorizontalDistribute), i18n("Align Horizontal Distribute"));

    addMenu(alignment);
}

/**
 * Shortcut for commonly used sub menu initializations.
 *
 * @param fc   The "Use Fill Color" is checked.
 */
void ListPopupMenu::insertSubMenuColor(bool fc)
{
    QMenu* color = new QMenu(i18nc("color menu", "Color"), this);
    insert(mt_Line_Color, color, Icon_Utils::SmallIcon(Icon_Utils::it_Color_Line), i18n("Line Color..."));
    insert(mt_Fill_Color, color, Icon_Utils::SmallIcon(Icon_Utils::it_Color_Fill), i18n("Fill Color..."));
    insert(mt_Use_Fill_Color, color, i18n("Use Fill Color"), CHECKABLE);
    setActionChecked(mt_Use_Fill_Color, fc);
    addMenu(color);
}

/**
 * Utility: Convert a MenuType value to an ObjectType value.
 */
UMLObject::ObjectType ListPopupMenu::convert_MT_OT(MenuType mt)
{
    UMLObject::ObjectType type =  UMLObject::ot_UMLObject;

    switch (mt) {
    case mt_UseCase:
        type = UMLObject::ot_UseCase;
        break;
    case mt_Actor:
        type = UMLObject::ot_Actor;
        break;
    case mt_Class:
        type = UMLObject::ot_Class;
        break;
    case mt_Datatype:
        type = UMLObject::ot_Datatype;
        break;
    case mt_Attribute:
        type = UMLObject::ot_Attribute;
        break;
    case mt_Interface:
        type = UMLObject::ot_Interface;
        break;
    case mt_Template:
        type = UMLObject::ot_Template;
        break;
    case mt_Enum:
        type = UMLObject::ot_Enum;
        break;
    case mt_EnumLiteral:
        type = UMLObject::ot_EnumLiteral;
        break;
    case mt_EntityAttribute:
        type = UMLObject::ot_EntityAttribute;
        break;
    case mt_Operation:
        type = UMLObject::ot_Operation;
        break;
    case mt_Category:
        type = UMLObject::ot_Category;
        break;
    case mt_InstanceAttribute:
        type = UMLObject::ot_InstanceAttribute;
        break;
    default:
        break;
    }
    return type;
}

/**
 * Returns the data from the given action to the given key.
 */
QVariant ListPopupMenu::dataFromAction(DataType key, QAction* action)
{
    QVariant data = action->data();
    QMap<QString, QVariant> map = data.toMap();
    return map[ListPopupMenu::toString(key)];
}

/**
 * Convenience method to extract the ListPopupMenu pointer stored in QAction
 * objects belonging to ListPopupMenu.
 */
ListPopupMenu* ListPopupMenu::menuFromAction(QAction *action)
{
    if (action) {
        QVariant value = dataFromAction(dt_MenuPointer, action);
        if (value.canConvert<ListPopupMenu*>()) {
            return qvariant_cast<ListPopupMenu*>(value);
        }
    }
    return 0;
}

/**
 * Shortcut for commonly used sub menu initializations.
 *
 * @param type   The MenuType for which to set up the menu.
 */
void ListPopupMenu::insertSubMenuNew(MenuType type)
{
    QMenu* menu = new QMenu(i18nc("new sub menu", "New"), this);
    menu->setIcon(Icon_Utils::SmallIcon(Icon_Utils::it_New));
    switch (type) {
        case mt_Deployment_View:
            insert(mt_Deployment_Folder, menu);
            insert(mt_Node, menu);
            insert(mt_Deployment_Diagram, menu);
            break;
        case mt_EntityRelationship_Model:
            insert(mt_EntityRelationship_Folder, menu);
            insert(mt_Entity, menu);
            insert(mt_Category, menu);
            insert(mt_EntityRelationship_Diagram, menu);
            break;
        case mt_UseCase_View:
            insert(mt_UseCase_Folder, menu);
            insert(mt_Actor, menu);
            insert(mt_UseCase, menu);
            insert(mt_UseCase_Diagram, menu);
            break;
        case mt_Component:
            insert(mt_Component, menu);
            if (Settings::optionState().generalState.uml2)
                insert(mt_Port, menu);
            insert(mt_Artifact, menu);
            break;
        case mt_Component_View:
        case mt_Component_Folder:
            insert(mt_Component_Folder, menu);
            insert(mt_Subsystem, menu);
            insert(mt_Component, menu);
            insert(mt_Artifact, menu);
            insert(mt_Component_Diagram, menu);
            break;
        case mt_Deployment_Folder:
            insert(mt_Deployment_Folder, menu);
            insert(mt_Node, menu);
            insert(mt_Deployment_Diagram, menu);
            break;
        case mt_UseCase_Folder:
            insert(mt_UseCase_Folder, menu);
            insert(mt_Actor, menu);
            insert(mt_UseCase, menu);
            insert(mt_UseCase_Diagram, menu);
            break;
        case mt_EntityRelationship_Folder:
            insert(mt_EntityRelationship_Folder, menu);
            insert(mt_Entity, menu);
            insert(mt_EntityRelationship_Diagram, menu);
            break;
        case mt_On_UseCase_Diagram:
            insert(mt_Actor, menu, Icon_Utils::SmallIcon(Icon_Utils::it_Actor), i18n("Actor..."));
            insert(mt_UseCase, menu, Icon_Utils::SmallIcon(Icon_Utils::it_UseCase), i18n("Use Case..."));
            insert(mt_FloatText, menu);
            break;
        case mt_On_Class_Diagram:
            insert(mt_Class, menu, Icon_Utils::SmallIcon(Icon_Utils::it_Class), i18nc("new class menu item", "Class..."));
            insert(mt_Interface, menu, Icon_Utils::SmallIcon(Icon_Utils::it_Interface), i18n("Interface..."));
            insert(mt_Datatype, menu, Icon_Utils::SmallIcon(Icon_Utils::it_Datatype), i18n("Datatype..."));
            insert(mt_Enum, menu, Icon_Utils::SmallIcon(Icon_Utils::it_Enum), i18n("Enum..."));
            insert(mt_Package, menu, Icon_Utils::SmallIcon(Icon_Utils::it_Package), i18n("Package..."));
            insert(mt_FloatText, menu);
            break;
         case mt_On_Object_Diagram:
<<<<<<< HEAD
             insert(mt_Class, menu, Icon_Utils::SmallIcon(Icon_Utils::it_Class), i18nc("new class menu item", "Class..."));
=======
            insert(mt_Instance, menu, Icon_Utils::SmallIcon(Icon_Utils::it_Instance), i18nc("new instance menu item", "Instance..."));
>>>>>>> 576a4346
        break;
        case mt_On_State_Diagram:
            insert(mt_Initial_State, menu, Icon_Utils::SmallIcon(Icon_Utils::it_InitialState), i18n("Initial State"));
            insert(mt_End_State, menu, Icon_Utils::SmallIcon(Icon_Utils::it_EndState), i18n("End State"));
            insert(mt_State, menu, Icon_Utils::SmallIcon(Icon_Utils::it_UseCase), i18nc("add new state", "State..."));
            insert(mt_Junction, menu, Icon_Utils::SmallIcon(Icon_Utils::it_Junction), i18n("Junction"));
            insert(mt_DeepHistory, menu, Icon_Utils::SmallIcon(Icon_Utils::it_History_Deep), i18n("Deep History"));
            insert(mt_ShallowHistory, menu, Icon_Utils::SmallIcon(Icon_Utils::it_History_Shallow), i18n("Shallow History"));
            insert(mt_Choice, menu, Icon_Utils::SmallIcon(Icon_Utils::it_Choice_Rhomb), i18n("Choice"));
            insert(mt_StateFork, menu, Icon_Utils::SmallIcon(Icon_Utils::it_Fork_State), i18n("Fork"));
            insert(mt_StateJoin, menu, Icon_Utils::SmallIcon(Icon_Utils::it_Join), i18n("Join"));
            insert(mt_FloatText, menu);
            break;
        case mt_On_Activity_Diagram:
            insert(mt_Initial_Activity, menu, Icon_Utils::SmallIcon(Icon_Utils::it_InitialState), i18n("Initial Activity"));
            insert(mt_End_Activity, menu, Icon_Utils::SmallIcon(Icon_Utils::it_EndState), i18n("End Activity"));
            insert(mt_Activity, menu, Icon_Utils::SmallIcon(Icon_Utils::it_UseCase), i18n("Activity..."));
            insert(mt_Branch, menu, Icon_Utils::SmallIcon(Icon_Utils::it_Branch), i18n("Branch/Merge"));
            insert(mt_FloatText, menu);
            break;
        case mt_On_Component_Diagram:
            insert(mt_Subsystem, menu, Icon_Utils::SmallIcon(Icon_Utils::it_Subsystem), i18n("Subsystem..."));
            insert(mt_Component, menu, Icon_Utils::SmallIcon(Icon_Utils::it_Component), i18n("Component..."));
            if (Settings::optionState().generalState.uml2)
                insert(mt_Port, menu, Icon_Utils::SmallIcon(Icon_Utils::it_Port), i18n("Port..."));
            insert(mt_Artifact, menu, Icon_Utils::SmallIcon(Icon_Utils::it_Artifact), i18n("Artifact..."));
            break;
        case mt_On_Deployment_Diagram:
            insert(mt_Node, menu, Icon_Utils::SmallIcon(Icon_Utils::it_Node), i18n("Node..."));
            break;
        case mt_On_EntityRelationship_Diagram:
            insert(mt_Entity, menu, Icon_Utils::SmallIcon(Icon_Utils::it_Entity), i18n("Entity..."));
            insert(mt_Category, menu, Icon_Utils::SmallIcon(Icon_Utils::it_Category), i18n("Category..."));
            break;
        case mt_On_Sequence_Diagram:
            insert(mt_Import_from_File, menu, Icon_Utils::SmallIcon(Icon_Utils::it_Import_File), i18n("Import stack trace..."));
            insert(mt_Object, menu, Icon_Utils::SmallIcon(Icon_Utils::it_Object), i18n("Object..."));
            insert(mt_FloatText, menu);
            break;
        case mt_On_Collaboration_Diagram:
            insert(mt_Object, menu, Icon_Utils::SmallIcon(Icon_Utils::it_Object), i18n("Object..."));
            insert(mt_FloatText, menu);
            break;
        case mt_Class:
            insert(mt_Attribute, menu, Icon_Utils::SmallIcon(Icon_Utils::it_Public_Attribute), i18n("Attribute"));
            insert(mt_Operation, menu, Icon_Utils::SmallIcon(Icon_Utils::it_Public_Method), i18n("Operation"));
            insert(mt_Template, menu, Icon_Utils::SmallIcon(Icon_Utils::it_Template_Class), i18n("Template"));
            insertContainerItems(menu, false, false);
            break;
        case mt_Interface:
            insert(mt_Operation, menu, Icon_Utils::SmallIcon(Icon_Utils::it_Public_Method), i18n("Operation"));
            insert(mt_Template, menu, Icon_Utils::SmallIcon(Icon_Utils::it_Template_Interface), i18n("Template"));
            insertContainerItems(menu, false, false);
            break;
        case mt_Entity:
            insert(mt_EntityAttribute, menu, Icon_Utils::SmallIcon(Icon_Utils::it_Entity_Attribute), i18n("Entity Attribute..."));
            insert(mt_PrimaryKeyConstraint, menu, Icon_Utils::SmallIcon(Icon_Utils::it_Constraint_PrimaryKey), i18n("Primary Key Constraint..."));
            insert(mt_UniqueConstraint, menu, Icon_Utils::SmallIcon(Icon_Utils::it_Constraint_Unique), i18n("Unique Constraint..."));
            insert(mt_ForeignKeyConstraint, menu, Icon_Utils::SmallIcon(Icon_Utils::it_Constraint_ForeignKey), i18n("Foreign Key Constraint..."));
            insert(mt_CheckConstraint, menu, Icon_Utils::SmallIcon(Icon_Utils::it_Constraint_Check), i18n("Check Constraint..."));
            break;
        case mt_Enum:
            insert(mt_EnumLiteral, menu, Icon_Utils::SmallIcon(Icon_Utils::it_Enum_Literal), i18n("Enum Literal..."));
            break;
        case mt_New_Activity:
        case mt_Activity_Selected:
            insert(mt_New_Activity, menu, Icon_Utils::SmallIcon(Icon_Utils::it_State_Activity), i18n("Activity..."));
            break;
        case mt_Subsystem:
            insert(mt_Subsystem, menu);
            insert(mt_Component, menu);
            insert(mt_Artifact, menu);
            break;
        default:
            break;
    }
    addMenu(menu);
}

/**
 * Shortcut for commonly used menu initializations.
 *
 * @param type   The MenuType for which to set up the menu.
 */
void ListPopupMenu::setupMenu(MenuType type)
{
    DEBUG(DBG_SRC) << "ListPopupMenu created for MenuType=" << toString(type);

    switch (type) {
    case mt_Logical_View:
        insertContainerItems(true);
        addSeparator();
        insert(mt_Paste);
        addSeparator();
        insert(mt_Import_Project);
        insert(mt_Import_Class);
        addSeparator();
        insert(mt_Expand_All);
        insert(mt_Collapse_All);
        break;

    case mt_Component_View:
        insertSubMenuNew(type);
        addSeparator();
        insert(mt_Paste);
        addSeparator();
        insert(mt_Expand_All);
        insert(mt_Collapse_All);
        break;

    case mt_Deployment_View:
        insertSubMenuNew(type);
        addSeparator();
        insert(mt_Paste);
        addSeparator();
        insert(mt_Expand_All);
        insert(mt_Collapse_All);
        break;

    case mt_EntityRelationship_Model:
        insertSubMenuNew(type);
        addSeparator();
        insert(mt_Paste);
        addSeparator();
        insert(mt_Expand_All);
        insert(mt_Collapse_All);
        break;

    case mt_UseCase_View:
        insertSubMenuNew(type);
        addSeparator();
        //  insert(mt_Cut);
        //  insert(mt_Copy);
        insert(mt_Paste);
        addSeparator();
        insert(mt_Expand_All);
        insert(mt_Collapse_All);
        break;

    case mt_Logical_Folder:
        insertContainerItems(true);
        insertStdItems();
        insert(mt_Import_Project);
        insertSubmodelAction();
        addSeparator();
        insert(mt_Expand_All);
        insert(mt_Collapse_All);
        break;

    case mt_Component_Folder:
        insertSubMenuNew(type);
        insertStdItems();
        insertSubmodelAction();
        addSeparator();
        insert(mt_Expand_All);
        insert(mt_Collapse_All);
        break;

    case mt_Deployment_Folder:
        insertSubMenuNew(type);
        insertStdItems();
        insertSubmodelAction();
        addSeparator();
        insert(mt_Expand_All);
        insert(mt_Collapse_All);
        break;

    case mt_UseCase_Folder:
        insertSubMenuNew(type);
        insertStdItems();
        insertSubmodelAction();
        addSeparator();
        insert(mt_Expand_All);
        insert(mt_Collapse_All);
        break;

    case mt_EntityRelationship_Folder:
        insertSubMenuNew(type);
        insertStdItems();
        insertSubmodelAction();
        addSeparator();
        insert(mt_Expand_All);
        insert(mt_Collapse_All);
        break;

    case mt_UseCase_Diagram:
    case mt_Sequence_Diagram:
    case mt_Class_Diagram:
    case mt_Object_Diagram:
    case mt_Collaboration_Diagram:
    case mt_State_Diagram:
    case mt_Activity_Diagram:
    case mt_Component_Diagram:
    case mt_Deployment_Diagram:
    case mt_EntityRelationship_Diagram:
        insertStdItems(false);
        insert(mt_Clone);
        insert(mt_Export_Image);
        insert(mt_Properties);
        break;

    case mt_On_UseCase_Diagram:
    case mt_On_Class_Diagram:
<<<<<<< HEAD
        insertSubMenuNew(type);
        addSeparator();
        if (m_TriggerObjectType != tot_View) {
            uError() << "Invalid Trigger Object Type Set for Class Diagram " << m_TriggerObjectType;
            return;
        }
        setupDiagramMenu(m_TriggerObject.m_View);
        break;
    case mt_On_Object_Diagram:
        insertSubMenuNew(type);
        addSeparator();
        if (m_TriggerObjectType != tot_View) {
            uError() << "Invalid Trigger Object Type Set for Object Diagram " << m_TriggerObjectType;
            return;
        }
        break;

    case mt_On_State_Diagram:
        insertSubMenuNew(type);
        addSeparator();
        if (m_TriggerObjectType != tot_View) {
            uError() << "Invalid Trigger Object Type Set for State Diagram " << m_TriggerObjectType;
            return;
        }
        setupDiagramMenu(m_TriggerObject.m_View);
        break;

    case mt_On_Activity_Diagram:
        insertSubMenuNew(type);
        addSeparator();
        if (m_TriggerObjectType != tot_View) {
            uError() << "Invalid Trigger Object Type Set for Activity Diagram " << m_TriggerObjectType;
            return;
        }
        setupDiagramMenu(m_TriggerObject.m_View);
        break;

    case mt_On_Component_Diagram:
        insertSubMenuNew(type);
        addSeparator();
        if (m_TriggerObjectType != tot_View) {
            uError() << "Invalid Trigger Object Type Set for Component Diagram " << m_TriggerObjectType;
            return;
        }
        setupDiagramMenu(m_TriggerObject.m_View);
        break;

    case mt_On_Deployment_Diagram:
        insertSubMenuNew(type);
        addSeparator();
        if (m_TriggerObjectType != tot_View) {
            uError() << "Invalid Trigger Object Type Set for Deployment Diagram " << m_TriggerObjectType;
            return;
        }
        setupDiagramMenu(m_TriggerObject.m_View);
        break;

    case mt_On_EntityRelationship_Diagram:
        insertSubMenuNew(type);
        addSeparator();
        if (m_TriggerObjectType != tot_View) {
            uError() << "Invalid Trigger Object Type Set for Entity Relationship Diagram " << m_TriggerObjectType;
            return;
        }
        setupDiagramMenu(m_TriggerObject.m_View);
        break;

=======
    case mt_On_Object_Diagram:
    case mt_On_State_Diagram:
    case mt_On_Activity_Diagram:
    case mt_On_Component_Diagram:
    case mt_On_Deployment_Diagram:
    case mt_On_EntityRelationship_Diagram:
>>>>>>> 576a4346
    case mt_On_Sequence_Diagram:
    case mt_On_Collaboration_Diagram:
        insertSubMenuNew(type);
        addSeparator();
        if (m_TriggerObjectType != tot_View) {
<<<<<<< HEAD
            uError() << "Invalid Trigger Object Type Set for Sequence or Collaboration Diagram " << m_TriggerObjectType;
=======
            uError() << "Invalid Trigger Object Type" << m_TriggerObjectType << "for diagram type" << type;
>>>>>>> 576a4346
            return;
        }
        setupDiagramMenu(m_TriggerObject.m_View);
        break;

    case mt_Class:
        insertSubMenuNew(type);
        insertStdItems();
        if (m_isListView)
            insert(mt_Show);
        addSeparator();
        insert(mt_Import_Class);
        addSeparator();
        if (m_TriggerObjectType == tot_Object) {
            UMLObject *o = m_TriggerObject.m_Object;
            if (o && o->stereotype() == QLatin1String("class-or-package")) {
                insert(mt_ChangeToClass, i18n("Change into Class"));
                insert(mt_ChangeToPackage, i18n("Change into Package"));
            }
        }
        addSeparator();
        insert(mt_Properties);
        break;

    case mt_Interface:
        insertSubMenuNew(type);
        insertStdItems();
        if (m_isListView)
            insert(mt_Show);
        insert(mt_Properties);
        break;

    case mt_Package:
        insertContainerItems(false);
        insertStdItems();
        if (m_isListView)
            insert(mt_Show);
        insert(mt_Properties);
        addSeparator();
        insert(mt_Expand_All);
        insert(mt_Collapse_All);
        break;

    case mt_Subsystem:
        insertSubMenuNew(type);
        insertStdItems();
        insert(mt_Properties);
        addSeparator();
        insert(mt_Expand_All);
        insert(mt_Collapse_All);
        break;

    case mt_Component:
        insertSubMenuNew(type);
        insertStdItems();
        insert(mt_Properties);
        addSeparator();
        insert(mt_Expand_All);
        insert(mt_Collapse_All);
        break;

    case mt_Entity:
        insertSubMenuNew(type);
        insertStdItems();
        insert(mt_Properties);
        break;

    case mt_Enum:
        insertSubMenuNew(type);
        insertStdItems();
        insert(mt_Properties);
        break;

    case mt_Datatype:
    case mt_EnumLiteral:
    case mt_Port:
    case mt_Node:
    case mt_Artifact:
    case mt_Actor:
    case mt_UseCase:
    case mt_Attribute:
    case mt_EntityAttribute:
    case mt_InstanceAttribute:
    case mt_Operation:
    case mt_Template:
        insertStdItems(false);
        insert(mt_Properties);
        break;

    case mt_Category:
        {
            if (m_TriggerObjectType != tot_Object) {
                uError() << "Invalid Trigger Object Type Set for Use Case Diagram " << m_TriggerObjectType;
                return;
            }
            QMenu* menu = makeCategoryTypeMenu(m_TriggerObject.m_Object->asUMLCategory());
            menu->setTitle(i18n("Category Type"));
            addMenu(menu);
            insertStdItems(false);
        }
        break;

    case mt_UniqueConstraint:
    case mt_PrimaryKeyConstraint:
    case mt_ForeignKeyConstraint:
    case mt_CheckConstraint:
        insert(mt_Rename);
        insert(mt_Delete);
        insert(mt_Properties);
        break;

    case mt_New_Parameter:
        insert(mt_New_Parameter);
        break;

    case mt_New_Operation:
        insert(mt_New_Operation);
        break;

    case mt_New_Attribute:
        insert(mt_New_Attribute);
        break;

    case mt_New_InstanceAttribute:
        insert(mt_New_InstanceAttribute);
        break;

    case mt_New_Template:
        insert(mt_New_Template);
        break;

    case mt_New_EnumLiteral:
        insert(mt_New_EnumLiteral);
        break;

    case mt_New_EntityAttribute:
        insert(mt_New_EntityAttribute);
        break;

    case mt_New_UniqueConstraint:
        insert(mt_New_UniqueConstraint);
        break;

    case mt_New_PrimaryKeyConstraint:
        insert(mt_New_PrimaryKeyConstraint);
        break;

    case mt_New_ForeignKeyConstraint:
        insert(mt_New_ForeignKeyConstraint);
        break;

    case mt_New_CheckConstraint:
        insert(mt_New_CheckConstraint);
        break;

    case mt_New_Activity:
        insertSubMenuNew(type);
        break;

    case mt_Activity_Selected:
        insertSubMenuNew(type);
        insert(mt_Rename);
        insert(mt_Delete);
        break;

    case mt_Parameter_Selected:
        insert(mt_New_Parameter);
        insert(mt_Rename);
        insert(mt_Delete);
        insert(mt_Properties);
        break;

    case mt_Operation_Selected:
        insert(mt_New_Operation);
        insert(mt_Delete);
        insert(mt_Properties);
        break;

    case mt_Attribute_Selected:
        insert(mt_New_Attribute);
        insert(mt_Delete);
        insert(mt_Properties);
        break;

    case mt_InstanceAttribute_Selected:
        insert(mt_New_InstanceAttribute);
        insert(mt_Delete);
        insert(mt_Properties);
        break;

    case mt_Template_Selected:
        insert(mt_New_Attribute, Icon_Utils::SmallIcon(Icon_Utils::it_Template_New), i18n("New Template..."));
        insert(mt_Delete);
        insert(mt_Properties);
        break;

    case mt_EnumLiteral_Selected:
        insert(mt_New_EnumLiteral);
        insert(mt_Delete);
        insert(mt_Properties);
        break;

    case mt_EntityAttribute_Selected:
        insert(mt_New_EntityAttribute);
        insert(mt_Delete);
        insert(mt_Properties);
        break;

    case mt_UniqueConstraint_Selected:
        insert(mt_New_UniqueConstraint);
        insert(mt_Delete);
        insert(mt_Properties);
        break;

    case mt_PrimaryKeyConstraint_Selected:
        insert(mt_New_PrimaryKeyConstraint);
        insert(mt_Delete);
        insert(mt_Properties);
        break;

    case mt_ForeignKeyConstraint_Selected:
        insert(mt_New_ForeignKeyConstraint);
        insert(mt_Delete);
        insert(mt_Properties);
        break;

    case mt_CheckConstraint_Selected:
        insert(mt_New_ForeignKeyConstraint);
        insert(mt_Delete);
        insert(mt_Properties);
        break;

    case mt_Association_Selected:
    case mt_AttributeAssociation:
    case mt_FullAssociation:
    case mt_Collaboration_Message:
        insertAssociationItem(type);
        break;

    case mt_Anchor:
        insert(mt_Delete, Icon_Utils::SmallIcon(Icon_Utils::it_Delete), i18n("Delete Anchor"));
        break;

    case mt_RoleNameA:
        insertAssociationTextItem(i18n("Change Role A Name..."), mt_Rename_RoleAName);
        break;

    case mt_RoleNameB:
        insertAssociationTextItem(i18n("Change Role B Name..."), mt_Rename_RoleBName);
        break;

    case mt_MultiB:
        insertAssociationTextItem(i18n("Change Multiplicity..."), mt_Rename_MultiB);
        break;

    case mt_MultiA:
        insertAssociationTextItem(i18n("Change Multiplicity..."), mt_Rename_MultiA);
        break;

    case mt_Name:
        insertAssociationTextItem(i18n("Change Name"), mt_Rename_Name);
        break;

    case mt_Model:
        insert(mt_Model, i18n("Rename..."));
        break;

    case mt_Properties:
        insert(mt_Expand_All);
        insert(mt_Collapse_All);
        insert(mt_Properties);
        break;

    case mt_Properties_AutoLayout:
    case mt_Properties_Class:
    case mt_Properties_CodeImport:
    case mt_Properties_CodeGeneration:
    case mt_Properties_CodeViewer:
    case mt_Properties_Font:
    case mt_Properties_General:
    case mt_Properties_UserInterface:
        insert(mt_Properties);
        break;

    default:
        insert(mt_Expand_All);
        insert(mt_Collapse_All);
        break;
    }//end switch

    if(m_TriggerObjectType == tot_View) {
        bool bCutState = UMLApp::app()->isCutCopyState();
        setActionEnabled(mt_Undo, UMLApp::app()->isUndoActionEnabled());
        setActionEnabled(mt_Redo, UMLApp::app()->isRedoActionEnabled());
        setActionEnabled(mt_Cut, bCutState);
        setActionEnabled(mt_Copy, bCutState);
        setActionEnabled(mt_Paste, UMLApp::app()->isPasteState());
    }

}

/**
 * Shortcut for diagramm menu initializations.
 */
void ListPopupMenu::setupDiagramMenu(UMLView* view)
{
    insert(mt_Undo, Icon_Utils::SmallIcon(Icon_Utils::it_Undo), i18n("Undo"));
    insert(mt_Redo, Icon_Utils::SmallIcon(Icon_Utils::it_Redo), i18n("Redo"));
    addSeparator();
    insert(mt_Cut);
    insert(mt_Copy);
    insert(mt_Paste);
    addSeparator();
    insert(mt_Clear, Icon_Utils::SmallIcon(Icon_Utils::it_Clear), i18n("Clear Diagram"));
    insert(mt_Export_Image);
    addSeparator();
    insertLayoutItems(view);
    insert(mt_SnapToGrid, i18n("Snap to Grid"), CHECKABLE);
    setActionChecked(mt_SnapToGrid, view->umlScene()->snapToGrid());
    insert(mt_ShowSnapGrid, i18n("Show Grid"), CHECKABLE);
    setActionChecked(mt_ShowSnapGrid, view->umlScene()->isSnapGridVisible());
    insert(mt_ShowDocumentationIndicator, i18n("Show Documentation Indicator"), CHECKABLE);
    setActionChecked(mt_ShowDocumentationIndicator, view->umlScene()->isShowDocumentationIndicator());
    insert(mt_Properties);
}

/**
 * Creates a popup menu for a single category Object
 * @param category The UMLCategory for which the category menu is created
 */
QMenu* ListPopupMenu::makeCategoryTypeMenu(UMLCategory* category)
{
    QMenu* catTypeMenu = new QMenu(this);
    insert(mt_DisjointSpecialisation, catTypeMenu, i18n("Disjoint(Specialisation)"), CHECKABLE);
    insert(mt_OverlappingSpecialisation, catTypeMenu, i18n("Overlapping(Specialisation)"), CHECKABLE);
    insert(mt_Union, catTypeMenu, i18n("Union"), CHECKABLE);
    setActionChecked(mt_DisjointSpecialisation, category->getType()==UMLCategory::ct_Disjoint_Specialisation);
    setActionChecked(mt_OverlappingSpecialisation, category->getType()==UMLCategory::ct_Overlapping_Specialisation);
    setActionChecked(mt_Union, category->getType()==UMLCategory::ct_Union);

    return catTypeMenu;
}

/**
 * Get the action from the menu type as index.
 */
QAction* ListPopupMenu::getAction(MenuType idx)
{
    return m_actions.value(idx, 0);
}

// /**
//  * Get the MenuType from the action.
//  */
// ListPopupMenu::MenuType ListPopupMenu::getMenuType(KAction* action)
// {
//     return m_actions.key(action);
// }

/**
 * Get the MenuType from the action.
 */
ListPopupMenu::MenuType ListPopupMenu::getMenuType(QAction* action)
{
    QList<MenuType> keyList = m_actions.keys(action);
    if (keyList.empty() || /* all key-value pairs are unique*/ keyList.count() > 1) {
        return mt_Undefined;
    } else {
        // we return the first (only) value
        return keyList.first();
    }
}

/**
 * Utility method to fetch owner of the menu.
 *
 * @return The owned WidgetBase if this menu is owned by a
 *         widget. Otherwise returns 0.
 */
WidgetBase* ListPopupMenu::ownerWidget() const
{
    if (m_TriggerObjectType == tot_Widget) {
        return m_TriggerObject.m_Widget;
    }
    return 0;
}

/**
 * Checks the action item.
 *
 * @param idx     The MenuType for which to check the menu item.
 * @param value   The value.
 */
void ListPopupMenu::setActionChecked(MenuType idx, bool value)
{
    QAction* action = getAction(idx);
    if (action && action->isCheckable()) {
        action->setChecked(value);
    }
    else {
        DEBUG(DBG_SRC) << "called on unknown MenuType " << toString(idx);
    }
}

/**
 * Enables the action item.
 *
 * @param idx     The MenuType for which to enable the menu item.
 * @param value   The value.
 */
void ListPopupMenu::setActionEnabled(MenuType idx, bool value)
{
    QAction* action = getAction(idx);
    if (action) {
        action->setEnabled(value);
    }
    else {
        DEBUG(DBG_SRC) << "called on unknown MenuType " << toString(idx);
    }
}

/**
 * Sets up actions added to the ListPopupMenu to have their data field set to
 * pointer to this ListPopupMenu object, so that this menu pointer can be
 * retrieved in UMLWidget::slotMenuSelection
 *
 * @note This might seem like an ugly hack, but this is the only solution which
 *       helped in avoiding storage of ListPopupMenu pointer in each UMLWidget.
 */
void ListPopupMenu::setupActionsData()
{
    foreach (QAction *action, m_actions) {
        QMap<QString, QVariant> map = action->data().toMap();
        map[toString(dt_MenuPointer)] = qVariantFromValue(this);
        action->setData(QVariant(map));
    }

}

/**
 * Convert enum MenuType to string.
 */
QString ListPopupMenu::toString(MenuType menu)
{
    return QLatin1String(ENUM_NAME(ListPopupMenu, MenuType, menu));
}

/**
 * Convert enum DataType to string.
 */
QString ListPopupMenu::toString(DataType data)
{
    return QLatin1String(ENUM_NAME(ListPopupMenu, DataType, data));
}<|MERGE_RESOLUTION|>--- conflicted
+++ resolved
@@ -341,12 +341,7 @@
  * @param multi    True if multiple items are selected.
  * @param uniqueType The type of widget shared by all selected widgets
  */
-<<<<<<< HEAD
-ListPopupMenu::ListPopupMenu(QWidget * parent, WidgetBase * object, bool multi, WidgetBase::WidgetType uniqueType)
-=======
 ListPopupMenu::ListPopupMenu(QWidget * parent, WidgetBase * widget, bool multi, WidgetBase::WidgetType uniqueType)
-#if QT_VERSION >= 0x050000
->>>>>>> 576a4346
     : QMenu(parent),
     m_isListView(false)
 {
@@ -427,13 +422,8 @@
 
     case WidgetBase::wt_Instance:
         insert(mt_InstanceAttribute);
-<<<<<<< HEAD
-        insert(mt_Rename, i18n("Rename Class..."));
-        insert(mt_Rename_Object, i18n("Rename Object..."));
-=======
         insert(mt_Rename_Object);
         insert(mt_Rename, i18n("Rename Class..."));
->>>>>>> 576a4346
         insertStdItems(true, type);
         insert(mt_Change_Font);
         insert(mt_Properties);
@@ -1539,11 +1529,7 @@
             insert(mt_FloatText, menu);
             break;
          case mt_On_Object_Diagram:
-<<<<<<< HEAD
-             insert(mt_Class, menu, Icon_Utils::SmallIcon(Icon_Utils::it_Class), i18nc("new class menu item", "Class..."));
-=======
             insert(mt_Instance, menu, Icon_Utils::SmallIcon(Icon_Utils::it_Instance), i18nc("new instance menu item", "Instance..."));
->>>>>>> 576a4346
         break;
         case mt_On_State_Diagram:
             insert(mt_Initial_State, menu, Icon_Utils::SmallIcon(Icon_Utils::it_InitialState), i18n("Initial State"));
@@ -1747,92 +1733,18 @@
 
     case mt_On_UseCase_Diagram:
     case mt_On_Class_Diagram:
-<<<<<<< HEAD
-        insertSubMenuNew(type);
-        addSeparator();
-        if (m_TriggerObjectType != tot_View) {
-            uError() << "Invalid Trigger Object Type Set for Class Diagram " << m_TriggerObjectType;
-            return;
-        }
-        setupDiagramMenu(m_TriggerObject.m_View);
-        break;
-    case mt_On_Object_Diagram:
-        insertSubMenuNew(type);
-        addSeparator();
-        if (m_TriggerObjectType != tot_View) {
-            uError() << "Invalid Trigger Object Type Set for Object Diagram " << m_TriggerObjectType;
-            return;
-        }
-        break;
-
-    case mt_On_State_Diagram:
-        insertSubMenuNew(type);
-        addSeparator();
-        if (m_TriggerObjectType != tot_View) {
-            uError() << "Invalid Trigger Object Type Set for State Diagram " << m_TriggerObjectType;
-            return;
-        }
-        setupDiagramMenu(m_TriggerObject.m_View);
-        break;
-
-    case mt_On_Activity_Diagram:
-        insertSubMenuNew(type);
-        addSeparator();
-        if (m_TriggerObjectType != tot_View) {
-            uError() << "Invalid Trigger Object Type Set for Activity Diagram " << m_TriggerObjectType;
-            return;
-        }
-        setupDiagramMenu(m_TriggerObject.m_View);
-        break;
-
-    case mt_On_Component_Diagram:
-        insertSubMenuNew(type);
-        addSeparator();
-        if (m_TriggerObjectType != tot_View) {
-            uError() << "Invalid Trigger Object Type Set for Component Diagram " << m_TriggerObjectType;
-            return;
-        }
-        setupDiagramMenu(m_TriggerObject.m_View);
-        break;
-
-    case mt_On_Deployment_Diagram:
-        insertSubMenuNew(type);
-        addSeparator();
-        if (m_TriggerObjectType != tot_View) {
-            uError() << "Invalid Trigger Object Type Set for Deployment Diagram " << m_TriggerObjectType;
-            return;
-        }
-        setupDiagramMenu(m_TriggerObject.m_View);
-        break;
-
-    case mt_On_EntityRelationship_Diagram:
-        insertSubMenuNew(type);
-        addSeparator();
-        if (m_TriggerObjectType != tot_View) {
-            uError() << "Invalid Trigger Object Type Set for Entity Relationship Diagram " << m_TriggerObjectType;
-            return;
-        }
-        setupDiagramMenu(m_TriggerObject.m_View);
-        break;
-
-=======
     case mt_On_Object_Diagram:
     case mt_On_State_Diagram:
     case mt_On_Activity_Diagram:
     case mt_On_Component_Diagram:
     case mt_On_Deployment_Diagram:
     case mt_On_EntityRelationship_Diagram:
->>>>>>> 576a4346
     case mt_On_Sequence_Diagram:
     case mt_On_Collaboration_Diagram:
         insertSubMenuNew(type);
         addSeparator();
         if (m_TriggerObjectType != tot_View) {
-<<<<<<< HEAD
-            uError() << "Invalid Trigger Object Type Set for Sequence or Collaboration Diagram " << m_TriggerObjectType;
-=======
             uError() << "Invalid Trigger Object Type" << m_TriggerObjectType << "for diagram type" << type;
->>>>>>> 576a4346
             return;
         }
         setupDiagramMenu(m_TriggerObject.m_View);
