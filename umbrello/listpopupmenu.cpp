/***************************************************************************
 *   This program is free software; you can redistribute it and/or modify  *
 *   it under the terms of the GNU General Public License as published by  *
 *   the Free Software Foundation; either version 2 of the License, or     *
 *   (at your option) any later version.                                   *
 *                                                                         *
 *   copyright (C) 2002-2014                                               *
 *   Umbrello UML Modeller Authors <umbrello-devel@kde.org>                *
 ***************************************************************************/

// own header
#include "listpopupmenu.h"

// app includes
#include "activitywidget.h"
#include "associationline.h"
#include "associationwidget.h"
#include "category.h"
#include "classifier.h"
#include "classifierwidget.h"
#include "combinedfragmentwidget.h"
#include "debug_utils.h"
#include "floatingtextwidget.h"
#include "folder.h"
#include "forkjoinwidget.h"
#include "layoutgenerator.h"
#include "model_utils.h"
#include "objectnodewidget.h"
#include "objectwidget.h"
#include "notewidget.h"
#include "pinportbase.h"
#include "preconditionwidget.h"
#include "signalwidget.h"
#include "statewidget.h"
#include "uml.h"
#include "umldoc.h"
#include "umlscene.h"
#include "umlview.h"
#include "umllistview.h"
#include "umllistviewitem.h"
#include "widget_utils.h"
#include "widgetbase.h"

// kde includes
#include <KLocalizedString>
#include <kactioncollection.h>

DEBUG_REGISTER_DISABLED(ListPopupMenu)

const bool CHECKABLE = true;

/**
 * Constructs the popup menu for a UMLView (diagram).
 *
 * @param parent   The parent to ListPopupMenu.
 * @param type     The type of menu to display.
 * @param view     The UMLView object
 */

ListPopupMenu::ListPopupMenu(QWidget *parent, MenuType type, UMLView * view)
    : QMenu(parent),
    m_isListView(false)
{
    m_TriggerObject.m_View = view;
    m_TriggerObjectType = tot_View;
    setupMenu(type);
    setupActionsData();
}

/**
 * Constructs the popup menu for a WidgetBase with customized menu type.
 *
 * @param parent   The parent to ListPopupMenu.
 * @param type     The type of menu to display.
 * @param widget   The WidgetBase object.
 */
ListPopupMenu::ListPopupMenu(QWidget *parent, MenuType type, WidgetBase *widget)
    : QMenu(parent),
    m_isListView(false)
{
    m_TriggerObject.m_Widget = widget;
    m_TriggerObjectType = tot_Widget;
    setupMenu(type);
    setupActionsData();
}

/**
 * Constructs the popup menu for a tree list view item.
 *
 * @param parent   The parent to ListPopupMenu.
 * @param type     The type of menu to display.
 * @param object   The UMLObject of the ListViewItem
 */
ListPopupMenu::ListPopupMenu(QWidget *parent, UMLListViewItem::ListViewType type, UMLObject* object)
    : QMenu(parent),
    m_isListView(true)
{
    m_TriggerObject.m_Object = object;
    m_TriggerObjectType = tot_Object;
    MenuType mt = mt_Undefined;
    switch(type) {
    case UMLListViewItem::lvt_Logical_View:
        mt = mt_Logical_View;
        break;

    case UMLListViewItem::lvt_UseCase_View:
        mt = mt_UseCase_View;
        break;

    case UMLListViewItem::lvt_Component_View:
        mt = mt_Component_View;
        break;

    case UMLListViewItem::lvt_EntityRelationship_Model:
        mt = mt_EntityRelationship_Model;
        break;

    case UMLListViewItem::lvt_Deployment_View:
        mt = mt_Deployment_View;
        break;

    case UMLListViewItem::lvt_Logical_Folder:
        mt = mt_Logical_Folder;
        break;

    case UMLListViewItem::lvt_UseCase_Folder:
        mt = mt_UseCase_Folder;
        break;

    case UMLListViewItem::lvt_Component_Folder:
        mt = mt_Component_Folder;
        break;

    case UMLListViewItem::lvt_Deployment_Folder:
        mt = mt_Deployment_Folder;
        break;

    case UMLListViewItem::lvt_EntityRelationship_Folder:
        mt = mt_EntityRelationship_Folder;
        break;

    case UMLListViewItem::lvt_UseCase_Diagram:
        mt = mt_UseCase_Diagram;
        break;

    case UMLListViewItem::lvt_Class_Diagram:
        mt = mt_Class_Diagram;
        break;

    case UMLListViewItem::lvt_Object_Diagram:
        mt = mt_Object_Diagram;
        break;

    case UMLListViewItem::lvt_Collaboration_Diagram:
        mt = mt_Collaboration_Diagram;
        break;

    case UMLListViewItem::lvt_Sequence_Diagram:
        mt = mt_Sequence_Diagram;
        break;

    case UMLListViewItem::lvt_State_Diagram:
        mt = mt_State_Diagram;
        break;

    case UMLListViewItem::lvt_Activity_Diagram:
        mt = mt_Activity_Diagram;
        break;

    case UMLListViewItem::lvt_Component_Diagram:
        mt = mt_Component_Diagram;
        break;

    case UMLListViewItem::lvt_Deployment_Diagram:
        mt = mt_Deployment_Diagram;
        break;

    case UMLListViewItem::lvt_EntityRelationship_Diagram:
        mt = mt_EntityRelationship_Diagram;
        break;

    case UMLListViewItem::lvt_Actor:
        mt = mt_Actor;
        break;

    case UMLListViewItem::lvt_UseCase:
        mt = mt_UseCase;
        break;

    case UMLListViewItem::lvt_Class:
        mt = mt_Class;
        break;

    case UMLListViewItem::lvt_Package:
        mt = mt_Package;
        break;

    case UMLListViewItem::lvt_Subsystem:
        mt = mt_Subsystem;
        break;

    case UMLListViewItem::lvt_Component:
        mt = mt_Component;
        break;

    case UMLListViewItem::lvt_Port:
        mt = mt_Port;
        break;

    case UMLListViewItem::lvt_Node:
        mt = mt_Node;
        break;

    case UMLListViewItem::lvt_Artifact:
        mt = mt_Artifact;
        break;

    case UMLListViewItem::lvt_Interface:
        mt = mt_Interface;
        break;

    case UMLListViewItem::lvt_Enum:
        mt = mt_Enum;
        break;

    case UMLListViewItem::lvt_EnumLiteral:
        mt = mt_EnumLiteral;
        break;

    case UMLListViewItem::lvt_Datatype:
        mt = mt_Datatype;
        break;

    case UMLListViewItem::lvt_Datatype_Folder:
        // let it mt_Undefined
        break;

    case UMLListViewItem::lvt_Attribute:
        mt = mt_Attribute;
        break;

    case UMLListViewItem::lvt_Operation:
        mt = mt_Operation;
        break;

    case UMLListViewItem::lvt_Template:
        mt = mt_Template;
        break;

    case UMLListViewItem::lvt_Category:
        mt = mt_Category;
        break;

    case UMLListViewItem::lvt_Entity:
        mt = mt_Entity;
        break;

    case UMLListViewItem::lvt_EntityAttribute:
        mt = mt_EntityAttribute;
        break;

    case UMLListViewItem::lvt_Instance:
        mt = mt_Instance;
        break;

    case UMLListViewItem::lvt_InstanteAttribute:
        mt = mt_InstanceAttribute;
        break;

    case UMLListViewItem::lvt_UniqueConstraint:
        mt = mt_UniqueConstraint;
        break;

    case UMLListViewItem::lvt_PrimaryKeyConstraint:
        mt = mt_PrimaryKeyConstraint;
        break;

    case UMLListViewItem::lvt_ForeignKeyConstraint:
        mt = mt_ForeignKeyConstraint;
        break;

    case UMLListViewItem::lvt_CheckConstraint:
        mt = mt_CheckConstraint;
        break;

    case UMLListViewItem::lvt_Model:
        mt = mt_Model;
        break;

    case UMLListViewItem::lvt_Properties:
        mt = mt_Properties;
        break;

    case UMLListViewItem::lvt_Properties_AutoLayout:
        mt = mt_Properties_AutoLayout;
        break;

    case UMLListViewItem::lvt_Properties_Class:
        mt = mt_Properties_Class;
        break;

    case UMLListViewItem::lvt_Properties_CodeImport:
        mt = mt_Properties_CodeImport;
        break;

    case UMLListViewItem::lvt_Properties_CodeGeneration:
        mt = mt_Properties_CodeGeneration;
        break;

    case UMLListViewItem::lvt_Properties_CodeViewer:
        mt = mt_Properties_CodeViewer;
        break;

    case UMLListViewItem::lvt_Properties_Font:
        mt = mt_Properties_Font;
        break;

    case UMLListViewItem::lvt_Properties_General:
        mt = mt_Properties_General;
        break;

    case UMLListViewItem::lvt_Properties_UserInterface:
        mt = mt_Properties_UserInterface;
        break;

    default:
        uWarning() << "unhandled ListViewType "
                   << UMLListViewItem::toString(type);
        break;
    }
    setupMenu(mt);
    setupActionsData();
}

/**
 * Constructs the popup menu for a scene widget.
 *
 * @param parent   The parent to ListPopupMenu.
 * @param object   The WidgetBase to represent a menu for.
 * @param multi    True if multiple items are selected.
 * @param uniqueType The type of widget shared by all selected widgets
 */
ListPopupMenu::ListPopupMenu(QWidget * parent, WidgetBase * object, bool multi, WidgetBase::WidgetType uniqueType)
    : QMenu(parent),
    m_isListView(false)
{
    m_TriggerObject.m_Widget = object;
    m_TriggerObjectType = tot_Widget;

    if (!object)
        return;

    if (multi) {
        insertMultiSelectionMenu(uniqueType);
    } else {
        insertSingleSelectionMenu(object);
    }

    bool bCutState = UMLApp::app()->isCutCopyState();
    setActionEnabled(mt_Cut, bCutState);
    setActionEnabled(mt_Copy, bCutState);
    bool pasteAvailable = false;
    if (object->baseType() == WidgetBase::wt_Note &&
            UMLApp::app()->listView()->startedCopy()) {
        NoteWidget::s_pCurrentNote = static_cast<NoteWidget*>(object);
        pasteAvailable = true;
    }
    setActionEnabled(mt_Paste, pasteAvailable);
    setupActionsData();
}

/**
 * Standard destructor.
 */
ListPopupMenu::~ListPopupMenu()
{
    foreach (QAction* action, m_actions) {
        delete action;
    }
    m_actions.clear();
}

/**
 * Inserts the menu actions for a widget
 *
 * @param WidgetBase* object
 */
void ListPopupMenu::insertSingleSelectionMenu(WidgetBase* object)
{
    WidgetBase::WidgetType type = object->baseType();
    switch (type) {
    case WidgetBase::wt_Actor:
    case WidgetBase::wt_UseCase:
        insertSubMenuColor(object->useFillColor());
        insertStdItems(true, type);
        insert(mt_Rename);
        insert(mt_Change_Font);
        insert(mt_Properties);
        break;

    case WidgetBase::wt_Category:
       {
<<<<<<< HEAD
         QMenu* m = makeCategoryTypeMenu(static_cast<UMLCategory*>(object->umlObject()));
=======
#if QT_VERSION >= 0x050000
         QMenu* m = makeCategoryTypeMenu(object->umlObject()->asUMLCategory());
#else
         KMenu* m = makeCategoryTypeMenu(object->umlObject()->asUMLCategory());
#endif
>>>>>>> e67d069d
         m->setTitle(i18n("Category Type"));
         addMenu(m);
         insertSubMenuColor(object->useFillColor());
         insertStdItems(true, type);
         insert(mt_Rename);
         insert(mt_Change_Font);
         break;
       }
    case WidgetBase::wt_Class:
    case WidgetBase::wt_Interface:
        makeClassifierPopup(static_cast<ClassifierWidget*>(object));
        break;

    case WidgetBase::wt_Instance:
        insert(mt_InstanceAttribute);
        insert(mt_Rename, i18n("Rename Class..."));
        insert(mt_Rename_Object, i18n("Rename Object..."));
        insertStdItems(true, type);
        insert(mt_Change_Font);
        insert(mt_Properties);
        break;

    case WidgetBase::wt_Enum:
        insertSubMenuNew(mt_Enum);
        insertSubMenuColor(object->useFillColor());
        insertStdItems(true, type);
        insert(mt_Rename);
        insert(mt_Change_Font);
        insert(mt_Properties);
        break;

    case WidgetBase::wt_Entity:
        insertSubMenuNew(mt_Entity);
        insertSubMenuColor(object->useFillColor());
        insertStdItems(true, type);
        insert(mt_Rename);
        insert(mt_Change_Font);
        insert(mt_Properties);
        break;

    case WidgetBase::wt_Datatype:
    case WidgetBase::wt_Package:
    case WidgetBase::wt_Component:
    case WidgetBase::wt_Node:
    case WidgetBase::wt_Artifact:
        insertSubMenuColor(object->useFillColor());
        insertStdItems(false, type);
        insert(mt_Rename);
        insert(mt_Change_Font);
        insert(mt_Properties);
        break;

    case WidgetBase::wt_Port:
        insertSubMenuColor(object->useFillColor());
        insertStdItems(false);
        insert(mt_NameAsTooltip, i18n("Name as Tooltip"), CHECKABLE);
        {
            PinPortBase *pW = static_cast<PinPortBase*>(object);
            FloatingTextWidget *ft = pW->floatingTextWidget();
            if (ft == NULL)
                m_actions[mt_NameAsTooltip]->setChecked(true);
        }
        insert(mt_Properties);
        break;

    case WidgetBase::wt_Object:
        {
            //Used for sequence diagram and collaboration diagram widgets
            insertSubMenuColor(object->useFillColor());
            if (object->umlScene() &&
                object->umlScene()->type() == Uml::DiagramType::Sequence) {
                addSeparator();
                MenuType tabUp = mt_Up;
                insert(mt_Up, Icon_Utils::SmallIcon(Icon_Utils::it_Arrow_Up), i18n("Move Up"));
                insert(mt_Down, Icon_Utils::SmallIcon(Icon_Utils::it_Arrow_Down), i18n("Move Down"));
                if (!(static_cast<ObjectWidget*>(object))->canTabUp()) {
                    setActionEnabled(tabUp, false);
                }
            }
            insertStdItems(true, type);
            insert(mt_Rename, i18n("Rename Class..."));
            insert(mt_Rename_Object, i18n("Rename Object..."));
            insert(mt_Change_Font);
            insert(mt_Properties);
        }
        break;

    case WidgetBase::wt_Message:
        insertStdItems(false, type);
        //insert(mt_Change_Font);
        //insert(mt_Operation, Icon_Utils::SmallIcon(Icon_Utils::it_Operation_New), i18n("New Operation..."));
        //insert(mt_Select_Operation, i18n("Select Operation..."));
        break;

    case WidgetBase::wt_Note:
        insertSubMenuColor(object->useFillColor());
        addSeparator();
        insert(mt_Cut);
        insert(mt_Copy);
        insert(mt_Paste);
        insert(mt_Clear, Icon_Utils::SmallIcon(Icon_Utils::it_Clear), i18nc("clear note", "Clear"));
        addSeparator();
        insert(mt_Rename, i18n("Change Text..."));
        insert(mt_Delete);
        insert(mt_Change_Font);
        break;

    case WidgetBase::wt_Box:
        insertStdItems(false, type);
        insert(mt_Line_Color);
        break;

    case WidgetBase::wt_State:
        {
            StateWidget* pState = static_cast< StateWidget *>(object);
            if (pState->stateType() == StateWidget::Normal) {
                insertSubMenuNew(mt_New_Activity);
            }
            insertSubMenuColor(object->useFillColor());
            insertStdItems(false, type);
            switch (pState->stateType()) {
            case StateWidget::Normal:
                insert(mt_Rename, i18n("Change State Name..."));
                insert(mt_Change_Font);
                insert(mt_Properties);
                break;
            case StateWidget::Fork:
            case StateWidget::Join:
                if (pState->drawVertical())
                    insert(mt_Flip, i18n("Flip Horizontal"));
                else
                    insert(mt_Flip, i18n("Flip Vertical"));
                break;
            default:
                break;
            }
    }
        break;

    case WidgetBase::wt_ForkJoin:
        {
            ForkJoinWidget *pForkJoin = static_cast<ForkJoinWidget*>(object);
            if (pForkJoin->orientation() == Qt::Vertical) {
                insert(mt_Flip, i18n("Flip Horizontal"));
            }
            else {
                insert(mt_Flip, i18n("Flip Vertical"));
            }
            m_actions[mt_Fill_Color] = addAction(Icon_Utils::SmallIcon(Icon_Utils::it_Color_Fill),
                                                 i18n("Fill Color..."));
        }
        break;

    case WidgetBase::wt_Activity:
        {
            ActivityWidget* pActivity = static_cast<ActivityWidget *>(object);
            if(pActivity->activityType() == ActivityWidget::Normal
              || pActivity->activityType() == ActivityWidget::Invok
              || pActivity->activityType() == ActivityWidget::Param) {
                insertSubMenuColor(object->useFillColor());
            }
            insertStdItems(false, type);
            if(pActivity->activityType() == ActivityWidget::Normal
              || pActivity->activityType() == ActivityWidget::Invok
              || pActivity->activityType() == ActivityWidget::Param) {
                insert(mt_Rename, i18n("Change Activity Name..."));
                insert(mt_Change_Font);
                insert(mt_Properties);
            }
        }
        break;

    case WidgetBase::wt_ObjectNode:
        {
            ObjectNodeWidget* objWidget = static_cast<ObjectNodeWidget *>(object);
            if (objWidget->objectNodeType() == ObjectNodeWidget::Buffer
              || objWidget->objectNodeType() == ObjectNodeWidget::Data
              || objWidget->objectNodeType() == ObjectNodeWidget::Flow) {
                insertSubMenuColor(object->useFillColor());
            }
            insertStdItems(false, type);
            if (objWidget->objectNodeType() == ObjectNodeWidget::Buffer
                || objWidget->objectNodeType() == ObjectNodeWidget::Data
                || objWidget->objectNodeType() == ObjectNodeWidget::Flow) {
                insert(mt_Rename, i18n("Change Object Node Name..."));
                insert(mt_Change_Font);
                insert(mt_Properties);
            }
        }
        break;

    case WidgetBase::wt_Pin:
    case WidgetBase::wt_Signal:
    case WidgetBase::wt_FloatingDashLine:
    case WidgetBase::wt_Precondition:
        insertSubMenuColor(object->useFillColor());
        addSeparator();
        insert(mt_Cut);
        insert(mt_Copy);
        insert(mt_Paste);
        insert(mt_Clear, Icon_Utils::SmallIcon(Icon_Utils::it_Clear), i18nc("clear precondition", "Clear"));
        addSeparator();
        insert(mt_Rename, i18n("Change Text..."));
        if (type == WidgetBase::wt_Pin) {
            insert(mt_NameAsTooltip, i18n("Name as Tooltip"), CHECKABLE);
            PinPortBase *pW = static_cast<PinPortBase*>(object);
            FloatingTextWidget *ft = pW->floatingTextWidget();
            if (ft == NULL)
                m_actions[mt_NameAsTooltip]->setChecked(true);
        }
        insert(mt_Delete);
        insert(mt_Change_Font);
        break;

    case WidgetBase::wt_CombinedFragment:
        // for alternative and parallel combined fragments
        if ((static_cast<CombinedFragmentWidget*>(object))->combinedFragmentType() == CombinedFragmentWidget::Alt ||
            (static_cast<CombinedFragmentWidget*>(object))->combinedFragmentType() == CombinedFragmentWidget::Par) {
            insert(mt_AddInteractionOperand, i18n("Add Interaction Operand"));
            addSeparator();
        }
        insertSubMenuColor(object->useFillColor());
        addSeparator();
        insert(mt_Cut);
        insert(mt_Copy);
        insert(mt_Paste);
        insert(mt_Clear, Icon_Utils::SmallIcon(Icon_Utils::it_Clear), i18nc("clear combined fragment", "Clear"));
        addSeparator();
        insert(mt_Rename, i18n("Change Text..."));
        insert(mt_Delete);
        insert(mt_Change_Font);
        break;

    case WidgetBase::wt_Text:
        switch((static_cast<FloatingTextWidget*>(object))->textRole()) {
        case Uml::TextRole::MultiB:
            insertAssociationTextItem(i18n("Change Multiplicity..."), mt_Rename_MultiB);
            break;
        case Uml::TextRole::MultiA:
            insertAssociationTextItem(i18n("Change Multiplicity..."), mt_Rename_MultiA);
            break;
        case Uml::TextRole::Name:
            insertAssociationTextItem(i18n("Change Name"), mt_Rename_Name);
            break;
        case Uml::TextRole::RoleAName:
            insertAssociationTextItem(i18n("Change Role A Name..."), mt_Rename_RoleAName);
            break;
        case Uml::TextRole::RoleBName:
            insertAssociationTextItem(i18n("Change Role B Name..."), mt_Rename_RoleBName);
            break;
        case Uml::TextRole::ChangeA:
        case Uml::TextRole::ChangeB:
            insert(mt_Change_Font);
            insert(mt_Reset_Label_Positions);
            insert(mt_Properties);
            break;

        case Uml::TextRole::Coll_Message_Self:
        case Uml::TextRole::Coll_Message:
        case Uml::TextRole::Seq_Message_Self:
        case Uml::TextRole::Seq_Message:
            insert(mt_Change_Font);
            insert(mt_Operation, Icon_Utils::SmallIcon(Icon_Utils::it_Operation_New), i18n("New Operation..."));
            insert(mt_Select_Operation, i18n("Select Operation..."));
            break;

        case Uml::TextRole::Floating:
        default:
            insertStdItems(false, type);
            insert(mt_Rename, i18n("Change Text..."));
            insert(mt_Change_Font);
            break;
        }
        break;
    default:
        uWarning() << "unhandled WidgetType " << WidgetBase::toString(type);
        break;
    }//end switch
}

/**
 * Inserts the menu actions that work on the whole selection of widgets
 */
void ListPopupMenu::insertMultiSelectionMenu(WidgetBase::WidgetType uniqueType)
{
    insertSubMenuAlign();

    QMenu* color = new QMenu(i18nc("color menu", "Color"), this);
    insert(mt_Line_Color_Selection, color, Icon_Utils::SmallIcon(Icon_Utils::it_Color_Line), i18n("Line Color..."));
    insert(mt_Fill_Color_Selection, color, Icon_Utils::SmallIcon(Icon_Utils::it_Color_Fill), i18n("Fill Color..."));
    insert(mt_Set_Use_Fill_Color_Selection, color, i18n("Use Fill Color"));
    insert(mt_Unset_Use_Fill_Color_Selection, color, i18n("No Fill Color"));

    // Add menu actions specific to classifiers
    if (uniqueType == WidgetBase::wt_Class ||
        uniqueType == WidgetBase::wt_Interface) {
        makeMultiClassifierShowPopup(uniqueType);
    }

    addMenu(color);

    addSeparator();
    insert(mt_Cut);
    insert(mt_Copy);

    addSeparator();
    insert(mt_Clone);
    insert(mt_Delete);
    insert(mt_Resize, i18n("Resize"));

    addSeparator();
    insert(mt_Change_Font_Selection, Icon_Utils::SmallIcon(Icon_Utils::it_Change_Font), i18n("Change Font..."));
}


/**
 * Shortcut for the frequently used addAction() calls.
 *
 * @param m   The MenuType for which to insert a menu item.
 */
void ListPopupMenu::insert(MenuType m)
{
    switch (m) {
    case mt_Properties:
        m_actions[m] = addAction(Icon_Utils::SmallIcon(Icon_Utils::it_Properties), i18n("Properties"));
        break;
    case mt_Rename:
        m_actions[m] = addAction(Icon_Utils::SmallIcon(Icon_Utils::it_Rename), i18n("Rename..."));
        break;
    case mt_Show:
        m_actions[m] = addAction(Icon_Utils::SmallIcon(Icon_Utils::it_Show), i18n("Show"));
        break;
    case mt_Delete:
        m_actions[m] = addAction(Icon_Utils::SmallIcon(Icon_Utils::it_Delete), i18n("Delete"));
        break;
    case mt_Cut:
        m_actions[m] = addAction(Icon_Utils::SmallIcon(Icon_Utils::it_Cut), i18n("Cut"));
        break;
    case mt_Copy:
        m_actions[m] = addAction(Icon_Utils::SmallIcon(Icon_Utils::it_Copy), i18n("Copy"));
        break;
    case mt_Paste:
        m_actions[m] = addAction(Icon_Utils::SmallIcon(Icon_Utils::it_Paste), i18n("Paste"));
        break;
    case mt_Change_Font:
        m_actions[m] = addAction(Icon_Utils::SmallIcon(Icon_Utils::it_Change_Font), i18n("Change Font..."));
        break;
    case mt_Line_Color:
        m_actions[m] = addAction(Icon_Utils::SmallIcon(Icon_Utils::it_Color_Line), i18n("Line Color..."));
        break;
    case mt_Expand_All:
        m_actions[m] = addAction(i18n("Expand All"));
        break;
    case mt_Collapse_All:
        m_actions[m] = addAction(i18n("Collapse All"));
        break;
    case mt_Clone:
        m_actions[m] = addAction(i18nc("duplicate action", "Duplicate"));
        break;
    case mt_Externalize_Folder:
        m_actions[m] = addAction(i18n("Externalize Folder..."));
        break;
    case mt_Internalize_Folder:
        m_actions[m] = addAction(i18n("Internalize Folder"));
        break;
    case mt_Import_Class:
        m_actions[m] = addAction(Icon_Utils::BarIcon(Icon_Utils::it_Import_File), i18n("Import File(s)..."));
        break;
    case mt_Import_Project:
        m_actions[m] = addAction(Icon_Utils::BarIcon(Icon_Utils::it_Import_Project), i18n("Import from Directory..."));
        break;
    case mt_Reset_Label_Positions:
        m_actions[m] = addAction(i18n("Reset Label Positions"));
        break;
    case mt_New_Parameter:
        m_actions[m] = addAction(Icon_Utils::SmallIcon(Icon_Utils::it_Parameter_New), i18n("New Parameter..."));
        break;
    case mt_New_Operation:
        m_actions[m] = addAction(Icon_Utils::SmallIcon(Icon_Utils::it_Operation_Public_New), i18n("New Operation..."));
        break;
    case mt_New_Attribute:
    case mt_New_InstanceAttribute:
        m_actions[m] = addAction(Icon_Utils::SmallIcon(Icon_Utils::it_Attribute_New), i18n("New Attribute..."));
        break;
    case mt_New_Template:
        m_actions[m] = addAction(Icon_Utils::SmallIcon(Icon_Utils::it_Template_New), i18n("New Template..."));
        break;
    case mt_New_EnumLiteral:
        m_actions[m] = addAction(Icon_Utils::SmallIcon(Icon_Utils::it_Literal_New), i18n("New Literal..."));
        break;
    case mt_New_EntityAttribute:
        m_actions[m] = addAction(Icon_Utils::SmallIcon(Icon_Utils::it_Entity_Attribute_New), i18n("New Entity Attribute..."));
        break;
    case mt_Export_Image:
        m_actions[m] = addAction(Icon_Utils::SmallIcon(Icon_Utils::it_Export_Picture), i18n("Export as Picture..."));
        break;
    case mt_InstanceAttribute:
        m_actions[m] = addAction(Icon_Utils::SmallIcon(Icon_Utils::it_Attribute_New), i18n("New Attribute..."));
        break;
    default:
        uWarning() << "called on unimplemented MenuType " << toString(m);
        break;
    }
}

/**
 * Shortcut for the frequently used addAction() calls.
 *
 * @param m      The MenuType for which to insert a menu item.
 * @param menu   The KMenu for which to insert a menu item.
 */
void ListPopupMenu::insert(const MenuType m, QMenu* menu)
{
    Q_ASSERT(menu != NULL);
    switch (m) {
    case mt_Subsystem:
        m_actions[m] = menu->addAction(Icon_Utils::SmallIcon(Icon_Utils::it_Subsystem), i18n("Subsystem"));
        break;
    case mt_Component:
        m_actions[m] = menu->addAction(Icon_Utils::SmallIcon(Icon_Utils::it_Component), i18n("Component"));
        break;
    case mt_Port:
        m_actions[m] = menu->addAction(Icon_Utils::SmallIcon(Icon_Utils::it_Port), i18n("Port"));
        break;
    case mt_Artifact:
        m_actions[m] = menu->addAction(Icon_Utils::SmallIcon(Icon_Utils::it_Artifact), i18n("Artifact"));
        break;
    case mt_Component_Diagram:
        {
            QAction* action = UMLApp::app()->actionCollection()->action(QLatin1String("new_component_diagram"));
            insert(mt_Component_Diagram, menu, action->icon(), action->text());
        }
        break;
    case mt_Node:
        m_actions[m] = menu->addAction(Icon_Utils::SmallIcon(Icon_Utils::it_Node), i18n("Node"));
        break;
    case mt_Deployment_Diagram:
        {
            QAction* action = UMLApp::app()->actionCollection()->action(QLatin1String("new_deployment_diagram"));
            insert(mt_Deployment_Diagram, menu, action->icon(), action->text());
        }
        break;
    case mt_Deployment_Folder:
    case mt_Component_Folder:
    case mt_UseCase_Folder:
    case mt_EntityRelationship_Folder:
        m_actions[m] = menu->addAction(Icon_Utils::BarIcon(Icon_Utils::it_Folder), i18n("Folder"));
        break;
    case mt_Entity:
        m_actions[m] = menu->addAction(Icon_Utils::SmallIcon(Icon_Utils::it_Entity), i18n("Entity"));
        break;
    case mt_EntityRelationship_Diagram:
        {
            QAction* action = UMLApp::app()->actionCollection()->action(QLatin1String("new_entityrelationship_diagram"));
            insert(mt_EntityRelationship_Diagram, menu, action->icon(), action->text());
        }
        break;
    case mt_Category:
        m_actions[m] = menu->addAction(Icon_Utils::SmallIcon(Icon_Utils::it_Category), i18n("Category"));
        break;
    case mt_Actor:
        m_actions[m] = menu->addAction(Icon_Utils::SmallIcon(Icon_Utils::it_Actor), i18n("Actor"));
        break;
    case mt_UseCase:
        m_actions[m] = menu->addAction(Icon_Utils::SmallIcon(Icon_Utils::it_UseCase), i18n("Use Case"));
        break;
    case mt_UseCase_Diagram:
        {
            QAction* action = UMLApp::app()->actionCollection()->action(QLatin1String("new_use_case_diagram"));
            insert(mt_UseCase_Diagram, menu, action->icon(), action->text());
        }
        break;
    case mt_FloatText:
        m_actions[m] = menu->addAction(Icon_Utils::SmallIcon(Icon_Utils::it_Text), i18n("Text Line..."));
        break;
    default:
        uWarning() << "called on unimplemented MenuType " << toString(m);
        break;
    }
}

/**
 * Shortcut for the frequently used addAction() calls.
 *
 * @param m      The MenuType for which to insert a menu item.
 * @param icon   The icon for this action.
 * @param text   The text for this action.
 */
void ListPopupMenu::insert(const MenuType m, const QIcon & icon, const QString & text)
{
    m_actions[m] = addAction(icon, text);
}

/**
 * Shortcut for the frequently used addAction() calls.
 *
 * @param m           The MenuType for which to insert a menu item.
 * @param text        The text for this action.
 * @param checkable   Sets the action to checkable.
 */
void ListPopupMenu::insert(const MenuType m, const QString & text, const bool checkable)
{
    m_actions[m] = addAction(text);
    if (checkable) {
        QAction* action = getAction(m);
        if (action)
            action->setCheckable(checkable);
    }
}

/**
 * Shortcut for the frequently used addAction() calls.
 *
 * @param m      The MenuType for which to insert a menu item.
 * @param menu   The KMenu for which to insert a menu item.
 * @param icon   The icon for this action.
 * @param text   The text for this action.
 */
void ListPopupMenu::insert(const MenuType m, QMenu* menu, const QIcon & icon, const QString & text)
{
    m_actions[m] = menu->addAction(icon, text);
}

/**
 * Shortcut for the frequently used addAction() calls.
 *
 * @param m      The MenuType for which to insert a menu item.
 * @param menu   The KMenu for which to insert a menu item.
 * @param text   The text for this action.
 * @param checkable   Sets the action to checkable.
 */
void ListPopupMenu::insert(const MenuType m, QMenu* menu, const QString & text, const bool checkable)
{
    m_actions[m] = menu->addAction(text);
    if (checkable) {
        QAction* action = getAction(m);
        if (action)
            action->setCheckable(checkable);
    }
}

/**
 * Shortcut for the frequently used insert() calls.
 *
 * @param insertLeadingSeparator   Set this true if the group shall
 *                                 start with a separator.
 * @param type      The WidgetType for which to insert the menu items.
 *                  If no argument is supplied then a Rename item will be
 *                  included.
 */
void ListPopupMenu::insertStdItems(bool insertLeadingSeparator /* = true */,
                                   WidgetBase::WidgetType type /* = wt_UMLWidget */)
{
    if (insertLeadingSeparator)
        addSeparator();
    insert(mt_Cut);
    insert(mt_Copy);
    insert(mt_Paste);
    addSeparator();
    if (type == WidgetBase::wt_UMLWidget)
        insert(mt_Rename);
    else if (Model_Utils::isCloneable(type))
        insert(mt_Clone);
    insert(mt_Delete);
    if (!m_isListView)
        insert(mt_Resize, i18n("Resize"));
}

/**
 * Shortcut for inserting standard model items (Class, Interface,
 * Datatype, Enum, Package) as well as diagram choices.
 *
 * @param folderAndDiagrams Set this true if folders and diagram
 *                          types shall be included as choices.
 */
void ListPopupMenu::insertContainerItems(bool folderAndDiagrams)
{
    QMenu* menu = new QMenu(i18nc("new container menu", "New"), this);
    menu->setIcon(Icon_Utils::SmallIcon(Icon_Utils::it_New));
    if (folderAndDiagrams)
        insert(mt_Logical_Folder, menu, Icon_Utils::BarIcon(Icon_Utils::it_Folder), i18n("Folder"));
    insert(mt_Class, menu, Icon_Utils::SmallIcon(Icon_Utils::it_Class), i18nc("new class menu item", "Class"));
    insert(mt_Interface, menu, Icon_Utils::SmallIcon(Icon_Utils::it_Interface), i18n("Interface"));
    insert(mt_Datatype, menu, Icon_Utils::SmallIcon(Icon_Utils::it_Datatype), i18n("Datatype"));
    insert(mt_Enum, menu, Icon_Utils::SmallIcon(Icon_Utils::it_Enum), i18n("Enum"));
    insert(mt_Package, menu, Icon_Utils::SmallIcon(Icon_Utils::it_Package), i18n("Package"));
    if (folderAndDiagrams) {
        QAction *action = UMLApp::app()->actionCollection()->action(QLatin1String("new_class_diagram"));
        insert(mt_Class_Diagram, menu, action->icon(), action->text());
        action = UMLApp::app()->actionCollection()->action(QLatin1String("new_sequence_diagram"));
        insert(mt_Sequence_Diagram, menu, action->icon(), action->text());
        action = UMLApp::app()->actionCollection()->action(QLatin1String("new_collaboration_diagram"));
        insert(mt_Collaboration_Diagram, menu, action->icon(), action->text());
        action = UMLApp::app()->actionCollection()->action(QLatin1String("new_state_diagram"));
        insert(mt_State_Diagram, menu, action->icon(), action->text());
        action = UMLApp::app()->actionCollection()->action(QLatin1String("new_activity_diagram"));
        insert(mt_Activity_Diagram, menu, action->icon(), action->text());
    }
    addMenu(menu);
}

/**
 * Inserts a menu item for an association
 *
 * @param label   The menu text.
 * @param mt      The menu type.
 */
void ListPopupMenu::insertAssociationItem(MenuType mt)
{
    switch(mt) {
    case mt_Collaboration_Message:
        // insert(mt_Cut);
        // insert(mt_Copy);
        // insert(mt_Paste);
        // addSeparator();
        break;
    default:
        break;
    }

    if (m_TriggerObjectType == tot_Widget
        && m_TriggerObject.m_Widget->baseType() == WidgetBase::wt_Association) {
        AssociationWidget *w = static_cast<AssociationWidget*>(m_TriggerObject.m_Widget);
        if (w->isPointAddable())
            insert(mt_Add_Point, Icon_Utils::SmallIcon(Icon_Utils::it_Add_Point), i18n("Add Point"));
        if (w->isPointRemovable())
            insert(mt_Delete_Point, Icon_Utils::SmallIcon(Icon_Utils::it_Delete_Point), i18n("Delete Point"));
        addSeparator();
        insertSubMenuLayout(w->associationLine());
    }
    addSeparator();
    insert(mt_Delete);

    switch(mt) {
    case mt_FullAssociation:
        insert(mt_Rename_Name, i18n("Change Association Name..."));
        insert(mt_Rename_RoleAName, i18n("Change Role A Name..."));
        insert(mt_Rename_RoleBName, i18n("Change Role B Name..."));
        insert(mt_Change_Font);
        insert(mt_Reset_Label_Positions);
        break;

    case mt_Collaboration_Message:
        insert(mt_Change_Font);
        insert(mt_New_Operation);
        insert(mt_Select_Operation, i18n("Select Operation..."));
        break;
    default:
        break;
    }

    insert(mt_Line_Color);
    insert(mt_Properties);
}

/**
 * Inserts a menu item for an association related text
 * (such as name, role, multiplicity etc.)
 *
 * @param label   The menu text.
 * @param mt      The menu type.
 */
void ListPopupMenu::insertAssociationTextItem(const QString &label, MenuType mt)
{
    insert(mt, label);
    insert(mt_Change_Font);
    insert(mt_Reset_Label_Positions);
    insert(mt_Properties);
}

/**
 * Inserts a sub menu for association layouts.
 */
void ListPopupMenu::insertSubMenuLayout(AssociationLine *associationLine)
{
    QMenu* layout = new QMenu(i18nc("Layout menu", "Layout"), this);
    insert(mt_LayoutPolyline, layout, i18n("Polyline"), true);
    insert(mt_LayoutDirect, layout, i18n("Direct"), true);
    insert(mt_LayoutSpline, layout, i18n("Spline"), true);
    insert(mt_LayoutOrthogonal, layout, i18n("Orthogonal"), true);
    switch(associationLine->layout()) {
    case AssociationLine::Direct:
        m_actions[mt_LayoutDirect]->setChecked(true);
        break;
    case AssociationLine::Orthogonal:
        m_actions[mt_LayoutOrthogonal]->setChecked(true);
        break;
    case AssociationLine::Spline:
        m_actions[mt_LayoutSpline]->setChecked(true);
        break;
    case AssociationLine::Polyline:
    default:
        m_actions[mt_LayoutPolyline]->setChecked(true);
        break;
    }
    addMenu(layout);
}

/**
 * Inserts a menu item for externalization/de-externalization
 * of a folder.
 */
void ListPopupMenu::insertSubmodelAction()
{
    const Settings::OptionState& ostat = Settings::optionState();
    if (ostat.generalState.tabdiagrams) {
        // Umbrello currently does not support External Folders
        // in combination with Tabbed Diagrams.
        // If you need external folders then disable the tabbed diagrams
        // in the General Settings.
        return;
    }
    UMLObject *o = Model_Utils::treeViewGetCurrentObject();
    if (o == NULL) {
        uError() << " Model_Utils::treeViewGetCurrentObject() returns NULL";
        return;
    }
    UMLFolder *f = o->asUMLFolder();
    if (f == NULL) {
        uError() << o->name() << " is not a Folder";
        return;
    }
    QString submodelFile = f->folderFile();
    if (submodelFile.isEmpty()) {
        insert(mt_Externalize_Folder);
    }
    else {
        insert(mt_Internalize_Folder);
    }
}

/**
 * Inserts the layout menu items.
 */
void ListPopupMenu::insertLayoutItems(UMLView *view)
{
    QList<MenuType> types;
    types << mt_Apply_Layout  << mt_Apply_Layout1
          << mt_Apply_Layout2 << mt_Apply_Layout3
          << mt_Apply_Layout4 << mt_Apply_Layout5
          << mt_Apply_Layout6 << mt_Apply_Layout7
          << mt_Apply_Layout8 << mt_Apply_Layout9;
    LayoutGenerator generator;
    if (generator.isEnabled()) {
        QHash<QString, QString> configFiles;
        if (LayoutGenerator::availableConfigFiles(view->umlScene(), configFiles)) {
            int i = 0;
            foreach(const QString &key, configFiles.keys()) { // krazy:exclude=foreach
                if (i >= types.size())
                    break;
                if (key == QLatin1String("export") &&
                        !Settings::optionState().autoLayoutState.showExportLayout)
                    continue;
                insert(types[i], QPixmap(), i18n("apply '%1'", configFiles[key]));
                QAction* action = getAction(types[i]);
                QMap<QString, QVariant> map = action->data().toMap();
                map[toString(dt_ApplyLayout)] = QVariant(key);
                action->setData(QVariant(map));
                i++;
            }
            addSeparator();
        }
    }
    else {
        uWarning() << "Could not add autolayout entries because graphviz installation has not been found.";
    }
}

/**
 * Creates the "Show" submenu in the context menu of one classifier widget
 */
void ListPopupMenu::makeClassifierShowPopup(ClassifierWidget *c)
{
    WidgetBase::WidgetType type = c->baseType();
    QMenu* show = new QMenu(i18n("Show"), this);
    show->setIcon(Icon_Utils::SmallIcon(Icon_Utils::it_Show));
#ifdef ENABLE_WIDGET_SHOW_DOC
    insert(mt_Show_Documentation, show, i18n("Documentation"), CHECKABLE);
    setActionChecked(mt_Show_Documentation, c->visualProperty(ClassifierWidget::ShowDocumentation));
#endif
    if (type == WidgetBase::wt_Class) {
        insert(mt_Show_Attributes, show, i18n("Attributes"), CHECKABLE);
        setActionChecked(mt_Show_Attributes, c->visualProperty(ClassifierWidget::ShowAttributes));
    }
    insert(mt_Show_Operations, show, i18n("Operations"), CHECKABLE);
    setActionChecked(mt_Show_Operations, c->visualProperty(ClassifierWidget::ShowOperations));
    insert(mt_Show_Public_Only, show, i18n("Public Only"), CHECKABLE);
    setActionChecked(mt_Show_Public_Only, c->visualProperty(ClassifierWidget::ShowPublicOnly));
    insert(mt_Visibility, show, i18n("Visibility"), CHECKABLE);
    setActionChecked(mt_Visibility, c->visualProperty(ClassifierWidget::ShowVisibility));
    insert(mt_Show_Operation_Signature, show, i18n("Operation Signature"), CHECKABLE);
    bool sig = (c->operationSignature() == Uml::SignatureType::SigNoVis ||
                c->operationSignature() == Uml::SignatureType::ShowSig);
    setActionChecked(mt_Show_Operation_Signature, sig);
    if (type == WidgetBase::wt_Class) {
        insert(mt_Show_Attribute_Signature, show, i18n("Attribute Signature"), CHECKABLE);
        sig = (c->attributeSignature() == Uml::SignatureType::SigNoVis ||
               c->attributeSignature() == Uml::SignatureType::ShowSig);
        setActionChecked(mt_Show_Attribute_Signature, sig);
    }
    insert(mt_Show_Packages, show, i18n("Package"), CHECKABLE);
    setActionChecked(mt_Show_Packages, c->visualProperty(ClassifierWidget::ShowPackage));
    insert(mt_Show_Stereotypes, show, i18n("Stereotype"), CHECKABLE);
    setActionChecked(mt_Show_Stereotypes, c->visualProperty(ClassifierWidget::ShowStereotype));
    addMenu(show);
}

/**
 * Creates the "Show" submenu the context menu of multiple classifier widgets
 */
void ListPopupMenu::makeMultiClassifierShowPopup(WidgetBase::WidgetType type)
{
    QMenu* show = new QMenu(i18n("Show"), this);
    show->setIcon(Icon_Utils::SmallIcon(Icon_Utils::it_Show));
    QMenu* attributes = new QMenu(i18n("Attributes"), this);
    if (type == WidgetBase::wt_Class) {
        insert(mt_Show_Attributes_Selection, attributes, i18n("Show"));
        insert(mt_Hide_Attributes_Selection, attributes, i18n("Hide"));
        insert(mt_Show_Attribute_Signature_Selection, attributes, i18n("Show Signatures"));
        insert(mt_Hide_Attribute_Signature_Selection, attributes, i18n("Hide Signatures"));
    }
    show->addMenu(attributes);

    QMenu* operations = new QMenu(i18n("Operations"), this);
    insert(mt_Show_Operations_Selection, operations, i18n("Show"));
    insert(mt_Hide_Operations_Selection, operations, i18n("Hide"));
    insert(mt_Show_Operation_Signature_Selection, operations, i18n("Show Signatures"));
    insert(mt_Hide_Operation_Signature_Selection, operations, i18n("Hide Signatures"));
    show->addMenu(operations);

    QMenu* visibility = new QMenu(i18n("Visibility"), this);
    insert(mt_Show_Visibility_Selection, visibility, i18n("Show"));
    insert(mt_Hide_Visibility_Selection, visibility, i18n("Hide"));
    insert(mt_Hide_NonPublic_Selection, visibility, i18n("Hide Non-public members"));
    insert(mt_Show_NonPublic_Selection, visibility, i18n("Show Non-public members"));
    show->addMenu(visibility);

    QMenu* packages = new QMenu(i18n("Packages"), this);
    insert(mt_Show_Packages_Selection, packages, i18n("Show"));
    insert(mt_Hide_Packages_Selection, packages, i18n("Hide"));
    show->addMenu(packages);

    if (type == WidgetBase::wt_Class) {
        QMenu* stereotypes = new QMenu(i18n("Stereotypes"), this);
        insert(mt_Show_Stereotypes_Selection, stereotypes, i18n("Show"));
        insert(mt_Hide_Stereotypes_Selection, stereotypes, i18n("Hide"));
        show->addMenu(stereotypes);
    }
    addMenu(show);
}

/**
 * Creates a popup menu for a single class or interface widgets.
 */
void ListPopupMenu::makeClassifierPopup(ClassifierWidget *c)
{
    WidgetBase::WidgetType type = c->baseType();
    QMenu* menu = new QMenu(i18nc("new classifier menu", "New"), this);
    menu->setIcon(Icon_Utils::SmallIcon(Icon_Utils::it_New));
    if (type == WidgetBase::wt_Class)
        insert(mt_Attribute, menu, Icon_Utils::SmallIcon(Icon_Utils::it_Public_Attribute), i18n("Attribute..."));
    insert(mt_Operation, menu, Icon_Utils::SmallIcon(Icon_Utils::it_Public_Method), i18n("Operation..."));
    insert(mt_Template, menu, Icon_Utils::SmallIcon(Icon_Utils::it_Template_New), i18n("Template..."));
    addMenu(menu);

    makeClassifierShowPopup(c);

    insertSubMenuColor(c->useFillColor());
    insertStdItems(true, type);
    insert(mt_Rename);
    insert(mt_Change_Font);
    if (type == WidgetBase::wt_Interface) {
        insert(mt_DrawAsCircle, i18n("Draw as Circle"), CHECKABLE);
        setActionChecked(mt_DrawAsCircle, c->visualProperty(ClassifierWidget::DrawAsCircle));
        insert(mt_ChangeToClass, i18n("Change into Class"));
    } else if (type == WidgetBase::wt_Class && c->umlObject() && c->umlObject()->stereotype() == QLatin1String("class-or-package")) {
            insert(mt_ChangeToClass, i18n("Change into Class"));
            insert(mt_ChangeToPackage, i18n("Change into Package"));
    } else {
        insert(mt_Refactoring, Icon_Utils::SmallIcon(Icon_Utils::it_Refactor), i18n("Refactor"));
        insert(mt_ViewCode, Icon_Utils::SmallIcon(Icon_Utils::it_View_Code), i18n("View Code"));
        UMLClassifier *umlc = c->classifier();
        if (umlc->isAbstract() && umlc->attributes() == 0)
            insert(mt_ChangeToInterface, i18n("Change into Interface"));
    }
    insert(mt_Properties);
}

/**
 * Convenience method to extract the ListPopupMenu type from an action.
 * @param action   the action which was called
 * @return menu type enum value
 */
ListPopupMenu::MenuType ListPopupMenu::typeFromAction(QAction *action)
{
    ListPopupMenu *menu = ListPopupMenu::menuFromAction(action);
    if (menu) {
        return menu->getMenuType(action);
    }
    else {
        uError() << "Action's data field does not contain ListPopupMenu pointer!";
        return mt_Undefined;
    }
}

/**
 * Add the align actions submenu
 */
void ListPopupMenu::insertSubMenuAlign()
{
    QMenu* alignment = new QMenu(i18nc("align menu", "Align"), this);
    insert(mt_Align_Right, alignment, Icon_Utils::SmallIcon(Icon_Utils::it_Align_Right), i18n("Align Right"));
    insert(mt_Align_Left, alignment, Icon_Utils::SmallIcon(Icon_Utils::it_Align_Left), i18n("Align Left"));
    insert(mt_Align_Top, alignment, Icon_Utils::SmallIcon(Icon_Utils::it_Align_Top), i18n("Align Top"));
    insert(mt_Align_Bottom, alignment, Icon_Utils::SmallIcon(Icon_Utils::it_Align_Bottom), i18n("Align Bottom"));

    insert(mt_Align_VerticalMiddle, alignment, Icon_Utils::SmallIcon(Icon_Utils::it_Align_VerticalMiddle), i18n("Align Vertical Middle"));
    insert(mt_Align_HorizontalMiddle, alignment, Icon_Utils::SmallIcon(Icon_Utils::it_Align_HorizontalMiddle), i18n("Align Horizontal Middle"));
    insert(mt_Align_VerticalDistribute, alignment, Icon_Utils::SmallIcon(Icon_Utils::it_Align_VerticalDistribute), i18n("Align Vertical Distribute"));
    insert(mt_Align_HorizontalDistribute, alignment, Icon_Utils::SmallIcon(Icon_Utils::it_Align_HorizontalDistribute), i18n("Align Horizontal Distribute"));

    addMenu(alignment);
}

/**
 * Shortcut for commonly used sub menu initializations.
 *
 * @param fc   The "Use Fill Color" is checked.
 */
void ListPopupMenu::insertSubMenuColor(bool fc)
{
    QMenu* color = new QMenu(i18nc("color menu", "Color"), this);
    insert(mt_Line_Color, color, Icon_Utils::SmallIcon(Icon_Utils::it_Color_Line), i18n("Line Color..."));
    insert(mt_Fill_Color, color, Icon_Utils::SmallIcon(Icon_Utils::it_Color_Fill), i18n("Fill Color..."));
    insert(mt_Use_Fill_Color, color, i18n("Use Fill Color"), CHECKABLE);
    setActionChecked(mt_Use_Fill_Color, fc);
    addMenu(color);
}

/**
 * Utility: Convert a MenuType value to an ObjectType value.
 */
UMLObject::ObjectType ListPopupMenu::convert_MT_OT(MenuType mt)
{
    UMLObject::ObjectType type =  UMLObject::ot_UMLObject;

    switch (mt) {
    case mt_UseCase:
        type = UMLObject::ot_UseCase;
        break;
    case mt_Actor:
        type = UMLObject::ot_Actor;
        break;
    case mt_Class:
        type = UMLObject::ot_Class;
        break;
    case mt_Attribute:
        type = UMLObject::ot_Attribute;
        break;
    case mt_Template:
        type = UMLObject::ot_Template;
        break;
    case mt_EnumLiteral:
        type = UMLObject::ot_EnumLiteral;
        break;
    case mt_EntityAttribute:
        type = UMLObject::ot_EntityAttribute;
        break;
    case mt_Operation:
        type = UMLObject::ot_Operation;
        break;
    case mt_Category:
        type = UMLObject::ot_Category;
        break;
    case mt_InstanceAttribute:
        type = UMLObject::ot_InstanceAttribute;
        break;
    default:
        break;
    }
    return type;
}

/**
 * Returns the data from the given action to the given key.
 */
QVariant ListPopupMenu::dataFromAction(DataType key, QAction* action)
{
    QVariant data = action->data();
    QMap<QString, QVariant> map = data.toMap();
    return map[ListPopupMenu::toString(key)];
}

/**
 * Convenience method to extract the ListPopupMenu pointer stored in QAction
 * objects belonging to ListPopupMenu.
 */
ListPopupMenu* ListPopupMenu::menuFromAction(QAction *action)
{
    if (action) {
        QVariant value = dataFromAction(dt_MenuPointer, action);
        if (value.canConvert<ListPopupMenu*>()) {
            return qvariant_cast<ListPopupMenu*>(value);
        }
    }
    return 0;
}

/**
 * Shortcut for commonly used sub menu initializations.
 *
 * @param type   The MenuType for which to set up the menu.
 */
void ListPopupMenu::insertSubMenuNew(MenuType type)
{
    QMenu* menu = new QMenu(i18nc("new sub menu", "New"), this);
    menu->setIcon(Icon_Utils::SmallIcon(Icon_Utils::it_New));
    switch (type) {
        case mt_Deployment_View:
            insert(mt_Deployment_Folder, menu);
            insert(mt_Node, menu);
            insert(mt_Deployment_Diagram, menu);
            break;
        case mt_EntityRelationship_Model:
            insert(mt_EntityRelationship_Folder, menu);
            insert(mt_Entity, menu);
            insert(mt_Category, menu);
            insert(mt_EntityRelationship_Diagram, menu);
            break;
        case mt_UseCase_View:
            insert(mt_UseCase_Folder, menu);
            insert(mt_Actor, menu);
            insert(mt_UseCase, menu);
            insert(mt_UseCase_Diagram, menu);
            break;
        case mt_Component:
            insert(mt_Component, menu);
            if (Settings::optionState().generalState.uml2)
                insert(mt_Port, menu);
            insert(mt_Artifact, menu);
            break;
        case mt_Component_View:
        case mt_Component_Folder:
            insert(mt_Component_Folder, menu);
            insert(mt_Subsystem, menu);
            insert(mt_Component, menu);
            insert(mt_Artifact, menu);
            insert(mt_Component_Diagram, menu);
            break;
        case mt_Deployment_Folder:
            insert(mt_Deployment_Folder, menu);
            insert(mt_Node, menu);
            insert(mt_Deployment_Diagram, menu);
            break;
        case mt_UseCase_Folder:
            insert(mt_UseCase_Folder, menu);
            insert(mt_Actor, menu);
            insert(mt_UseCase, menu);
            insert(mt_UseCase_Diagram, menu);
            break;
        case mt_EntityRelationship_Folder:
            insert(mt_EntityRelationship_Folder, menu);
            insert(mt_Entity, menu);
            insert(mt_EntityRelationship_Diagram, menu);
            break;
        case mt_On_UseCase_Diagram:
            insert(mt_Actor, menu, Icon_Utils::SmallIcon(Icon_Utils::it_Actor), i18n("Actor..."));
            insert(mt_UseCase, menu, Icon_Utils::SmallIcon(Icon_Utils::it_UseCase), i18n("Use Case..."));
            insert(mt_FloatText, menu);
            break;
        case mt_On_Class_Diagram:
            insert(mt_Class, menu, Icon_Utils::SmallIcon(Icon_Utils::it_Class), i18nc("new class menu item", "Class..."));
            insert(mt_Interface, menu, Icon_Utils::SmallIcon(Icon_Utils::it_Interface), i18n("Interface..."));
            insert(mt_Datatype, menu, Icon_Utils::SmallIcon(Icon_Utils::it_Datatype), i18n("Datatype..."));
            insert(mt_Enum, menu, Icon_Utils::SmallIcon(Icon_Utils::it_Enum), i18n("Enum..."));
            insert(mt_Package, menu, Icon_Utils::SmallIcon(Icon_Utils::it_Package), i18n("Package..."));
            insert(mt_FloatText, menu);
            break;
         case mt_On_Object_Diagram:
             insert(mt_Class, menu, Icon_Utils::SmallIcon(Icon_Utils::it_Class), i18nc("new class menu item", "Class..."));
        break;
        case mt_On_State_Diagram:
            insert(mt_Initial_State, menu, Icon_Utils::SmallIcon(Icon_Utils::it_InitialState), i18n("Initial State"));
            insert(mt_End_State, menu, Icon_Utils::SmallIcon(Icon_Utils::it_EndState), i18n("End State"));
            insert(mt_State, menu, Icon_Utils::SmallIcon(Icon_Utils::it_UseCase), i18nc("add new state", "State..."));
            insert(mt_Junction, menu, Icon_Utils::SmallIcon(Icon_Utils::it_Junction), i18n("Junction"));
            insert(mt_DeepHistory, menu, Icon_Utils::SmallIcon(Icon_Utils::it_History_Deep), i18n("Deep History"));
            insert(mt_ShallowHistory, menu, Icon_Utils::SmallIcon(Icon_Utils::it_History_Shallow), i18n("Shallow History"));
            insert(mt_Choice, menu, Icon_Utils::SmallIcon(Icon_Utils::it_Choice_Rhomb), i18n("Choice"));
            insert(mt_StateFork, menu, Icon_Utils::SmallIcon(Icon_Utils::it_Fork_State), i18n("Fork"));
            insert(mt_StateJoin, menu, Icon_Utils::SmallIcon(Icon_Utils::it_Join), i18n("Join"));
            insert(mt_FloatText, menu);
            break;
        case mt_On_Activity_Diagram:
            insert(mt_Initial_Activity, menu, Icon_Utils::SmallIcon(Icon_Utils::it_InitialState), i18n("Initial Activity"));
            insert(mt_End_Activity, menu, Icon_Utils::SmallIcon(Icon_Utils::it_EndState), i18n("End Activity"));
            insert(mt_Activity, menu, Icon_Utils::SmallIcon(Icon_Utils::it_UseCase), i18n("Activity..."));
            insert(mt_Branch, menu, Icon_Utils::SmallIcon(Icon_Utils::it_Branch), i18n("Branch/Merge"));
            insert(mt_FloatText, menu);
            break;
        case mt_On_Component_Diagram:
            insert(mt_Subsystem, menu, Icon_Utils::SmallIcon(Icon_Utils::it_Subsystem), i18n("Subsystem..."));
            insert(mt_Component, menu, Icon_Utils::SmallIcon(Icon_Utils::it_Component), i18n("Component..."));
            if (Settings::optionState().generalState.uml2)
                insert(mt_Port, menu, Icon_Utils::SmallIcon(Icon_Utils::it_Port), i18n("Port..."));
            insert(mt_Artifact, menu, Icon_Utils::SmallIcon(Icon_Utils::it_Artifact), i18n("Artifact..."));
            break;
        case mt_On_Deployment_Diagram:
            insert(mt_Node, menu, Icon_Utils::SmallIcon(Icon_Utils::it_Node), i18n("Node..."));
            break;
        case mt_On_EntityRelationship_Diagram:
            insert(mt_Entity, menu, Icon_Utils::SmallIcon(Icon_Utils::it_Entity), i18n("Entity..."));
            insert(mt_Category, menu, Icon_Utils::SmallIcon(Icon_Utils::it_Category), i18n("Category..."));
            break;
        case mt_On_Sequence_Diagram:
            insert(mt_Import_from_File, menu, Icon_Utils::SmallIcon(Icon_Utils::it_Import_File), i18n("Import stack trace..."));
            insert(mt_Object, menu, Icon_Utils::SmallIcon(Icon_Utils::it_Object), i18n("Object..."));
            insert(mt_FloatText, menu);
            break;
        case mt_On_Collaboration_Diagram:
            insert(mt_Object, menu, Icon_Utils::SmallIcon(Icon_Utils::it_Object), i18n("Object..."));
            insert(mt_FloatText, menu);
            break;
        case mt_Class:
            insert(mt_Attribute, menu, Icon_Utils::SmallIcon(Icon_Utils::it_Public_Attribute), i18n("Attribute"));
            insert(mt_Operation, menu, Icon_Utils::SmallIcon(Icon_Utils::it_Public_Method), i18n("Operation"));
            insert(mt_Template, menu, Icon_Utils::SmallIcon(Icon_Utils::it_Template_Class), i18n("Template"));
            break;
        case mt_Interface:
            insert(mt_Operation, menu, Icon_Utils::SmallIcon(Icon_Utils::it_Public_Method), i18n("Operation"));
            insert(mt_Template, menu, Icon_Utils::SmallIcon(Icon_Utils::it_Template_Interface), i18n("Template"));
            break;
        case mt_Entity:
            insert(mt_EntityAttribute, menu, Icon_Utils::SmallIcon(Icon_Utils::it_Entity_Attribute), i18n("Entity Attribute..."));
            insert(mt_PrimaryKeyConstraint, menu, Icon_Utils::SmallIcon(Icon_Utils::it_Constraint_PrimaryKey), i18n("Primary Key Constraint..."));
            insert(mt_UniqueConstraint, menu, Icon_Utils::SmallIcon(Icon_Utils::it_Constraint_Unique), i18n("Unique Constraint..."));
            insert(mt_ForeignKeyConstraint, menu, Icon_Utils::SmallIcon(Icon_Utils::it_Constraint_ForeignKey), i18n("Foreign Key Constraint..."));
            insert(mt_CheckConstraint, menu, Icon_Utils::SmallIcon(Icon_Utils::it_Constraint_Check), i18n("Check Constraint..."));
            break;
        case mt_Enum:
            insert(mt_EnumLiteral, menu, Icon_Utils::SmallIcon(Icon_Utils::it_Enum_Literal), i18n("Enum Literal..."));
            break;
        case mt_New_Activity:
        case mt_Activity_Selected:
            insert(mt_New_Activity, menu, Icon_Utils::SmallIcon(Icon_Utils::it_State_Activity), i18n("Activity..."));
            break;
        case mt_Subsystem:
            insert(mt_Subsystem, menu);
            insert(mt_Component, menu);
            insert(mt_Artifact, menu);
            break;
        default:
            break;
    }
    addMenu(menu);
}

/**
 * Shortcut for commonly used menu initializations.
 *
 * @param type   The MenuType for which to set up the menu.
 */
void ListPopupMenu::setupMenu(MenuType type)
{
    DEBUG(DBG_SRC) << "ListPopupMenu created for MenuType=" << toString(type);

    switch (type) {
    case mt_Logical_View:
        insertContainerItems(true);
        addSeparator();
        insert(mt_Paste);
        addSeparator();
        insert(mt_Import_Project);
        insert(mt_Import_Class);
        addSeparator();
        insert(mt_Expand_All);
        insert(mt_Collapse_All);
        break;

    case mt_Component_View:
        insertSubMenuNew(type);
        addSeparator();
        insert(mt_Paste);
        addSeparator();
        insert(mt_Expand_All);
        insert(mt_Collapse_All);
        break;

    case mt_Deployment_View:
        insertSubMenuNew(type);
        addSeparator();
        insert(mt_Paste);
        addSeparator();
        insert(mt_Expand_All);
        insert(mt_Collapse_All);
        break;

    case mt_EntityRelationship_Model:
        insertSubMenuNew(type);
        addSeparator();
        insert(mt_Paste);
        addSeparator();
        insert(mt_Expand_All);
        insert(mt_Collapse_All);
        break;

    case mt_UseCase_View:
        insertSubMenuNew(type);
        addSeparator();
        //  insert(mt_Cut);
        //  insert(mt_Copy);
        insert(mt_Paste);
        addSeparator();
        insert(mt_Expand_All);
        insert(mt_Collapse_All);
        break;

    case mt_Logical_Folder:
        insertContainerItems(true);
        insertStdItems();
        insert(mt_Import_Project);
        insertSubmodelAction();
        addSeparator();
        insert(mt_Expand_All);
        insert(mt_Collapse_All);
        break;

    case mt_Component_Folder:
        insertSubMenuNew(type);
        insertStdItems();
        insertSubmodelAction();
        addSeparator();
        insert(mt_Expand_All);
        insert(mt_Collapse_All);
        break;

    case mt_Deployment_Folder:
        insertSubMenuNew(type);
        insertStdItems();
        insertSubmodelAction();
        addSeparator();
        insert(mt_Expand_All);
        insert(mt_Collapse_All);
        break;

    case mt_UseCase_Folder:
        insertSubMenuNew(type);
        insertStdItems();
        insertSubmodelAction();
        addSeparator();
        insert(mt_Expand_All);
        insert(mt_Collapse_All);
        break;

    case mt_EntityRelationship_Folder:
        insertSubMenuNew(type);
        insertStdItems();
        insertSubmodelAction();
        addSeparator();
        insert(mt_Expand_All);
        insert(mt_Collapse_All);
        break;

    case mt_UseCase_Diagram:
    case mt_Sequence_Diagram:
    case mt_Class_Diagram:
    case mt_Object_Diagram:
    case mt_Collaboration_Diagram:
    case mt_State_Diagram:
    case mt_Activity_Diagram:
    case mt_Component_Diagram:
    case mt_Deployment_Diagram:
    case mt_EntityRelationship_Diagram:
        insertStdItems(false);
        insert(mt_Clone);
        insert(mt_Export_Image);
        insert(mt_Properties);
        break;

    case mt_On_UseCase_Diagram:
        insertSubMenuNew(type);
        addSeparator();
        if (m_TriggerObjectType != tot_View) {
            uError() << "Invalid Trigger Object Type Set for Use Case Diagram " << m_TriggerObjectType;
            return;
        }
        setupDiagramMenu(m_TriggerObject.m_View);
        break;

    case mt_On_Class_Diagram:
        insertSubMenuNew(type);
        addSeparator();
        if (m_TriggerObjectType != tot_View) {
            uError() << "Invalid Trigger Object Type Set for Class Diagram " << m_TriggerObjectType;
            return;
        }
        setupDiagramMenu(m_TriggerObject.m_View);
        break;
    case mt_On_Object_Diagram:
        insertSubMenuNew(type);
        addSeparator();
        if (m_TriggerObjectType != tot_View) {
            uError() << "Invalid Trigger Object Type Set for Object Diagram " << m_TriggerObjectType;
            return;
        }
        break;

    case mt_On_State_Diagram:
        insertSubMenuNew(type);
        addSeparator();
        if (m_TriggerObjectType != tot_View) {
            uError() << "Invalid Trigger Object Type Set for State Diagram " << m_TriggerObjectType;
            return;
        }
        setupDiagramMenu(m_TriggerObject.m_View);
        break;

    case mt_On_Activity_Diagram:
        insertSubMenuNew(type);
        addSeparator();
        if (m_TriggerObjectType != tot_View) {
            uError() << "Invalid Trigger Object Type Set for Activity Diagram " << m_TriggerObjectType;
            return;
        }
        setupDiagramMenu(m_TriggerObject.m_View);
        break;

    case mt_On_Component_Diagram:
        insertSubMenuNew(type);
        addSeparator();
        if (m_TriggerObjectType != tot_View) {
            uError() << "Invalid Trigger Object Type Set for Component Diagram " << m_TriggerObjectType;
            return;
        }
        setupDiagramMenu(m_TriggerObject.m_View);
        break;

    case mt_On_Deployment_Diagram:
        insertSubMenuNew(type);
        addSeparator();
        if (m_TriggerObjectType != tot_View) {
            uError() << "Invalid Trigger Object Type Set for Deployment Diagram " << m_TriggerObjectType;
            return;
        }
        setupDiagramMenu(m_TriggerObject.m_View);
        break;

    case mt_On_EntityRelationship_Diagram:
        insertSubMenuNew(type);
        addSeparator();
        if (m_TriggerObjectType != tot_View) {
            uError() << "Invalid Trigger Object Type Set for Entity Relationship Diagram " << m_TriggerObjectType;
            return;
        }
        setupDiagramMenu(m_TriggerObject.m_View);
        break;

    case mt_On_Sequence_Diagram:
    case mt_On_Collaboration_Diagram:
        insertSubMenuNew(type);
        addSeparator();
        if (m_TriggerObjectType != tot_View) {
            uError() << "Invalid Trigger Object Type Set for Sequence or Collaboration Diagram " << m_TriggerObjectType;
            return;
        }
        setupDiagramMenu(m_TriggerObject.m_View);
        break;

    case mt_Class:
        insertSubMenuNew(type);
        insertStdItems();
        if (m_isListView)
            insert(mt_Show);
        addSeparator();
        insert(mt_Import_Class);
        addSeparator();
        if (m_TriggerObjectType == tot_Object) {
            UMLObject *o = m_TriggerObject.m_Object;
            if (o && o->stereotype() == QLatin1String("class-or-package")) {
                insert(mt_ChangeToClass, i18n("Change into Class"));
                insert(mt_ChangeToPackage, i18n("Change into Package"));
            }
        }
        addSeparator();
        insert(mt_Properties);
        break;

    case mt_Interface:
        insertSubMenuNew(type);
        insertStdItems();
        if (m_isListView)
            insert(mt_Show);
        insert(mt_Properties);
        break;

    case mt_Package:
        insertContainerItems(false);
        insertStdItems();
        if (m_isListView)
            insert(mt_Show);
        insert(mt_Properties);
        addSeparator();
        insert(mt_Expand_All);
        insert(mt_Collapse_All);
        break;

    case mt_Subsystem:
        insertSubMenuNew(type);
        insertStdItems();
        insert(mt_Properties);
        addSeparator();
        insert(mt_Expand_All);
        insert(mt_Collapse_All);
        break;

    case mt_Component:
        insertSubMenuNew(type);
        insertStdItems();
        insert(mt_Properties);
        addSeparator();
        insert(mt_Expand_All);
        insert(mt_Collapse_All);
        break;

    case mt_Entity:
        insertSubMenuNew(type);
        insertStdItems();
        insert(mt_Properties);
        break;

    case mt_Enum:
        insertSubMenuNew(type);
        insertStdItems();
        insert(mt_Properties);
        break;

    case mt_Datatype:
    case mt_EnumLiteral:
    case mt_Port:
    case mt_Node:
    case mt_Artifact:
    case mt_Actor:
    case mt_UseCase:
    case mt_Attribute:
    case mt_EntityAttribute:
    case mt_InstanceAttribute:
    case mt_Operation:
    case mt_Template:
        insertStdItems(false);
        insert(mt_Properties);
        break;

    case mt_Category:
        {
            if (m_TriggerObjectType != tot_Object) {
                uError() << "Invalid Trigger Object Type Set for Use Case Diagram " << m_TriggerObjectType;
                return;
            }
<<<<<<< HEAD
            QMenu* menu = makeCategoryTypeMenu(static_cast<UMLCategory*>(m_TriggerObject.m_Object));
=======
#if QT_VERSION >= 0x050000
            QMenu* menu = makeCategoryTypeMenu(m_TriggerObject.m_Object->asUMLCategory());
#else
            KMenu* menu = makeCategoryTypeMenu(m_TriggerObject.m_Object->asUMLCategory());
#endif
>>>>>>> e67d069d
            menu->setTitle(i18n("Category Type"));
            addMenu(menu);
            insertStdItems(false);
        }
        break;

    case mt_UniqueConstraint:
    case mt_PrimaryKeyConstraint:
    case mt_ForeignKeyConstraint:
    case mt_CheckConstraint:
        insert(mt_Rename);
        insert(mt_Delete);
        insert(mt_Properties);
        break;

    case mt_New_Parameter:
        insert(mt_New_Parameter);
        break;

    case mt_New_Operation:
        insert(mt_New_Operation);
        break;

    case mt_New_Attribute:
        insert(mt_New_Attribute);
        break;

    case mt_New_InstanceAttribute:
        insert(mt_New_InstanceAttribute);
        break;

    case mt_New_Template:
        insert(mt_New_Template);
        break;

    case mt_New_EnumLiteral:
        insert(mt_New_EnumLiteral);
        break;

    case mt_New_EntityAttribute:
        insert(mt_New_EntityAttribute);
        break;

    case mt_New_UniqueConstraint:
        insert(mt_New_UniqueConstraint);
        break;

    case mt_New_PrimaryKeyConstraint:
        insert(mt_New_PrimaryKeyConstraint);
        break;

    case mt_New_ForeignKeyConstraint:
        insert(mt_New_ForeignKeyConstraint);
        break;

    case mt_New_CheckConstraint:
        insert(mt_New_CheckConstraint);
        break;

    case mt_New_Activity:
        insertSubMenuNew(type);
        break;

    case mt_Activity_Selected:
        insertSubMenuNew(type);
        insert(mt_Rename);
        insert(mt_Delete);
        break;

    case mt_Parameter_Selected:
        insert(mt_New_Parameter);
        insert(mt_Rename);
        insert(mt_Delete);
        insert(mt_Properties);
        break;

    case mt_Operation_Selected:
        insert(mt_New_Operation);
        insert(mt_Delete);
        insert(mt_Properties);
        break;

    case mt_Attribute_Selected:
        insert(mt_New_Attribute);
        insert(mt_Delete);
        insert(mt_Properties);
        break;

    case mt_InstanceAttribute_Selected:
        insert(mt_New_InstanceAttribute);
        insert(mt_Delete);
        insert(mt_Properties);
        break;

    case mt_Template_Selected:
        insert(mt_New_Attribute, Icon_Utils::SmallIcon(Icon_Utils::it_Template_New), i18n("New Template..."));
        insert(mt_Delete);
        insert(mt_Properties);
        break;

    case mt_EnumLiteral_Selected:
        insert(mt_New_EnumLiteral);
        insert(mt_Delete);
        insert(mt_Properties);
        break;

    case mt_EntityAttribute_Selected:
        insert(mt_New_EntityAttribute);
        insert(mt_Delete);
        insert(mt_Properties);
        break;

    case mt_UniqueConstraint_Selected:
        insert(mt_New_UniqueConstraint);
        insert(mt_Delete);
        insert(mt_Properties);
        break;

    case mt_PrimaryKeyConstraint_Selected:
        insert(mt_New_PrimaryKeyConstraint);
        insert(mt_Delete);
        insert(mt_Properties);
        break;

    case mt_ForeignKeyConstraint_Selected:
        insert(mt_New_ForeignKeyConstraint);
        insert(mt_Delete);
        insert(mt_Properties);
        break;

    case mt_CheckConstraint_Selected:
        insert(mt_New_ForeignKeyConstraint);
        insert(mt_Delete);
        insert(mt_Properties);
        break;

    case mt_Association_Selected:
    case mt_AttributeAssociation:
    case mt_FullAssociation:
    case mt_Collaboration_Message:
        insertAssociationItem(type);
        break;

    case mt_Anchor:
        insert(mt_Delete, Icon_Utils::SmallIcon(Icon_Utils::it_Delete), i18n("Delete Anchor"));
        break;

    case mt_RoleNameA:
        insertAssociationTextItem(i18n("Change Role A Name..."), mt_Rename_RoleAName);
        break;

    case mt_RoleNameB:
        insertAssociationTextItem(i18n("Change Role B Name..."), mt_Rename_RoleBName);
        break;

    case mt_MultiB:
        insertAssociationTextItem(i18n("Change Multiplicity..."), mt_Rename_MultiB);
        break;

    case mt_MultiA:
        insertAssociationTextItem(i18n("Change Multiplicity..."), mt_Rename_MultiA);
        break;

    case mt_Name:
        insertAssociationTextItem(i18n("Change Name"), mt_Rename_Name);
        break;

    case mt_Model:
        insert(mt_Model, i18n("Rename..."));
        break;

    case mt_Properties:
        insert(mt_Expand_All);
        insert(mt_Collapse_All);
        insert(mt_Properties);
        break;

    case mt_Properties_AutoLayout:
    case mt_Properties_Class:
    case mt_Properties_CodeImport:
    case mt_Properties_CodeGeneration:
    case mt_Properties_CodeViewer:
    case mt_Properties_Font:
    case mt_Properties_General:
    case mt_Properties_UserInterface:
        insert(mt_Properties);
        break;

    default:
        insert(mt_Expand_All);
        insert(mt_Collapse_All);
        break;
    }//end switch

    if(m_TriggerObjectType == tot_View) {
        bool bCutState = UMLApp::app()->isCutCopyState();
        setActionEnabled(mt_Undo, UMLApp::app()->isUndoActionEnabled());
        setActionEnabled(mt_Redo, UMLApp::app()->isRedoActionEnabled());
        setActionEnabled(mt_Cut, bCutState);
        setActionEnabled(mt_Copy, bCutState);
        setActionEnabled(mt_Paste, UMLApp::app()->isPasteState());
    }

}

/**
 * Shortcut for diagramm menu initializations.
 */
void ListPopupMenu::setupDiagramMenu(UMLView* view)
{
    insert(mt_Undo, Icon_Utils::SmallIcon(Icon_Utils::it_Undo), i18n("Undo"));
    insert(mt_Redo, Icon_Utils::SmallIcon(Icon_Utils::it_Redo), i18n("Redo"));
    addSeparator();
    insert(mt_Cut);
    insert(mt_Copy);
    insert(mt_Paste);
    addSeparator();
    insert(mt_Clear, Icon_Utils::SmallIcon(Icon_Utils::it_Clear), i18n("Clear Diagram"));
    insert(mt_Export_Image);
    addSeparator();
    insertLayoutItems(view);
    insert(mt_SnapToGrid, i18n("Snap to Grid"), CHECKABLE);
    setActionChecked(mt_SnapToGrid, view->umlScene()->snapToGrid());
    insert(mt_ShowSnapGrid, i18n("Show Grid"), CHECKABLE);
    setActionChecked(mt_ShowSnapGrid, view->umlScene()->isSnapGridVisible());
    insert(mt_ShowDocumentationIndicator, i18n("Show Documentation Indicator"), CHECKABLE);
    setActionChecked(mt_ShowDocumentationIndicator, view->umlScene()->isShowDocumentationIndicator());
    insert(mt_Properties);
}

/**
 * Creates a popup menu for a single category Object
 * @param category The UMLCategory for which the category menu is created
 */
QMenu* ListPopupMenu::makeCategoryTypeMenu(UMLCategory* category)
{
    QMenu* catTypeMenu = new QMenu(this);
    insert(mt_DisjointSpecialisation, catTypeMenu, i18n("Disjoint(Specialisation)"), CHECKABLE);
    insert(mt_OverlappingSpecialisation, catTypeMenu, i18n("Overlapping(Specialisation)"), CHECKABLE);
    insert(mt_Union, catTypeMenu, i18n("Union"), CHECKABLE);
    setActionChecked(mt_DisjointSpecialisation, category->getType()==UMLCategory::ct_Disjoint_Specialisation);
    setActionChecked(mt_OverlappingSpecialisation, category->getType()==UMLCategory::ct_Overlapping_Specialisation);
    setActionChecked(mt_Union, category->getType()==UMLCategory::ct_Union);

    return catTypeMenu;
}

/**
 * Get the action from the menu type as index.
 */
QAction* ListPopupMenu::getAction(MenuType idx)
{
    return m_actions.value(idx, NULL);
}

// /**
//  * Get the MenuType from the action.
//  */
// ListPopupMenu::MenuType ListPopupMenu::getMenuType(KAction* action)
// {
//     return m_actions.key(action);
// }

/**
 * Get the MenuType from the action.
 */
ListPopupMenu::MenuType ListPopupMenu::getMenuType(QAction* action)
{
    QList<MenuType> keyList = m_actions.keys(action);
    if (keyList.empty() || /* all key-value pairs are unique*/ keyList.count() > 1) {
        return mt_Undefined;
    } else {
        // we return the first (only) value
        return keyList.first();
    }
}

/**
 * Utility method to fetch owner of the menu.
 *
 * @return The owned WidgetBase if this menu is owned by a
 *         widget. Otherwise returns 0.
 */
WidgetBase* ListPopupMenu::ownerWidget() const
{
    if (m_TriggerObjectType == tot_Widget) {
        return m_TriggerObject.m_Widget;
    }
    return 0;
}

/**
 * Checks the action item.
 *
 * @param idx     The MenuType for which to check the menu item.
 * @param value   The value.
 */
void ListPopupMenu::setActionChecked(MenuType idx, bool value)
{
    QAction* action = getAction(idx);
    if (action && action->isCheckable()) {
        action->setChecked(value);
    }
    else {
        DEBUG(DBG_SRC) << "called on unknown MenuType " << toString(idx);
    }
}

/**
 * Enables the action item.
 *
 * @param idx     The MenuType for which to enable the menu item.
 * @param value   The value.
 */
void ListPopupMenu::setActionEnabled(MenuType idx, bool value)
{
    QAction* action = getAction(idx);
    if (action) {
        action->setEnabled(value);
    }
    else {
        DEBUG(DBG_SRC) << "called on unknown MenuType " << toString(idx);
    }
}

/**
 * Sets up actions added to the ListPopupMenu to have their data field set to
 * pointer to this ListPopupMenu object, so that this menu pointer can be
 * retrieved in UMLWidget::slotMenuSelection
 *
 * @note This might seem like an ugly hack, but this is the only solution which
 *       helped in avoiding storage of ListPopupMenu pointer in each UMLWidget.
 */
void ListPopupMenu::setupActionsData()
{
    foreach (QAction *action, m_actions) {
        QMap<QString, QVariant> map = action->data().toMap();
        map[toString(dt_MenuPointer)] = qVariantFromValue(this);
        action->setData(QVariant(map));
    }

}

/**
 * Convert enum MenuType to string.
 */
QString ListPopupMenu::toString(MenuType menu)
{
    return QLatin1String(ENUM_NAME(ListPopupMenu, MenuType, menu));
}

/**
 * Convert enum DataType to string.
 */
QString ListPopupMenu::toString(DataType data)
{
    return QLatin1String(ENUM_NAME(ListPopupMenu, DataType, data));
}<|MERGE_RESOLUTION|>--- conflicted
+++ resolved
@@ -400,15 +400,7 @@
 
     case WidgetBase::wt_Category:
        {
-<<<<<<< HEAD
-         QMenu* m = makeCategoryTypeMenu(static_cast<UMLCategory*>(object->umlObject()));
-=======
-#if QT_VERSION >= 0x050000
          QMenu* m = makeCategoryTypeMenu(object->umlObject()->asUMLCategory());
-#else
-         KMenu* m = makeCategoryTypeMenu(object->umlObject()->asUMLCategory());
-#endif
->>>>>>> e67d069d
          m->setTitle(i18n("Category Type"));
          addMenu(m);
          insertSubMenuColor(object->useFillColor());
@@ -1867,15 +1859,7 @@
                 uError() << "Invalid Trigger Object Type Set for Use Case Diagram " << m_TriggerObjectType;
                 return;
             }
-<<<<<<< HEAD
-            QMenu* menu = makeCategoryTypeMenu(static_cast<UMLCategory*>(m_TriggerObject.m_Object));
-=======
-#if QT_VERSION >= 0x050000
             QMenu* menu = makeCategoryTypeMenu(m_TriggerObject.m_Object->asUMLCategory());
-#else
-            KMenu* menu = makeCategoryTypeMenu(m_TriggerObject.m_Object->asUMLCategory());
-#endif
->>>>>>> e67d069d
             menu->setTitle(i18n("Category Type"));
             addMenu(menu);
             insertStdItems(false);
