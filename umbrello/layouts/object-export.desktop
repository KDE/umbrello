--- conflicted
+++ resolved
@@ -48,19 +48,13 @@
 Comment[en_GB]=Export Layout for Object Diagrams
 Comment[es]=Exportar disposición de diagramas de objetos
 Comment[fr]=Disposition d'exportation pour les diagrammes d'objets
-<<<<<<< HEAD
 Comment[gl]=Exportar a disposición para diagramas de obxecto.
-=======
->>>>>>> 47ecabb6
 Comment[it]=Disposizione di esportazione per i diagrammi degli oggetti
 Comment[nl]=Indeling voor objectdiagrammen exporteren
 Comment[pl]=Eksportuj układ dla diagramów obiektów
 Comment[pt]=Exportar a Disposição dos Diagramas de Objectos
 Comment[sk]=Exportovať rozloženie pre diagramy objektov
-<<<<<<< HEAD
 Comment[sl]=Izvozi postavitev za diagrame objektov
-=======
->>>>>>> 47ecabb6
 Comment[sv]=Exportera layout av objektdiagram
 Comment[tr]=Düzeni Nesne Diyagramları için Dışa Aktar
 Comment[uk]=Компонування для експортування діаграм об’єктів
