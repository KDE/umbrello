--- conflicted
+++ resolved
@@ -45,12 +45,8 @@
 Comment[es]=Diseño que se organiza de forma horizontal
 Comment[fr]=Disposition permettant un rendu horizontal
 Comment[nl]=Indeling die zich horizontaal laat weergeven
-<<<<<<< HEAD
 Comment[pt]=Uma disposição que representa os itens na horizontal
-=======
 Comment[pl]=Układ, który wyświetla się w poziomie
-Comment[pt]=Disposição que representa os itens na horizontal
->>>>>>> 4207223c
 Comment[pt_BR]=Layout que representa os itens na horizontal
 Comment[uk]=Компонування з горизонтальним розташуванням елементів
 Comment[x-test]=xxLayout which renders horizontalxx
