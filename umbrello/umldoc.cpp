/***************************************************************************
 *  This program is free software; you can redistribute it and/or modify   *
 *  it under the terms of the GNU General Public License as published by   *
 *  the Free Software Foundation; either version 2 of the License, or      *
 *  (at your option) any later version.                                    *
 *                                                                         *
 *  copyright (C) 2002-2014                                                *
 *  Umbrello UML Modeller Authors <umbrello-devel@kde.org>                 *
 ***************************************************************************/

// own header
#include "umldoc.h"

// app includes
#include "debug_utils.h"
#include "uniqueid.h"
#include "association.h"
#include "package.h"
#include "folder.h"
#include "codegenerator.h"
#include "classifier.h"
#include "enum.h"
#include "entity.h"
#include "docwindow.h"
#include "operation.h"
#include "attribute.h"
#include "template.h"
#include "enumliteral.h"
#include "stereotype.h"
#include "classifierlistitem.h"
#include "object_factory.h"
#include "import_argo.h"
#include "import_rose.h"
#include "model_utils.h"
#include "uml.h"
#include "umllistview.h"
#include "umllistviewitem.h"
#include "umlview.h"
#include "entityconstraint.h"
#include "idchangelog.h"
#include "listpopupmenu.h"
#include "cmds.h"
#include "diagramprintpage.h"
#include "umlscene.h"
#include "version.h"
#include "worktoolbar.h"
#include "models/diagramsmodel.h"
#include "models/objectsmodel.h"
#include "models/stereotypesmodel.h"

// kde includes
#include <kio/job.h>
#include <KJobWidgets>
#include <KLocalizedString>
#include <KMessageBox>
#include <ktar.h>

// qt includes
#include <QApplication>
#include <QBuffer>
#include <QDateTime>
#include <QDir>
#include <QDomDocument>
#include <QDomElement>
#include <QInputDialog>
<<<<<<< HEAD
=======
#endif
#include <QListWidget>
#if QT_VERSION >= 0x050000
>>>>>>> e67d069d
#include <QMimeDatabase>
#include <QPainter>
#include <QPrinter>
#include <QRegExp>
#include <QTemporaryDir>
#include <QTemporaryFile>
#include <QTextStream>
#include <QTimer>

DEBUG_REGISTER(UMLDoc)

/**
 * Constructor for the fileclass of the application.
 */
UMLDoc::UMLDoc()
  : m_datatypeRoot(0),
    m_stereoList(UMLStereotypeList()),
    m_Name(i18n("UML Model")),
    m_modelID("m1"),
    m_count(0),
    m_modified(false),
    m_doc_url(QUrl()),
    m_pChangeLog(0),
    m_bLoading(false),
    m_Doc(QString()),
    m_pAutoSaveTimer(0),
    m_nViewID(Uml::ID::None),
    m_bTypesAreResolved(true),
    m_pCurrentRoot(0),
    m_bClosing(false),
    m_diagramsModel(new DiagramsModel),
    m_objectsModel(new ObjectsModel),
    m_stereotypesModel(new StereotypesModel(&m_stereoList))
{
    for (int i = 0; i < Uml::ModelType::N_MODELTYPES; ++i)
        m_root[i] = 0;
}

/**
 * Initialize the UMLDoc.
 * To be called after the constructor, before anything else.
 */
void UMLDoc::init()
{
    // Initialize predefined folders.
    const char* nativeRootName[Uml::ModelType::N_MODELTYPES] = {
        "Logical View",
        "Use Case View",
        "Component View",
        "Deployment View",
        "Entity Relationship Model"
    };
    const QString localizedRootName[Uml::ModelType::N_MODELTYPES] = {
        i18n("Logical View"),
        i18n("Use Case View"),
        i18n("Component View"),
        i18n("Deployment View"),
        i18n("Entity Relationship Model")
    };
    for (int i = 0; i < Uml::ModelType::N_MODELTYPES; ++i) {
        const QString rootName = QString::fromLatin1(nativeRootName[i]);
        m_root[i] = new UMLFolder(rootName, Uml::ID::fromString(rootName));
        m_root[i]->setLocalName(localizedRootName[i]);
    }
    createDatatypeFolder();

    // Connect signals.
    UMLApp * pApp = UMLApp::app();
    connect(this, &UMLDoc::sigDiagramCreated, pApp, &UMLApp::slotUpdateViews);
    connect(this, &UMLDoc::sigDiagramRemoved, pApp, &UMLApp::slotUpdateViews);
    connect(this, &UMLDoc::sigDiagramRenamed, pApp, &UMLApp::slotUpdateViews);
    connect(this, &UMLDoc::sigCurrentViewChanged, pApp, &UMLApp::slotCurrentViewChanged);
}

/**
 * Create the datatype folder and add it to the logical folder.
 */
void UMLDoc::createDatatypeFolder()
{
    delete m_datatypeRoot;
    m_datatypeRoot = new UMLFolder(QLatin1String("Datatypes"), "Datatypes");
    m_datatypeRoot->setLocalName(i18n("Datatypes"));
    m_datatypeRoot->setUMLPackage(m_root[Uml::ModelType::Logical]);
    Q_ASSERT(m_root[Uml::ModelType::Logical]);
    m_root[Uml::ModelType::Logical]->addObject(m_datatypeRoot);
}

/**
 * Destructor for the fileclass of the application.
 */
UMLDoc::~UMLDoc()
{
    UMLApp * pApp = UMLApp::app();
    disconnect(this, &UMLDoc::sigDiagramCreated, pApp, &UMLApp::slotUpdateViews);
    disconnect(this, &UMLDoc::sigDiagramRemoved, pApp, &UMLApp::slotUpdateViews);
    disconnect(this, &UMLDoc::sigDiagramRenamed, pApp, &UMLApp::slotUpdateViews);
    disconnect(this, &UMLDoc::sigCurrentViewChanged, pApp, &UMLApp::slotCurrentViewChanged);

    disconnect(m_pAutoSaveTimer, &QTimer::timeout, this, &UMLDoc::slotAutoSave);
    delete m_pAutoSaveTimer;

    m_root[Uml::ModelType::Logical]->removeObject(m_datatypeRoot);
    delete m_datatypeRoot;

    for (int i = 0; i < Uml::ModelType::N_MODELTYPES; ++i) {
        delete m_root[i];
    }
    delete m_pChangeLog;
    qDeleteAll(m_stereoList);
    delete m_stereotypesModel;
    delete m_diagramsModel;
    delete m_objectsModel;
}

/**
 * Adds a view to the document which represents the document
 * contents. Usually this is your main view.
 *
 * @param view   Pointer to the UMLView to add.
 */
void UMLDoc::addView(UMLView *view)
{
    if (view == 0) {
        uError() << "argument is NULL";
        return;
    }
    UMLFolder *f = view->umlScene()->folder();
    if (f == 0) {
        uError() << "view folder is not set";
        return;
    }
    DEBUG(DBG_SRC) << view->umlScene()->name() << " to folder " << *f << " (" << f->name() << ")";
    f->addView(view);
    m_diagramsModel->addDiagram(view);

    UMLApp * pApp = UMLApp::app();
    if (pApp->listView()) {
        connect(this,&UMLDoc::sigObjectRemoved, view->umlScene(), &UMLScene::slotObjectRemoved);
    }

    if (!m_bLoading || pApp->currentView() == NULL) {
        pApp->setCurrentView(view);
    }
    if (!m_bLoading) {
        view->show();
        emit sigDiagramChanged(view->umlScene()->type());
    }

    pApp->setDiagramMenuItemsState(true);
    pApp->slotUpdateViews();
}

/**
 * Removes a view from the list of currently connected views.
 *
 * @param view             Pointer to the UMLView to remove.
 * @param enforceCurrentView   Switch to determine if we have a current view or not.
 *                         Most of the time, we DO want this, except when exiting the program.
 */
void UMLDoc::removeView(UMLView *view, bool enforceCurrentView)
{
    if (!view) {
        uError() << "UMLDoc::removeView(UMLView *view) called with view = 0";
        return;
    }
    DEBUG(DBG_SRC) << "<" << view->umlScene()->name() << ">";
    if (UMLApp::app()->listView()) {
        disconnect(this, &UMLDoc::sigObjectRemoved, view->umlScene(), &UMLScene::slotObjectRemoved);
    }
    view->hide();
    UMLFolder *f = view->umlScene()->folder();
    if (f == 0) {
        uError() << view->umlScene()->name() << ": view->getFolder() returns NULL";
        return;
    }
    m_diagramsModel->removeDiagram(view);
    f->removeView(view);
    UMLView *currentView = UMLApp::app()->currentView();
    if (currentView == view) {
        UMLApp::app()->setCurrentView(0);
        UMLViewList viewList;
        m_root[Uml::ModelType::Logical]->appendViews(viewList);
        UMLView* firstView = 0;
        if (!viewList.isEmpty()) {
            firstView =  viewList.first();
        }

        if (!firstView && enforceCurrentView) {  //create a diagram
            QString name = createDiagramName(Uml::DiagramType::Class, false);
            createDiagram(m_root[Uml::ModelType::Logical], Uml::DiagramType::Class, name);
            qApp->processEvents();
            m_root[Uml::ModelType::Logical]->appendViews(viewList);
            firstView = viewList.first();
        }

        if (firstView) {
            changeCurrentView(firstView->umlScene()->ID());
            UMLApp::app()->setDiagramMenuItemsState(true);
        }
    }
    delete view;
}

/**
 * Sets the URL of the document.
 *
 * @param url   The KUrl to set.
 */
void UMLDoc::setUrl(const QUrl &url)
{
    m_doc_url = url;
}

/**
 * Returns the KUrl of the document.
 *
 * @return  The KUrl of this UMLDoc.
 */
const QUrl& UMLDoc::url() const
{
    return m_doc_url;
}

/**
 * Sets the URL of the document to "Untitled".
 */
void UMLDoc::setUrlUntitled()
{
    m_doc_url.setUrl(m_doc_url.toString(QUrl::RemoveFilename) + i18n("Untitled"));
}

/**
 * "save modified" - Asks the user for saving if the document
 * is modified.
 *
 * @return  True if document can be closed.
 */
bool UMLDoc::saveModified()
{
    bool completed(true);
    if (!m_modified) {
        return completed;
    }

    UMLApp *win = UMLApp::app();
    int want_save = KMessageBox::warningYesNoCancel(win,
                                     i18n("The current file has been modified.\nDo you want to save it?"),
                                     i18nc("warning message", "Warning"),
                                     KStandardGuiItem::save(), KStandardGuiItem::discard());
    switch(want_save) {
    case KMessageBox::Yes:
        if (m_doc_url.fileName() == i18n("Untitled")) {
            if (win->slotFileSaveAs()) {
                closeDocument();
                completed=true;
            } else {
                completed=false;
            }
        } else {
            saveDocument(url());
            closeDocument();
            completed=true;
        }
        break;

    case KMessageBox::No:
        setModified(false);
        closeDocument();
        completed=true;
        break;

    case KMessageBox::Cancel:
        completed=false;
        break;

    default:
        completed=false;
        break;
    }
    return completed;
}

/**
 * Closes the current document.
 */
void UMLDoc::closeDocument()
{
    m_bClosing = true;
    UMLApp::app()->setGenerator(Uml::ProgrammingLanguage::Reserved);  // delete the codegen
    m_Doc = QString();
    DocWindow* dw = UMLApp::app()->docWindow();
    if (dw) {
        dw->reset();
    }
    UMLApp::app()->logWindow()->clear();

    UMLListView *listView = UMLApp::app()->listView();
    if (listView) {
        listView->clean();
        // store old setting - for restore of last setting
        bool m_bLoading_old = m_bLoading;
        m_bLoading = true; // This is to prevent document becoming modified.
        // For reference, here is an example of a call sequence that would
        // otherwise result in futile addToUndoStack() calls:
        //  removeAllViews()  =>
        //   UMLView::removeAllAssociations()  =>
        //    UMLView::removeAssoc()  =>
        //     UMLDoc::setModified(true, true)  =>
        //      addToUndoStack().
        removeAllViews();
        m_bLoading = m_bLoading_old;
        // Remove all objects from the predefined folders.
        // @fixme With advanced code generation enabled, this crashes.
        removeAllObjects();

        // Remove any stereotypes.
        if (stereotypes().count() > 0) {
            foreach(UMLStereotype *s, stereotypes()) {
                m_stereotypesModel->removeStereotype(s);
                delete s;
            }
            m_stereoList.clear();
        }

        // Restore the datatype folder, it has been deleted above.
        createDatatypeFolder();
        // this creates to much items only Logical View should be created
        listView->init();
    }
    m_bClosing = false;
}

/**
 * Initializes the document generally.
 *
 * @return  True if operation successful.
 */
bool UMLDoc::newDocument()
{
    closeDocument();
    UMLApp::app()->setCurrentView(0);
    setUrlUntitled();

    //see if we need to start with a new diagram
    Settings::OptionState optionState = Settings::optionState();
    Uml::DiagramType::Enum dt = optionState.generalState.diagram;
    Uml::ModelType::Enum mt = Model_Utils::convert_DT_MT(dt);
    if (mt == Uml::ModelType::N_MODELTYPES) {  // don't allow no diagram
        dt = Uml::DiagramType::Class;
        mt = Uml::ModelType::Logical;
    }
    QString name = createDiagramName(dt, false);
    createDiagram(m_root[mt], dt, name);

    UMLApp::app()->initGenerator();

    setModified(false);
    initSaveTimer();

    UMLApp::app()->enableUndoAction(false);
    UMLApp::app()->clearUndoStack();

    return true;
}

/**
 * Loads the document by filename and format and emits the
 * updateViews() signal.
 *
 * @param url      The filename in KUrl format.
 * @param format   The format (optional.)
 * @return  True if operation successful.
 */
bool UMLDoc::openDocument(const QUrl& url, const char* format /* =0 */)
{
    Q_UNUSED(format);
    if (url.fileName().length() == 0) {
        newDocument();
        return false;
    }

    m_doc_url = url;
    closeDocument();
    // IMPORTANT: set m_bLoading to true
    // _AFTER_ the call of UMLDoc::closeDocument()
    // as it sets m_bLoading to false after it was temporarily
    // changed to true to block recording of changes in redo-buffer
    m_bLoading = true;
    QTemporaryFile tmpfile;
    tmpfile.open();
    QUrl dest(QUrl::fromLocalFile(tmpfile.fileName()));
    DEBUG(DBG_SRC) << "UMLDoc::openDocument: copy from " << url << " to " << dest << ".";
    KIO::FileCopyJob *job = KIO::file_copy(url, dest, -1, KIO::Overwrite);
    KJobWidgets::setWindow(job, UMLApp::app());
    job->exec();
    QFile file(tmpfile.fileName());
    if (job->error() || !tmpfile.exists()) {
        if (!tmpfile.exists())
            DEBUG(DBG_SRC) << "UMLDoc::openDocument: temporary file <" << tmpfile.fileName() << "> failed!";
        if (job->error())
           DEBUG(DBG_SRC) << "UMLDoc::openDocument: " << job->errorString();
        KMessageBox::error(0, i18n("The file <%1> does not exist.", url.toString()), i18n("Load Error"));
        setUrlUntitled();
        m_bLoading = false;
        newDocument();
        return false;
    }
    // status of XMI loading
    bool status = false;

    // check if the xmi file is a compressed archive like tar.bzip2 or tar.gz
    QString filetype = m_doc_url.fileName();
    QString mimetype;
    if (filetype.endsWith(QLatin1String(".tgz")) || filetype.endsWith(QLatin1String(".tar.gz"))) {
        mimetype = QLatin1String("application/x-gzip");
    } else if (filetype.endsWith(QLatin1String(".tar.bz2"))) {
        mimetype = QLatin1String("application/x-bzip");
    }

    if (mimetype.isEmpty() == false) {
        KTar archive(tmpfile.fileName(), mimetype);
        if (archive.open(QIODevice::ReadOnly) == false) {
            KMessageBox::error(0, i18n("The file %1 seems to be corrupted.", url.toString()), i18n("Load Error"));
            setUrlUntitled();
            m_bLoading = false;
            newDocument();
            return false;
        }

        // get the root directory and all entries in
        const KArchiveDirectory * rootDir = archive.directory();
        const QStringList entries = rootDir->entries();
        QString entryMimeType;
        bool foundXMI = false;
        QStringList::ConstIterator it;
        QStringList::ConstIterator end(entries.end());

        // now go through all entries till we find an xmi file
        for (it = entries.begin(); it != end; ++it) {
            // only check files, we do not go in subdirectories
            if (rootDir->entry(*it)->isFile() == true) {
                // we found a file, check the mimetype
                QMimeDatabase db;
                entryMimeType = db.mimeTypeForFile(*it, QMimeDatabase::MatchExtension).name();
                if (entryMimeType == QLatin1String("application/x-uml")) {
                    foundXMI = true;
                    break;
                }
            }
        }

        // if we found an XMI file, we have to extract it to a temporary file
        if (foundXMI == true) {
            QTemporaryDir tmp_dir;
            KArchiveEntry * entry;
            KArchiveFile * fileEntry;

            // try to cast the file entry in the archive to an archive entry
            entry = const_cast<KArchiveEntry*>(rootDir->entry(*it));
            if (entry == 0) {
                KMessageBox::error(0, i18n("There was no XMI file found in the compressed file %1.", url.toString()),
                                   i18n("Load Error"));
                setUrlUntitled();
                m_bLoading = false;
                newDocument();
                return false;
            }

            // now try to cast the archive entry to a file entry, so that we can
            // extract the file
            fileEntry = dynamic_cast<KArchiveFile*>(entry);
            if (fileEntry == 0) {
                KMessageBox::error(0, i18n("There was no XMI file found in the compressed file %1.", url.toString()),
                                   i18n("Load Error"));
                setUrlUntitled();
                m_bLoading = false;
                newDocument();
                return false;
            }

            // now we can extract the file to the temporary directory
            fileEntry->copyTo(tmp_dir.path() + QLatin1Char('/'));

            // now open the extracted file for reading
            QFile xmi_file(tmp_dir.path() + QLatin1Char('/') + *it);
            if(!xmi_file.open(QIODevice::ReadOnly)) {
                KMessageBox::error(0, i18n("There was a problem loading the extracted file: %1", url.toString()),
                                   i18n("Load Error"));
                setUrlUntitled();
                m_bLoading = false;
                newDocument();
                return false;
            }
            m_bTypesAreResolved = false;
            status = loadFromXMI(xmi_file, ENC_UNKNOWN);

            // close the extracted file and the temporary directory
            xmi_file.close();
        } else {
                KMessageBox::error(0, i18n("There was no XMI file found in the compressed file %1.", url.toString()),
                                   i18n("Load Error"));
            setUrlUntitled();
            m_bLoading = false;
            newDocument();
            return false;
        }

        archive.close();
    } else {
        // no, it seems to be an ordinary file
        if (!file.open(QIODevice::ReadOnly)) {
            KMessageBox::error(0, i18n("There was a problem loading file: %1", url.toString()),
                               i18n("Load Error"));
            setUrlUntitled();
            m_bLoading = false;
            newDocument();
            return false;
        }
        if (filetype.endsWith(QLatin1String(".mdl"))) {
            setUrlUntitled();
            m_bTypesAreResolved = false;
            status = Import_Rose::loadFromMDL(file);
            if (status) {
                if (UMLApp::app()->currentView() == 0) {
                    QString name = createDiagramName(Uml::DiagramType::Class, false);
                    createDiagram(m_root[Uml::ModelType::Logical], Uml::DiagramType::Class, name);
                    setCurrentRoot(Uml::ModelType::Logical);
                }
            }
        }
        else if (filetype.endsWith(QLatin1String(".zargo"))) {
            setUrlUntitled();
            status = Import_Argo::loadFromZArgoFile(file);
        }
        else {
            m_bTypesAreResolved = false;
            status = loadFromXMI(file, ENC_UNKNOWN);
        }
    }

    if (file.isOpen())
        file.close();
    m_bLoading = false;
    m_bTypesAreResolved = true;
    if (!status) {
        KMessageBox::error(0, i18n("There was a problem loading file: %1", url.toString()),
                           i18n("Load Error"));
        newDocument();
        return false;
    }
    setModified(false);
    initSaveTimer();

    UMLApp::app()->enableUndoAction(false);
    UMLApp::app()->clearUndoStack();
    // for compatibility
    addDefaultStereotypes();

    return true;
}

/**
 * Saves the document using the given filename and format.
 *
 * @param url      The filename in KUrl format.
 * @param format   The format (optional.)
 * @return  True if operation successful.
 */
bool UMLDoc::saveDocument(const QUrl& url, const char * format)
{
    Q_UNUSED(format);
    m_doc_url = url;
    bool uploaded = true;

    // first, we have to find out which format to use
    QString strFileName = url.path();
    QFileInfo fileInfo(strFileName);
    QString fileExt = fileInfo.completeSuffix();
    QString fileFormat = QLatin1String("xmi");
    if (fileExt == QLatin1String("xmi") || fileExt == QLatin1String("bak.xmi")) {
        fileFormat = QLatin1String("xmi");
    } else if (fileExt == QLatin1String("xmi.tgz") || fileExt == QLatin1String("bak.xmi.tgz")) {
        fileFormat = QLatin1String("tgz");
    } else if (fileExt == QLatin1String("xmi.tar.bz2") || fileExt == QLatin1String("bak.xmi.tar.bz2")) {
        fileFormat = QLatin1String("bz2");
    } else {
        fileFormat = QLatin1String("xmi");
    }

    initSaveTimer();

    if (fileFormat == QLatin1String("tgz") || fileFormat == QLatin1String("bz2")) {
        KTar * archive;
        QTemporaryFile tmp_tgz_file;
        tmp_tgz_file.setAutoRemove(false);
        tmp_tgz_file.open();

        // first we have to check if we are saving to a local or remote file
        if (url.isLocalFile()) {
            if (fileFormat == QLatin1String("tgz")) {  // check tgz or bzip
                archive = new KTar(url.toLocalFile(), QLatin1String("application/x-gzip"));
            } else {
                archive = new KTar(url.toLocalFile(), QLatin1String("application/x-bzip"));
            }
        } else {
            if (fileFormat == QLatin1String("tgz")) {  // check tgz or bzip2
                archive = new KTar(tmp_tgz_file.fileName(), QLatin1String("application/x-gzip"));
            } else {
                archive = new KTar(tmp_tgz_file.fileName(), QLatin1String("application/x-bzip"));
            }
        }

        // now check if we can write to the file
        if (archive->open(QIODevice::WriteOnly) == false) {
            KMessageBox::error(0, i18n("There was a problem saving: %1", url.url(QUrl::PreferLocalFile)), i18n("Save Error"));
            delete archive;
            return false;
        }

        // we have to create a temporary xmi file
        // we will add this file later to the archive
        QTemporaryFile tmp_xmi_file;
        tmp_xmi_file.setAutoRemove(false);
        if (!tmp_xmi_file.open()) {
            KMessageBox::error(0, i18n("There was a problem saving: %1", url.url(QUrl::PreferLocalFile)), i18n("Save Error"));
            delete archive;
            return false;
        }
        saveToXMI(tmp_xmi_file); // save XMI to this file...

        // now add this file to the archive, but without the extension
        QString tmpQString = url.fileName();
        if (fileFormat == QLatin1String("tgz")) {
            tmpQString.remove(QRegExp(QLatin1String("\\.tgz$")));
        }
        else {
            tmpQString.remove(QRegExp(QLatin1String("\\.tar\\.bz2$")));
        }
        archive->addLocalFile(tmp_xmi_file.fileName(), tmpQString);

        if (!archive->close()) {
            KMessageBox::error(0, i18n("There was a problem saving: %1", url.url(QUrl::PreferLocalFile)), i18n("Save Error"));
            delete archive;
            return false;
        }
        // now the xmi file was added to the archive, so we can delete it
        tmp_xmi_file.setAutoRemove(true);

        // now we have to check, if we have to upload the file
        if (!url.isLocalFile()) {
            KIO::FileCopyJob *job = KIO::file_copy(QUrl::fromLocalFile(tmp_tgz_file.fileName()), m_doc_url);
            KJobWidgets::setWindow(job, UMLApp::app());
            job->exec();
            uploaded = !job->error();
        }

        // now the archive was written to disk (or remote) so we can delete the
        // objects
        tmp_tgz_file.setAutoRemove(true);
        delete archive;

    }
    else {
        // save as normal uncompressed XMI
        QTemporaryFile tmpfile; // we need this tmp file if we are writing to a remote file
        tmpfile.setAutoRemove(false);

        // save in _any_ case to a temp file
        // -> if something goes wrong during saveToXmi, the
        //     original content is preserved
        //     (e.g. if umbrello dies in the middle of the document model parsing
        //      for saveToXMI due to some problems)
        /// @todo insert some checks in saveToXMI to detect a failed save attempt

        // lets open the file for writing
        if (!tmpfile.open()) {
            KMessageBox::error(0, i18n("There was a problem saving: %1", url.url(QUrl::PreferLocalFile)), i18n("Save Error"));
            return false;
        }
        saveToXMI(tmpfile); // save the xmi stuff to it

        // if it is a remote file, we have to upload the tmp file
        if (!url.isLocalFile()) {
            KIO::FileCopyJob *job = KIO::file_copy(QUrl::fromLocalFile(tmpfile.fileName()), m_doc_url);
            KJobWidgets::setWindow(job, UMLApp::app());
            job->exec();
            uploaded = !job->error();
        }
        else {
            // now remove the original file
#ifdef Q_OS_WIN
            tmpfile.setAutoRemove(true);
            KIO::FileCopyJob* fcj = KIO::file_copy(QUrl::fromLocalFile(tmpfile.fileName()), url, -1, KIO::Overwrite);
#else
            KIO::FileCopyJob* fcj = KIO::file_move(QUrl::fromLocalFile(tmpfile.fileName()), url, -1, KIO::Overwrite);
#endif
            KJobWidgets::setWindow(fcj, (QWidget*)UMLApp::app());
            fcj->exec();
            if (fcj->error()) {
                DEBUG(DBG_SRC) << "UMLDoc::saveDocument moving with error = " << tmpfile.fileName() << " to " << url;
                KMessageBox::error(0, i18n("There was a problem saving: %1", url.url(QUrl::PreferLocalFile)), i18n("Save Error"));
                setUrlUntitled();
                return false;
            }
        }
    }
    if (!uploaded) {
        KMessageBox::error(0, i18n("There was a problem uploading: %1", url.url(QUrl::PreferLocalFile)), i18n("Save Error"));
        setUrlUntitled();
    }
    setModified(false);
    return uploaded;
}

/**
 * Sets up the signals needed by the program for it to work.
 */
void UMLDoc::setupSignals()
{
    WorkToolBar *tb = UMLApp::app()->workToolBar();
    connect(this, &UMLDoc::sigDiagramChanged, tb, &WorkToolBar::slotCheckToolBar);
}

/**
 * Finds a view (diagram) by the ID given to method.
 *
 * @param id   The ID of the view to search for.
 * @return  Pointer to the view found, or NULL if not found.
 */
UMLView * UMLDoc::findView(Uml::ID::Type id)
{
    UMLView *v = 0;
    for (int i = 0; i < Uml::ModelType::N_MODELTYPES; ++i) {
        v = m_root[i]->findView(id);
        if (v) {
            break;
        }
    }
    return v;
}

/**
 * Finds a view (diagram) by the type and name given.
 *
 * @param type            The type of view to find.
 * @param name            The name of the view to find.
 * @param searchAllScopes Search in all subfolders (default: false.)
 * @return  Pointer to the view found, or NULL if not found.
 */
UMLView * UMLDoc::findView(Uml::DiagramType::Enum type, const QString &name,
                           bool searchAllScopes /* =false */)
{
    Uml::ModelType::Enum mt = Model_Utils::convert_DT_MT(type);
    return m_root[mt]->findView(type, name, searchAllScopes);
}

/**
 * Used to find a reference to a @ref UMLObject by its ID.
 *
 * @param id   The @ref UMLObject to find.
 * @return  Pointer to the UMLObject found, or NULL if not found.
 */
UMLObject* UMLDoc::findObjectById(Uml::ID::Type id)
{
    UMLObject *o = 0;
    for (int i = 0; i < Uml::ModelType::N_MODELTYPES; ++i) {
        if (id == m_root[i]->id()) {
            return m_root[i];
        }
        o = m_root[i]->findObjectById(id);
        if (o) {
            return o;
        }
    }
    o = findStereotypeById(id);
    return o;
}

/**
 * Used to find a @ref UMLObject by its type and name.
 *
 * @param name         The name of the @ref UMLObject to find.
 * @param type         ObjectType of the object to find (optional.)
 *                     When the given type is ot_UMLObject the type is
 *                     disregarded, i.e. the given name is the only
 *                     search criterion.
 * @param currentObj   Object relative to which to search (optional.)
 *                     If given then the enclosing scope(s) of this
 *                     object are searched before the global scope.
 * @return  Pointer to the UMLObject found, or NULL if not found.
 */
UMLObject* UMLDoc::findUMLObject(const QString &name,
                                 UMLObject::ObjectType type /* = ot_UMLObject */,
                                 UMLObject *currentObj /* = 0 */)
{
    UMLObject *o = m_datatypeRoot->findObject(name);
    if (o) {
        return o;
    }
    for (int i = 0; i < Uml::ModelType::N_MODELTYPES; ++i) {
        UMLObjectList list = m_root[i]->containedObjects();
        if (list.size() == 0)
            continue;
        o = Model_Utils::findUMLObject(list, name, type, currentObj);
        if (o) {
            return o;
        }
        if ((type == UMLObject::ot_UMLObject || type == UMLObject::ot_Folder) &&
             name == m_root[i]->name()) {
            return m_root[i];
        }
    }
    return 0;
}

/**
 * Used to find a @ref UMLObject by its type and raw name.
 *
 * @param modelType    The model type in which to search for the object
 * @param name         The raw name of the @ref UMLObject to find.
 * @param type         ObjectType of the object to find
 * @return  Pointer to the UMLObject found, or NULL if not found.
 */
UMLObject* UMLDoc::findUMLObjectRaw(Uml::ModelType::Enum modelType,
                                    const QString &name,
                                    UMLObject::ObjectType type)
{
    return findUMLObjectRaw(rootFolder(modelType), name, type);
}

/**
 * Used to find a @ref UMLObject by its type and raw name.
 *
 * @param folder       The UMLFolder in which to search for the object
 * @param name         The raw name of the @ref UMLObject to find.
 * @param type         ObjectType of the object to find
 * @return  Pointer to the UMLObject found, or NULL if not found.
 */
UMLObject* UMLDoc::findUMLObjectRaw(UMLFolder *folder,
                                    const QString &name,
                                    UMLObject::ObjectType type)
{
    if (folder == 0)
        return 0;
    UMLObjectList list = folder->containedObjects();
    if (list.size() == 0)
        return 0;
    return Model_Utils::findUMLObjectRaw(list, name, type, 0);
}

/**
 * Used to find a @ref UMLClassifier by its name.
 *
 * @param name   The name of the @ref UMLObject to find.
 */
UMLClassifier* UMLDoc::findUMLClassifier(const QString &name)
{
    //this is used only by code generator so we don't need to look at Datatypes
    UMLObject * obj = findUMLObject(name);
    return obj->asUMLClassifier();
}

/**
 * Adds a UMLObject thats already created but doesn't change
 * any ids or signal.  Use AddUMLObjectPaste if pasting.
 *
 * @param object   The object to add.
 * @return  True if the object was actually added.
 */
bool UMLDoc::addUMLObject(UMLObject* object)
{
    UMLObject::ObjectType ot = object->baseType();
    if (ot == UMLObject::ot_Attribute || ot == UMLObject::ot_Operation || ot == UMLObject::ot_EnumLiteral
            || ot == UMLObject::ot_EntityAttribute || ot == UMLObject::ot_Template || ot == UMLObject::ot_Stereotype
            || ot == UMLObject::ot_InstanceAttribute ) {
        DEBUG(DBG_SRC) << object->name() << ": not adding type " << ot;
        return false;
    }
    UMLPackage *pkg = object->umlPackage();
    if (pkg == 0) {
        pkg = currentRoot();
        DEBUG(DBG_SRC) << object->name() << ": no parent package set, assuming "
                       << pkg->name();
        object->setUMLPackage(pkg);
    }

    return pkg->addObject(object);
}

/**
 * Write text to the status bar.
 * @param text   the text to write
 */
void UMLDoc::writeToStatusBar(const QString &text)
{
    emit sigWriteToStatusBar(text);
}

/**
 * Simple removal of an object.
 * @param object   the UMLObject to be removed
 */
void UMLDoc::slotRemoveUMLObject(UMLObject* object)
{
    //m_objectList.remove(object);
    UMLPackage *pkg = object->umlPackage();
    if (pkg == 0) {
        uError() << object->name() << ": parent package is not set !";
        return;
    }
    pkg->removeObject(object);
}

/**
 * Returns true if the given name is unique within its scope.
 *
 * @param name   The name to check.
 * @return  True if name is unique.
 */
bool UMLDoc::isUnique(const QString &name)
{
    UMLListView *listView = UMLApp::app()->listView();
    UMLListViewItem *currentItem = (UMLListViewItem*)listView->currentItem();
    UMLListViewItem *parentItem = 0;

    // check for current item, if its a package, then we do a check on that
    // otherwise, if current item exists, find its parent and check if thats
    // a package..
    if (currentItem) {
        // its possible that the current item *is* a package, then just
        // do check now
        if (Model_Utils::typeIsContainer(currentItem->type())) {
            return isUnique (name, (UMLPackage*) currentItem->umlObject());
        }
        parentItem = (UMLListViewItem*)currentItem->parent();
    }

    // item is in a package so do check only in that
    if (parentItem != 0 && Model_Utils::typeIsContainer(parentItem->type())) {
        UMLPackage *parentPkg = parentItem->umlObject()->asUMLPackage();
        return isUnique(name, parentPkg);
    }

    uError() << name << ": Not currently in a package";
    /* Check against all objects that _don't_ have a parent package.
    for (UMLObjectListIt oit(m_objectList); oit.current(); ++oit) {
        UMLObject *obj = oit.current();
        if ((obj->getUMLPackage() == 0) && (obj->getName() == name))
            return false;
    }
     */
    return true;
}

/**
 * Returns true if the given name is unique within its scope of given package.
 *
 * @param name      The name to check.
 * @param package   The UMLPackage in which we have to determine the unique-ness
 * @return      True if name is unique.
 */
bool UMLDoc::isUnique(const QString &name, UMLPackage *package)
{
    // if a package, then only do check in that
    if (package) {
        return (package->findObject(name) == 0);
    }

    // Not currently in a package: ERROR
    uError() << name << " (2): Not currently in a package";
    /* Check against all objects that _don't_ have a parent package.
    for (UMLObjectListIt oit(m_objectList); oit.current(); ++oit) {
        UMLObject *obj = oit.current();
        if ((obj->getUMLPackage() == 0) && (obj->getName() == name))
            return false;
    }
     */
    return true;
}

/**
 * Creates a stereotype for the parent object.
 * @param name   the name of the stereotype
 */
UMLStereotype* UMLDoc::createStereotype(const QString &name)
{
    UMLStereotype *s = new UMLStereotype(name, Uml::ID::fromString(name));
    addStereotype(s);
    return s;
}

/**
 * Finds a UMLStereotype by its name.
 *
 * @param name   The name of the UMLStereotype to find.
 * @return  Pointer to the UMLStereotype found, or NULL if not found.
 */
UMLStereotype* UMLDoc::findStereotype(const QString &name)
{
    foreach (UMLStereotype *s, m_stereoList) {
        if (s->name() == name) {
            return s;
        }
    }
    return 0;
}

/**
 * Finds or creates a stereotype for the parent object.
 * @param name   the name of the stereotype
 * @return the found stereotype object or a just created one
 */
UMLStereotype* UMLDoc::findOrCreateStereotype(const QString &name)
{
    UMLStereotype *s = findStereotype(name);
    if (s != 0) {
        return s;
    }
    return createStereotype(name);
}

/**
 * Find a UMLStereotype by its unique ID.
 * @param id   the unique ID
 * @return the found stereotype or NULL
 */
UMLStereotype * UMLDoc::findStereotypeById(Uml::ID::Type id)
{
    foreach (UMLStereotype *s, m_stereoList) {
        if (s->id() == id)
            return s;
    }
    return 0;
}

/**
 * Add a UMLStereotype to the application.
 * @param s  the stereotype to be added
 */
void UMLDoc::addStereotype(UMLStereotype *s)
{
    if (m_stereotypesModel->addStereotype(s))
        emit sigObjectCreated(s);
}

/**
 * Remove a UMLStereotype from the application.
 * @param s   the stereotype to be removed
 */
void UMLDoc::removeStereotype(UMLStereotype *s)
{
    if (m_stereotypesModel->removeStereotype(s))
        emit sigObjectRemoved(s);
}

/**
 * Add a stereotype if it doesn't already exist.
 * Used by code generators, operations and attribute dialog.
 */
void UMLDoc::addDefaultStereotypes()
{
    CodeGenerator *gen = UMLApp::app()->generator();
    if (gen) {
        gen->createDefaultStereotypes();
    }
}

/**
 * Returns a list of the stereotypes in this UMLDoc.
 *
 * @return  List of UML stereotypes.
 */
const UMLStereotypeList& UMLDoc::stereotypes() const
{
    return m_stereoList;
}

/**
 * Removes an association.
 *
 * @param assoc    Pointer to the UMLAssociation to remove.
 * @param doSetModified  Whether to mark the document as modified (default: true.)
 */
void UMLDoc::removeAssociation (UMLAssociation * assoc, bool doSetModified /*=true*/)
{
    if (!assoc) {
        return;
    }

    // Remove the UMLAssociation from m_objectList.
    UMLPackage *pkg = assoc->umlPackage();
    if (pkg == 0) {
        uError() << assoc->name() << ": parent package is not set !";
        return;
    }
    pkg->removeObject(assoc);

    if (doSetModified) {  // so we will save our document
        setModified(true);
    }
}

/**
 * Finds an association.
 *
 * @param assocType Type of the UMLAssociation to seek.
 * @param roleAObj  Pointer to the role A UMLCanvasObject.
 * @param roleBObj  Pointer to the role B UMLCanvasObject.
 * @param swap      Optional pointer to boolean.
 *                  The bool is set to true if the assocation
 *                  matched with swapped roles, else it is set
 *                  to false.
 * @return  Pointer to the UMLAssociation found or NULL if not found.
 */
UMLAssociation * UMLDoc::findAssociation(Uml::AssociationType::Enum assocType,
        const UMLObject *roleAObj,
        const UMLObject *roleBObj,
        bool *swap)
{
    UMLAssociationList assocs = associations();
    UMLAssociation *ret = 0;
    foreach (UMLAssociation* a, assocs) {
        if (a->getAssocType() != assocType) {
            continue;
        }
        if (a->getObject(Uml::RoleType::A) == roleAObj && a->getObject(Uml::RoleType::B) == roleBObj) {
            return a;
        }
        if (a->getObject(Uml::RoleType::A) == roleBObj && a->getObject(Uml::RoleType::B) == roleAObj) {
            ret = a;
        }
    }
    if (swap) {
        *swap = (ret != 0);
    }
    return ret;
}

/**
 * Creates AND adds an association between two UMLObjects.
 * Used by refactoring assistant.
 * NOTE: this method does not check if the association is valid / legal
 *
 * @param a      The UMLObject "A" for the association (source)
 * @param b      The UMLObject "B" for the association (destination)
 * @param type   The association's type
 * @return  The Association created
 */
UMLAssociation* UMLDoc::createUMLAssociation(UMLObject *a, UMLObject *b,
                                             Uml::AssociationType::Enum type)
{
    bool swap;
    UMLAssociation *assoc = findAssociation(type, a, b, &swap);
    if (assoc == 0) {
        assoc = new UMLAssociation(type, a, b);
        assoc->setUMLPackage(a->umlPackage());
        addAssociation(assoc);
    }
    return assoc;
}

/**
 * Adds an association.
 *
 * @param assoc    Pointer to the UMLAssociation to add.
 */
void UMLDoc::addAssociation(UMLAssociation *assoc)
{
    if (assoc == 0) {
        return;
    }

    // First, check that this association has not already been added.
    // This may happen when loading old XMI files where all the association
    // information was taken from the <UML:AssocWidget> tag.
    UMLAssociationList assocs = associations();
    foreach (UMLAssociation* a,  assocs) {
        // check if its already been added (shouldn't be the case right now
        // as UMLAssociations only belong to one associationwidget at a time)
        if (a == assoc) {
            DEBUG(DBG_SRC) << "duplicate addition attempted";
            return;
        }
    }

    // If we get here it's really a new association.

    // Add the UMLAssociation at the owning UMLPackage.
    UMLPackage *pkg = assoc->umlPackage();
    if (pkg == 0) {
        uError() << assoc->name() << ": parent package is not set !";
        return;
    }
    pkg->addObject(assoc);

    // I don't believe this appropriate, UMLAssociations ARENT UMLWidgets -b.t.
    // emit sigObjectCreated(o);

    setModified(true);
}

/**
 * Returns a name for the new object, appended with a number
 * if the default name is taken e.g. class diagram, class
 * diagram_1 etc.
 * @param type   the diagram type
 * @return the unique view name
 */
QString UMLDoc::uniqueViewName(const Uml::DiagramType::Enum type)
{
    QString dname;
    switch (type) {
        case Uml::DiagramType::UseCase:
            dname = i18n("use case diagram");
            break;
        case Uml::DiagramType::Class:
            dname = i18n("class diagram");
            break;
        case Uml::DiagramType::Sequence:
            dname = i18n("sequence diagram");
            break;
        case Uml::DiagramType::Collaboration:
            dname = i18n("communication diagram");
            break;
        case Uml::DiagramType::State:
            dname = i18n("state diagram");
            break;
        case Uml::DiagramType::Activity:
            dname = i18n("activity diagram");
            break;
        case Uml::DiagramType::Component:
            dname = i18n("component diagram");
            break;
        case Uml::DiagramType::Deployment:
            dname = i18n("deployment diagram");
            break;
        case Uml::DiagramType::EntityRelationship:
            dname = i18n("entity relationship diagram");
            break;
        case Uml::DiagramType::Object:
            dname = i18n("object diagram");
        break;
        default:
            uWarning() << "called with unknown diagram type";
            break;
    }
    QString name = dname;
    for (int number = 1; findView(type, name, true); ++number) {
        name = dname + QLatin1Char('_') + QString::number(number);
    }
    return name;
}

/**
 * Returns true when loading a document file.
 * @return the value of the flag
 */
bool UMLDoc::loading() const
{
    return m_bLoading || !m_bTypesAreResolved;
}

/**
 * Sets loading boolean flag to the value given.
 * @param state   value to set
 */
void UMLDoc::setLoading(bool state /* = true */)
{
    m_bLoading = state;
}

/**
 * Returns the m_bClosing flag.
 * @return the value of the flag
 */
bool UMLDoc::closing() const
{
    return m_bClosing;
}

/**
 * Creates the name of the given diagram type.
 * @param type         The type of diagram to create.
 * @param askForName   If true shows a dialog box asking for name,
 *                     else uses a default name.
 * @return             name of the new diagram
 */
QString UMLDoc::createDiagramName(Uml::DiagramType::Enum type, bool askForName /*= true */)
{
    bool ok = true;
    QString defaultName = uniqueViewName(type);
    QString name = defaultName;

    while (true) {
        if (askForName)  {
            name = QInputDialog::getText(UMLApp::app(),
                                         i18nc("diagram name", "Name"), i18n("Enter name:"),
                                         QLineEdit::Normal,
                                         defaultName, &ok);
        }
        if (!ok)  {
            break;
        }

        if (name.length() == 0)  {
            KMessageBox::error(0, i18n("That is an invalid name for a diagram."), i18n("Invalid Name"));
        }
        else {
            if (findView(type, name)) {
                KMessageBox::error(0, i18n("A diagram is already using that name."), i18n("Not a Unique Name"));
            }
            else {
                return name;
            }
        }
    } // end while
    return QString();
}

/**
 * Creates a diagram of the given type.
 *
 * @param folder   the folder in which tp create the diagram.
 * @param type     the type of diagram to create
 * @param name     the name for the diagram to create
 * @param id       optional ID of new diagram
 * @return         pointer to the UMLView of the new diagram
 */
UMLView* UMLDoc::createDiagram(UMLFolder *folder, Uml::DiagramType::Enum type, const QString& name, Uml::ID::Type id)
{
    DEBUG(DBG_SRC) << "folder=" << folder->name()
                   << " / type=" << Uml::DiagramType::toString(type)
                   << " / name=" << name;

    if (id == Uml::ID::None) {
        id = UniqueID::gen();
    }

    if (name.length() > 0) {
        UMLView* view = new UMLView(folder);
        view->umlScene()->setOptionState(Settings::optionState());
        view->umlScene()->setName(name);
        view->umlScene()->setType(type);
        view->umlScene()->setID(id);
        addView(view);
        emit sigDiagramCreated(id);
        setModified(true);
        UMLApp::app()->enablePrint(true);
        changeCurrentView(id);
        return view;
    }
    return 0;
}

/**
 * Used to rename a document. This method takes care of everything.
 * You just need to give the ID of the diagram to the method.
 *
 * @param id   The ID of the diagram to rename.
 */
void UMLDoc::renameDiagram(Uml::ID::Type id)
{
    bool ok = false;

    UMLView *view = findView(id);
    Uml::DiagramType::Enum type = view->umlScene()->type();

    QString oldName= view->umlScene()->name();
    while (true) {
        QString name = QInputDialog::getText(UMLApp::app(),
                                             i18nc("renaming diagram", "Name"), i18n("Enter name:"),
                                             QLineEdit::Normal,
                                             oldName, &ok);
        if (!ok) {
            break;
        }
        if (name.length() == 0) {
            KMessageBox::error(0, i18n("That is an invalid name for a diagram."), i18n("Invalid Name"));
        }
        else if (!findView(type, name)) {
            view->umlScene()->setName(name);
            emit sigDiagramRenamed(id);
            setModified(true);
            break;
        }
        else {
            KMessageBox::error(0, i18n("A diagram is already using that name."), i18n("Not a Unique Name"));
        }
    }
}

/**
 * Used to rename a @ref UMLObject.  The @ref UMLObject is to be an
 * actor, use case or concept.
 *
 * @param o The object to rename.
 */
void UMLDoc::renameUMLObject(UMLObject *o)
{
    bool ok = false;
    QString oldName= o->name();
    while (true) {
        QString name = QInputDialog::getText(UMLApp::app(),
                                             i18nc("renaming uml object", "Name"), i18n("Enter name:"),
                                             QLineEdit::Normal,
                                             oldName, &ok);
        if (!ok)  {
            break;
        }
        if (name.length() == 0) {
            KMessageBox::error(0, i18n("That is an invalid name."), i18n("Invalid Name"));
        }
        else if (isUnique(name)) {
            UMLApp::app()->executeCommand(new Uml::CmdRenameUMLObject(o, name));
            setModified(true);
            break;
        } else {
            KMessageBox::error(0, i18n("That name is already being used."), i18n("Not a Unique Name"));
        }
    }
    return;
}

/**
 * Used to rename an operation or attribute of a concept.
 *
 * @param o The attribute or operation to rename.
 */
void UMLDoc::renameChildUMLObject(UMLObject *o)
{
    bool ok = false;
    UMLClassifier* p = o->umlParent()->asUMLClassifier();
    if (!p) {
        DEBUG(DBG_SRC) << "Cannot create object, no parent found.";
        return;
    }

    QString oldName= o->name();
    while (true) {
        QString name = QInputDialog::getText(UMLApp::app(),
                                             i18nc("renaming child uml object", "Name"), i18n("Enter name:"),
                                             QLineEdit::Normal,
                                             oldName, &ok);
        if (!ok) {
            break;
        }
        if (name.length() == 0) {
            KMessageBox::error(0, i18n("That is an invalid name."), i18n("Invalid Name"));
        }
        else {
            if (p->findChildObject(name) == 0
                    || ((o->baseType() == UMLObject::ot_Operation) && KMessageBox::warningYesNo(0,
                            i18n("The name you entered was not unique.\nIs this what you wanted?"),
                            i18n("Name Not Unique"), KGuiItem(i18n("Use Name")), KGuiItem(i18n("Enter New Name"))) == KMessageBox::Yes)) {
                UMLApp::app()->executeCommand(new Uml::CmdRenameUMLObject(o, name));
                setModified(true);
                break;
            } else {
                KMessageBox::error(0, i18n("That name is already being used."), i18n("Not a Unique Name"));
            }
        }
    }
}

/**
 * Changes the current view (diagram) to the view with the given ID.
 *
 * @param id   The ID of the view to change to.
 */
void UMLDoc::changeCurrentView(Uml::ID::Type id)
{
    DEBUG(DBG_SRC) << "id=" << Uml::ID::toString(id);
    UMLView* view = findView(id);
    if (view) {
        UMLScene* scene = view->umlScene();
        scene->setIsOpen(true);
        UMLApp::app()->setCurrentView(view);
        emit sigDiagramChanged(scene->type());
        UMLApp::app()->setDiagramMenuItemsState(true);
        setModified(true);
        emit sigCurrentViewChanged();
        // when clicking on a tab, the documentation of diagram is upated in docwindow
        UMLApp::app()->docWindow()->showDocumentation(scene);
    }
    else {
        uWarning() << "New current view was not found with id=" << Uml::ID::toString(id) << "!";
    }
}

/**
 * Deletes a diagram from the current file.
 *
 * Undo command
 *
 * @param id   The ID of the diagram to delete.
 */
void UMLDoc::removeDiagram(Uml::ID::Type id)
{
    UMLView* umlView = findView(id);
    if (!umlView) {
        uError() << "Request to remove diagram " << Uml::ID::toString(id) << ": Diagram not found!";
        return;
    }

    UMLScene* umlScene = umlView->umlScene();
    if (KMessageBox::warningContinueCancel(
        0,
        i18n("Are you sure you want to delete diagram %1?", umlScene->name()),
        i18n("Delete Diagram"),
        KGuiItem(i18n("&Delete"), QLatin1String("edit-delete"))) == KMessageBox::Continue
    ) {
        UMLApp::app()->executeCommand(new Uml::CmdRemoveDiagram(
            umlScene->folder(),
            umlScene->type(),
            umlScene->name(),
            id
        ));
    }
}

/**
 * Deletes a diagram from the current file.
 *
 * @param id   The ID of the diagram to delete.
 */
void UMLDoc::removeDiagramCmd(Uml::ID::Type id)
{
    UMLApp::app()->docWindow()->updateDocumentation(true);
    UMLView* umlview = findView(id);
    if (!umlview) {
        uError() << "Request to remove diagram " << Uml::ID::toString(id) << ": Diagram not found!";
        return;
    }

    removeView(umlview);
    emit sigDiagramRemoved(id);
    setModified(true);
}

/**
 * Return the currently selected root folder.
 * This will be an element from the m_root[] array.
 * @return the currently selected root folder or NULL
 */
UMLFolder *UMLDoc::currentRoot()
{
    UMLView *currentView = UMLApp::app()->currentView();
    if (currentView == 0) {
        if (m_pCurrentRoot) {
            return m_pCurrentRoot;
        }
        uError() << "m_pCurrentRoot is NULL";
        return 0;
    }
    UMLFolder *f = currentView->umlScene()->folder();
    while (f->umlPackage()) {
        f = f->umlParent()->asUMLFolder();
    }
    return f;
}

/**
 * Set the current root folder.
 *
 * @param rootType    The type of the root folder to set.
 *                    The element from m_root[] which is indexed
 *                    by this type is selected.
 */
void UMLDoc::setCurrentRoot(Uml::ModelType::Enum rootType)
{
    m_pCurrentRoot = m_root[rootType];
}

/**
 * Removes an @ref UMLObject from the current file.  If this object
 * is being represented on a diagram it will also delete all those
 * representations.
 *
 * @param umlobject   Pointer to the UMLObject to delete.
 * @param deleteObject Delete the UMLObject instance.
 */
void UMLDoc::removeUMLObject(UMLObject* umlobject, bool deleteObject)
{
    if (umlobject == NULL) {
        uError() << "called with NULL parameter";
        return;
    }
    UMLApp::app()->docWindow()->updateDocumentation(true);
    UMLObject::ObjectType type = umlobject->baseType();

    umlobject->setUMLStereotype(0);  // triggers possible cleanup of UMLStereotype
    if (umlobject->asUMLClassifierListItem())  {
        UMLClassifier* parent = umlobject->umlParent()->asUMLClassifier();
        if (parent == 0) {
            uError() << "parent of umlobject is NULL";
            return;
        }
        if (type == UMLObject::ot_Operation) {
            parent->removeOperation(umlobject->asUMLOperation());
            if (deleteObject)
                delete umlobject->asUMLOperation();
        } else if (type == UMLObject::ot_EnumLiteral) {
            UMLEnum *e = parent->asUMLEnum();
            e->removeEnumLiteral(umlobject->asUMLEnumLiteral());
        } else if (type == UMLObject::ot_EntityAttribute) {
            UMLEntity *ent = parent->asUMLEntity();
            ent->removeEntityAttribute(umlobject->asUMLClassifierListItem());
        } else if (type == UMLObject::ot_UniqueConstraint || type == UMLObject::ot_ForeignKeyConstraint ||
                    type == UMLObject::ot_CheckConstraint) {
            UMLEntity* ent = parent->asUMLEntity();
            ent->removeConstraint(umlobject->asUMLEntityConstraint());
        } else {
            UMLClassifier* pClass = parent->asUMLClassifier();
            if (pClass == 0)  {
                uError() << "parent of umlobject has unexpected type "
                         << parent->baseType();
                return;
            }
<<<<<<< HEAD
            if (type == UMLObject::ot_Attribute || type == UMLObject::ot_InstanceAttribute) {
                pClass->removeAttribute(static_cast<UMLAttribute*>(umlobject));
=======
            if (type == UMLObject::ot_Attribute) {
                pClass->removeAttribute(umlobject->asUMLAttribute());
>>>>>>> e67d069d
            } else if (type == UMLObject::ot_Template) {
                pClass->removeTemplate(umlobject->asUMLTemplate());
                if (deleteObject)
                    delete umlobject->asUMLTemplate();
            } else {
                uError() << "umlobject has unexpected type " << type;
            }
        }
    } else {
        if (type == UMLObject::ot_Association) {
            UMLAssociation *a = umlobject->asUMLAssociation();
            removeAssociation(a, false);  // don't call setModified here, it's done below
            emit sigObjectRemoved(umlobject);
            if (deleteObject)
                delete a;
        } else {
            UMLPackage* pkg = umlobject->umlPackage();
            if (pkg) {
                // Remove associations that this object may participate in.
                UMLCanvasObject *c = umlobject->asUMLCanvasObject();
                if (c) {
                    // In the current implementation, all associations live in the
                    // root folder.
                    UMLPackage* rootPkg = Model_Utils::rootPackage(c);
                    if (rootPkg == NULL) {
                        uError() << umlobject->name() << ": root package is not set !";
                        return;
                    }
                    UMLObjectList rootObjects = rootPkg->containedObjects();
                    // Store the associations to remove in a buffer because we
                    // should not remove elements from m_objectList while it is
                    // being iterated over.
                    UMLAssociationList assocsToRemove;
                    foreach (UMLObject *obj, rootObjects) {
                        uIgnoreZeroPointer(obj);
                        if (obj->baseType() == UMLObject::ot_Association) {
                            UMLAssociation *assoc = obj->asUMLAssociation();
                            if (c->hasAssociation(assoc)) {
                                assocsToRemove.append(assoc);
                            }
                        }
                    }
                    foreach (UMLAssociation *a, assocsToRemove) {
                        removeAssociation(a, false);
                    }
                }
                pkg->removeObject(umlobject);
                emit sigObjectRemoved(umlobject);
                if (deleteObject)
                    delete umlobject;
            } else {
                uError() << umlobject->name() << ": parent package is not set !";
            }
        }
    }
    setModified(true);
}

/**
 * Signal that a UMLObject has been created.
 *
 * @param o The object that has been created.
 */
void UMLDoc::signalUMLObjectCreated(UMLObject * o)
{
    emit sigObjectCreated(o);
    /* This is the wrong place to do:
               setModified(true);
       Instead, that should be done by the callers when object creation and all
       its side effects (e.g. new widget in view, new list view item, etc.) is
       finalized.
     */
}

/**
 * Set the name of this model.
 */
void UMLDoc::setName(const QString& name)
{
    m_Name = name;
}

/**
 * Return the name of this model.
 */
QString UMLDoc::name() const
{
    return m_Name;
}

/**
 * Return the m_modelID (currently this a fixed value:
 * Umbrello supports only a single document.)
 */
Uml::ID::Type UMLDoc::modelID() const
{
    return m_modelID;
}

/**
 * This method is called for saving the given model as a XMI file.
 * It is virtual and calls the corresponding saveToXMI() functions
 * of the derived classes.
 *
 * @param file   The file to be saved to.
 */
void UMLDoc::saveToXMI(QIODevice& file)
{
    QDomDocument doc;

    QDomProcessingInstruction xmlHeading =
        doc.createProcessingInstruction(QLatin1String("xml"),
                                        QString::fromLatin1("version=\"1.0\" encoding=\"UTF-8\""));
    doc.appendChild(xmlHeading);

    QDomElement root = doc.createElement(QLatin1String("XMI"));
    root.setAttribute(QLatin1String("xmi.version"), QLatin1String("1.2"));
    QDateTime now = QDateTime::currentDateTime();
    root.setAttribute(QLatin1String("timestamp"), now.toString(Qt::ISODate));
    root.setAttribute(QLatin1String("verified"), QLatin1String("false"));
    root.setAttribute(QLatin1String("xmlns:UML"), QLatin1String("http://schema.omg.org/spec/UML/1.3"));
    doc.appendChild(root);

    QDomElement header = doc.createElement(QLatin1String("XMI.header"));
    QDomElement meta = doc.createElement(QLatin1String("XMI.metamodel"));
    meta.setAttribute(QLatin1String("xmi.name"), QLatin1String("UML"));
    meta.setAttribute(QLatin1String("xmi.version"), QLatin1String("1.3"));
    meta.setAttribute(QLatin1String("href"), QLatin1String("UML.xml"));
    header.appendChild(meta);

    /**
     * bugs.kde.org/56184 comment by M. Alanen 2004-12-19:
     * " XMI.model requires xmi.version. (or leave the whole XMI.model out,
     *   it's not required) "
    QDomElement model = doc.createElement("XMI.model");
    QFile* qfile = dynamic_cast<QFile*>(&file);
    if (qfile) {
        QString modelName = qfile->name();
        modelName = modelName.section('/', -1);
        modelName = modelName.section('.', 0, 0);
        model.setAttribute("xmi.name", modelName);
        model.setAttribute("href", qfile->name());
    }
     */

    QDomElement documentation = doc.createElement(QLatin1String("XMI.documentation"));

    // If we consider it useful we might add user and contact details
    // QDomElement owner = doc.createElement("XMI.owner");
    // owner.appendChild(doc.createTextNode("Jens Kruger")); // Add a User
    // documentation.appendChild(owner);

    // QDomElement contact = doc.createElement("XMI.contact");
    // contact.appendChild(doc.createTextNode("je.krueger@web.de"));       // add a contact
    // documentation.appendChild(contact);

    QDomElement exporter = doc.createElement(QLatin1String("XMI.exporter"));
    exporter.appendChild(doc.createTextNode(QLatin1String("umbrello uml modeller http://umbrello.kde.org")));
    documentation.appendChild(exporter);

    QDomElement exporterVersion = doc.createElement(QLatin1String("XMI.exporterVersion"));
    exporterVersion.appendChild(doc.createTextNode(QLatin1String(XMI_FILE_VERSION)));
    documentation.appendChild(exporterVersion);

    // all files are now saved with correct Unicode encoding, we add this
    // information to the header, so that the file will be loaded correctly
    QDomElement exporterEncoding = doc.createElement(QLatin1String("XMI.exporterEncoding"));
    exporterEncoding.appendChild(doc.createTextNode(QLatin1String("UnicodeUTF8")));
    documentation.appendChild(exporterEncoding);

    header.appendChild(documentation);

    // See comment on <XMI.model> above
    // header.appendChild(model);
    header.appendChild(meta);
    root.appendChild(header);

    QDomElement content = doc.createElement(QLatin1String("XMI.content"));

    QDomElement contentNS = doc.createElement(QLatin1String("UML:Namespace.contents"));

    QDomElement objectsElement = doc.createElement(QLatin1String("UML:Model"));
    objectsElement.setAttribute(QLatin1String("xmi.id"), Uml::ID::toString(m_modelID));
    objectsElement.setAttribute(QLatin1String("name"), m_Name);
    objectsElement.setAttribute(QLatin1String("isSpecification"), QLatin1String("false"));
    objectsElement.setAttribute(QLatin1String("isAbstract"), QLatin1String("false"));
    objectsElement.setAttribute(QLatin1String("isRoot"), QLatin1String("false"));
    objectsElement.setAttribute(QLatin1String("isLeaf"), QLatin1String("false"));

    QDomElement ownedNS = doc.createElement(QLatin1String("UML:Namespace.ownedElement"));

    // Save stereotypes and toplevel datatypes first so that upon loading
    // they are known first.
    // There is a bug causing duplication of the same stereotype in m_stereoList.
    // As a workaround, we use a string list to memorize which stereotype has been saved.
    QStringList stereoNames;
    foreach (UMLStereotype *s, m_stereoList) {
        QString stName = s->name();
        if (!stereoNames.contains(stName)) {
            s->saveToXMI(doc, ownedNS);
            stereoNames.append(stName);
        }
    }
    for (int i = 0; i < Uml::ModelType::N_MODELTYPES; ++i) {
        m_root[i]->saveToXMI(doc, ownedNS);
    }

    objectsElement.appendChild(ownedNS);

    content.appendChild(objectsElement);

    root.appendChild(content);

    // Save the XMI extensions: docsettings, diagrams, listview, and codegeneration.
    QDomElement extensions = doc.createElement(QLatin1String("XMI.extensions"));
    extensions.setAttribute(QLatin1String("xmi.extender"), QLatin1String("umbrello"));

    QDomElement docElement = doc.createElement(QLatin1String("docsettings"));
    Uml::ID::Type viewID = Uml::ID::None;
    UMLView *currentView = UMLApp::app()->currentView();
    if (currentView) {
        viewID = currentView->umlScene()->ID();
    }
    docElement.setAttribute(QLatin1String("viewid"), Uml::ID::toString(viewID));
    docElement.setAttribute(QLatin1String("documentation"), m_Doc);
    docElement.setAttribute(QLatin1String("uniqueid"), Uml::ID::toString(UniqueID::get()));
    extensions.appendChild(docElement);

    //  save listview
    UMLApp::app()->listView()->saveToXMI(doc, extensions);

    // save code generator
    CodeGenerator *codegen = UMLApp::app()->generator();
    if (codegen) {
        QDomElement codeGenElement = doc.createElement(QLatin1String("codegeneration"));
        codegen->saveToXMI(doc, codeGenElement);
        extensions.appendChild(codeGenElement);
    }

    root.appendChild(extensions);

    QTextStream stream(&file);
    stream.setCodec("UTF-8");
    stream << doc.toString();
}

/**
 * Checks the given XMI file if it was saved with correct Unicode
 * encoding set or not.
 *
 * @param file   The file to be checked.
 */
short UMLDoc::encoding(QIODevice & file)
{
    QTextStream stream(&file);
    stream.setCodec("UTF-8");
    QString data = stream.readAll();
    QString error;
    int line;
    QDomDocument doc;
    if (!doc.setContent(data, false, &error, &line)) {
        uWarning() << "Cannot set content: " << error << " Line: " << line;
        return ENC_UNKNOWN;
    }

    // we start at the beginning and go to the point in the header where we can
    // find out if the file was saved using Unicode
    QDomNode node = doc.firstChild();
    short enc = ENC_UNKNOWN;
    while (node.isComment() || node.isProcessingInstruction()) {
        if (node.isProcessingInstruction()) {
            const QDomProcessingInstruction& pi = node.toProcessingInstruction();
            QRegExp rx(QLatin1String("\\bencoding=['\"]([^'\"]+)['\"]"));
            const int pos = rx.indexIn(pi.data());
            if (pos >= 0) {
                const QString& encData = rx.cap(1);
                if (encData == QLatin1String("UTF-8")) {
                    enc = ENC_UNICODE;
                } else if (encData == QLatin1String("windows-1252")) {
                    enc = ENC_WINDOWS;
                } else {
                    uDebug() << "ProcessingInstruction encoding=" << encData << " is not yet implemented";
                    enc = ENC_OLD_ENC;
                }
            }
        }
        node = node.nextSibling();
    }
    QDomElement root = node.toElement();
    if (root.isNull()) {
        uDebug() << "Null element at " << node.nodeName() << " : " << node.nodeValue();
        return enc;
    }
    //  make sure it is an XMI file
    if (root.tagName() != QLatin1String("XMI") && root.tagName() != QLatin1String("xmi:XMI")) {
        uDebug() << "Unknown tag at " << root.tagName();
        return enc;
    }

    if (node.firstChild().isNull()) {
        uDebug() << "No child at " << node.nodeName() << " : " << node.nodeValue();
        return enc;
    }
    node = node.firstChild();

    QDomElement element = node.toElement();
    // check header
    if (element.isNull()) {
        uDebug() << "No element at " << node.nodeName() << " : " << node.nodeValue();
        return enc;
    }
    if (element.tagName() != QLatin1String("XMI.header")) {
        uDebug() << "Expecting XMI.header at " << element.tagName();
        return enc;
    }

    QDomNode headerNode = node.firstChild();
    while (!headerNode.isNull()) {
        QDomElement headerElement = headerNode.toElement();
        // the information if Unicode was used is now stored in the
        // XMI.documentation section of the header
        if (headerElement.isNull() ||
                headerElement.tagName() != QLatin1String("XMI.documentation")) {
            headerNode = headerNode.nextSibling();
            continue;
        }
        QDomNode docuNode = headerNode.firstChild();
        while (!docuNode.isNull()) {
            QDomElement docuElement = docuNode.toElement();
            // a tag XMI.exporterEncoding was added since version 1.2 to
            // mark a file as saved with Unicode
            if (! docuElement.isNull() &&
                    docuElement.tagName() == QLatin1String("XMI.exporterEncoding")) {
                // at the moment this isn't really necessary but maybe
                // later we will have other encoding standards
                if (docuElement.text() == QLatin1String("UnicodeUTF8")) {
                    return ENC_UNICODE; // stop here
                }
            }
            docuNode = docuNode.nextSibling();
        }
        break;
    }
    return ENC_OLD_ENC;
}

/**
 * Load a given XMI model from a file. If the encoding of the file
 * is already known it can be passed to the function. If this info
 * isn't given, loadFromXMI will check which encoding was used.
 *
 * @param file     The file to be loaded.
 * @param encode   The encoding used.
 */
bool UMLDoc::loadFromXMI(QIODevice & file, short encode)
{
    // old Umbrello versions (version < 1.2) didn't save the XMI in Unicode
    // this wasn't correct, because non Latin1 chars where lost
    // to ensure backward compatibility we have to ensure to load the old files
    // with non Unicode encoding
    if (encode == ENC_UNKNOWN) {
        if ((encode = encoding(file)) == ENC_UNKNOWN) {
            return false;
        }
        file.reset();
    }
    QTextStream stream(&file);
    if (encode == ENC_UNICODE) {
        stream.setCodec("UTF-8");
    } else if (encode == ENC_WINDOWS) {
        stream.setCodec("windows-1252");
    }

    QString data = stream.readAll();
    qApp->processEvents();  // give UI events a chance
    QString error;
    int line;
    QDomDocument doc;
    if (!doc.setContent(data, false, &error, &line)) {
        uWarning() << "Cannot set content:" << error << " Line:" << line;
        return false;
    }
    qApp->processEvents();  // give UI events a chance
    QDomNode node = doc.firstChild();
    //Before Umbrello 1.1-rc1 we didn't add a <?xml heading
    //so we allow the option of this being missing
    while (node.isComment() || node.isProcessingInstruction()) {
        node = node.nextSibling();
    }

    QDomElement root = node.toElement();
    if (root.isNull()) {
        return false;
    }
    //  make sure it is an XMI file
    if (root.tagName() != QLatin1String("XMI") && root.tagName() != QLatin1String("xmi:XMI")) {
        return false;
    }

    m_nViewID = Uml::ID::None;
    for (node = node.firstChild(); !node.isNull(); node = node.nextSibling()) {
        if (node.isComment()) {
            continue;
        }
        QDomElement element = node.toElement();
        if (element.isNull()) {
            DEBUG(DBG_SRC) << "loadFromXMI: skip empty elem";
            continue;
        }
        bool recognized = false;
        QString outerTag = element.tagName();
        //check header
        if (outerTag == QLatin1String("XMI.header")) {
            QDomNode headerNode = node.firstChild();
            if (!validateXMIHeader(headerNode)) {
                return false;
            }
            recognized = true;
        } else if (outerTag == QLatin1String("XMI.extensions")) {
            QDomNode extensionsNode = node.firstChild();
            while (! extensionsNode.isNull()) {
                loadExtensionsFromXMI(extensionsNode);
                extensionsNode = extensionsNode.nextSibling();
            }
            recognized = true;
        } else if (tagEq(outerTag, QLatin1String("Model")) ||
                   tagEq(outerTag, QLatin1String("Package"))) {
            if(!loadUMLObjectsFromXMI(element)) {
                uWarning() << "failed load on objects";
                return false;
            }
            m_Name = element.attribute(QLatin1String("name"), i18n("UML Model"));
            UMLListView *lv = UMLApp::app()->listView();
            lv->setTitle(0, m_Name);
            recognized = true;
        }
        if (outerTag != QLatin1String("XMI.content")) {
            if (!recognized) {
                DEBUG(DBG_SRC) << "skipping <" << outerTag << ">";
            }
            continue;
        }
        bool seen_UMLObjects = false;
        //process content
        for (QDomNode child = node.firstChild(); !child.isNull();
                child = child.nextSibling()) {
            if (child.isComment()) {
                continue;
            }
            element = child.toElement();
            QString tag = element.tagName();
            if (tag == QLatin1String("umlobjects")  // for bkwd compat.
                    || tagEq(tag, QLatin1String("Subsystem"))
                    || tagEq(tag, QLatin1String("Project"))  // Embarcadero's Describe
                    || tagEq(tag, QLatin1String("Model"))) {
                if(!loadUMLObjectsFromXMI(element)) {
                    uWarning() << "failed load on objects";
                    return false;
                }
                m_Name = element.attribute(QLatin1String("name"), i18n("UML Model"));
                UMLListView *lv = UMLApp::app()->listView();
                lv->setTitle(0, m_Name);
                seen_UMLObjects = true;
            } else if (tagEq(tag, QLatin1String("Package")) ||
                       tagEq(tag, QLatin1String("Class")) ||
                       tagEq(tag, QLatin1String("Interface")) ||
                       tagEq(tag, QLatin1String("Instance"))) {
                // These tests are only for foreign XMI files that
                // are missing the <Model> tag (e.g. NSUML)
                QString stID = element.attribute(QLatin1String("stereotype"));
                UMLObject *pObject = Object_Factory::makeObjectFromXMI(tag, stID);
                if (!pObject) {
                    uWarning() << "Unknown type of umlobject to create: " << tag;
                    // We want a best effort, therefore this is handled as a
                    // soft error.
                    continue;
                }
                UMLObject::ObjectType ot = pObject->baseType();
                // Set the parent root folder.
                UMLPackage *pkg = 0;
                if (ot != UMLObject::ot_Stereotype) {
                    if (ot == UMLObject::ot_Datatype) {
                        pkg = m_datatypeRoot;
                    } else {
                        Uml::ModelType::Enum guess = Model_Utils::guessContainer(pObject);
                        if (guess != Uml::ModelType::N_MODELTYPES) {
                            pkg = m_root[guess];
                        }
                        else {
                            uError() << "Guess is Uml::ModelType::N_MODELTYPES - package not set correctly for "
                                     << pObject->name() << " / base type " << pObject->baseTypeStr();
                            pkg = m_root[Uml::ModelType::Logical];
                        }
                    }
                }
                pObject->setUMLPackage(pkg);
                bool status = pObject->loadFromXMI(element);
                if (!status) {
                    delete pObject;
                    return false;
                }
                seen_UMLObjects = true;
            } else if (tagEq(tag, QLatin1String("TaggedValue"))) {
                // This tag is produced here, i.e. outside of <UML:Model>,
                // by the Unisys.JCR.1 Rose-to-XMI tool.
                if (! seen_UMLObjects) {
                    DEBUG(DBG_SRC) << "skipping TaggedValue because not seen_UMLObjects";
                    continue;
                }
                tag = element.attribute(QLatin1String("tag"));
                if (tag != QLatin1String("documentation")) {
                    continue;
                }
                QString modelElement = element.attribute(QLatin1String("modelElement"));
                if (modelElement.isEmpty()) {
                    DEBUG(DBG_SRC) << "skipping TaggedValue(documentation) because "
                                   << "modelElement.isEmpty()";
                    continue;
                }
                UMLObject *o = findObjectById(Uml::ID::fromString(modelElement));
                if (o == 0) {
                    DEBUG(DBG_SRC) << "TaggedValue(documentation): cannot find object"
                                   << " for modelElement " << modelElement;
                    continue;
                }
                QString value = element.attribute(QLatin1String("value"));
                if (! value.isEmpty()) {
                    o->setDoc(value);
                }
            } else {
                // for backward compatibility
                loadExtensionsFromXMI(child);
            }
        }
    }

    resolveTypes();
    // set a default code generator if no <XMI.extensions><codegeneration> tag seen
    if (UMLApp::app()->generator() == 0) {
        UMLApp::app()->setGenerator(UMLApp::app()->defaultLanguage());
    }
    emit sigWriteToStatusBar(i18n("Setting up the document..."));
    qApp->processEvents();  // give UI events a chance
    activateAllViews();

    UMLView *viewToBeSet = 0;
    if (m_nViewID != Uml::ID::None) {
        viewToBeSet = findView(m_nViewID);
    }
    if (viewToBeSet) {
        changeCurrentView(m_nViewID);
    } else {
        QString name = createDiagramName(Uml::DiagramType::Class, false);
        createDiagram(m_root[Uml::ModelType::Logical], Uml::DiagramType::Class, name);
        m_pCurrentRoot = m_root[Uml::ModelType::Logical];
    }
    emit sigResetStatusbarProgress();
    return true;
}

/**
 * Type resolution pass.
 */
void UMLDoc::resolveTypes()
{
    // Resolve the types.
    // This is done in a separate pass because of possible forward references.
    if (m_bTypesAreResolved) {
        return;
    }
    writeToStatusBar(i18n("Resolving object references..."));
    for (int i = 0; i < Uml::ModelType::N_MODELTYPES; ++i) {
       UMLFolder *obj = m_root[i];
#ifdef VERBOSE_DEBUGGING
        DEBUG(DBG_SRC) << "UMLDoc: invoking resolveRef() for " << obj->name()
                       << " (id=" << Uml::ID::toString(obj->id()) << ")";
#endif
        obj->resolveRef();
    }
    m_bTypesAreResolved = true;
    qApp->processEvents();  // give UI events a chance
}

DiagramsModel *UMLDoc::diagramsModel()
{
    return m_diagramsModel;
}

ObjectsModel *UMLDoc::objectsModel()
{
    return m_objectsModel;
}

StereotypesModel *UMLDoc::stereotypesModel()
{
    return m_stereotypesModel;
}

/**
 * Ensures the XMI file is a valid UML file.
 * Currently only checks for metamodel=UML.
 *
 * @param headerNode   The <XMI.header> node
 */
bool UMLDoc::validateXMIHeader(QDomNode& headerNode)
{
    QDomElement headerElement = headerNode.toElement();
    while (!headerNode.isNull()) {
        /*  //Seems older Umbrello files used a different metamodel, so don't validate it for now
          if(!headerElement.isNull() && headerElement.tagName() == "XMI.metamodel") {
              String metamodel = headerElement.attribute("xmi.name");
              if (metamodel != "UML") {
                  return false;
              }
          }
        */
        headerNode = headerNode.nextSibling();
        headerElement = headerNode.toElement();
    }
    return true;
}

/**
 * Loads all UML objects from XMI into the current UMLDoc.
 *
 * @return  True if operation successful.
 */
bool UMLDoc::loadUMLObjectsFromXMI(QDomElement& element)
{
    /* FIXME need a way to make status bar actually reflect
       how much of the file has been loaded rather than just
       counting to 10 (an arbitrary number)
    emit sigResetStatusbarProgress();
    emit sigSetStatusbarProgress(0);
    emit sigSetStatusbarProgressSteps(10);
    m_count = 0;
     */
    emit sigWriteToStatusBar(i18n("Loading UML elements..."));

    // For Umbrello native XMI files, when called from loadFromXMI() we
    // get here with Element.tagName() == "UML:Model" from the XMI input:
    // <UML:Model name="UML Model">
    for (QDomNode node = element.firstChild(); !node.isNull();
            node = node.nextSibling()) {
        if (node.isComment()) {
            continue;
        }
        QDomElement tempElement = node.toElement();
        QString type = tempElement.tagName();
        if (tagEq(type, QLatin1String("Model"))) {
            // Handling of Umbrello native XMI files:
            // We get here from a recursive call to loadUMLObjectsFromXMI()
            // a few lines below, see
            //       if (tagEq(type, "Namespace.ownedElement") ....
            // Inside this Namespace.ownedElement envelope there are the
            // four submodels:
            // <UML:Model name="Logical View">
            // <UML:Model name="Use Case View">
            // <UML:Model name="Component View">
            // <UML:Model name="Deployment View">
            // These are ultimately loaded by UMLFolder::loadFromXMI()
            // Furthermore, in Umbrello native XMI format this
            // Namespace.ownedElement is the container of all stereotypes
            // (<UML:Stereotype>).
            bool foundUmbrelloRootFolder = false;
            QString name = tempElement.attribute(QLatin1String("name"));
            for (int i = 0; i < Uml::ModelType::N_MODELTYPES; ++i) {
                if (name == m_root[i]->name()) {
                    m_pCurrentRoot = m_root[i];
                    m_root[i]->loadFromXMI(tempElement);
                    foundUmbrelloRootFolder = true;
                    break;
                }
            }
            if (foundUmbrelloRootFolder) {
                continue;
            }
        }
        if (tagEq(type, QLatin1String("Namespace.ownedElement")) ||
                tagEq(type, QLatin1String("Namespace.contents")) ||
                tagEq(type, QLatin1String("Element.ownedElement")) ||  // Embarcadero's Describe
                tagEq(type, QLatin1String("Model"))) {
            //CHECK: Umbrello currently assumes that nested elements
            // are ownedElements anyway.
            // Therefore the <UML:Namespace.ownedElement> tag is of no
            // significance.
            // The tagEq(type, "Namespace.contents") and tagEq(type, "Model")
            // tests do not become true for Umbrello native files, only for
            // some foreign XMI files.
            if (!loadUMLObjectsFromXMI(tempElement)) {
                uWarning() << "failed load on " << type;
                return false;
            }
            continue;
        }
        // From here on, it's support for stereotypes, pre 1.5.5 versions,
        // and foreign files
        if (Model_Utils::isCommonXMIAttribute(type)) {
            continue;
        } else if (tagEq(type, QLatin1String("packagedElement")) ||
                   tagEq(type, QLatin1String("ownedElement"))) {
            type = tempElement.attribute(QLatin1String("xmi:type"));
        }
        if (!tempElement.hasAttribute(QLatin1String("xmi.id")) &&
            !tempElement.hasAttribute(QLatin1String("xmi:id"))) {
            QString idref = tempElement.attribute(QLatin1String("xmi.idref"));
            if (! idref.isEmpty()) {
                DEBUG(DBG_SRC) << "resolution of xmi.idref " << idref
                               << " is not yet implemented";
            } else {
                uError() << "Cannot load " << type
                         << " because xmi.id is missing";
            }
            continue;
        }
        QString stID = tempElement.attribute(QLatin1String("stereotype"));
        UMLObject *pObject = Object_Factory::makeObjectFromXMI(type, stID);
        if (!pObject) {
            uWarning() << "Unknown type of umlobject to create: " << type;
            // We want a best effort, therefore this is handled as a
            // soft error.
            continue;
        }
        UMLObject::ObjectType ot = pObject->baseType();
        // Set the parent root folder.
        UMLPackage *pkg = 0;
        if (ot != UMLObject::ot_Stereotype) {
            if (ot == UMLObject::ot_Datatype) {
                pkg = m_datatypeRoot;
            } else {
                Uml::ModelType::Enum guess = Model_Utils::guessContainer(pObject);
                if (guess != Uml::ModelType::N_MODELTYPES) {
                    pkg = m_root[guess];
                }
                else {
                    uError() << "Guess is Uml::ModelType::N_MODELTYPES - package not set correctly for "
                             << pObject->name() << " / base type " << pObject->baseTypeStr();
                    pkg = m_root[Uml::ModelType::Logical];
                }
            }
        }
        pObject->setUMLPackage(pkg);

        bool status = pObject->loadFromXMI(tempElement);
        if (!status) {
            delete pObject;
            return false;
        }
        pkg = pObject->umlPackage();
        if (ot == UMLObject::ot_Stereotype) {
            UMLStereotype *s = pObject->asUMLStereotype();
            UMLStereotype *exist = findStereotype(pObject->name());
            if (exist) {
                if (exist->id() == pObject->id()) {
                    delete pObject;
                } else {
                    DEBUG(DBG_SRC) << "Stereotype " << pObject->name()
                                   << "(id=" << Uml::ID::toString(pObject->id())
                                   << ") already exists with id="
                                   << Uml::ID::toString(exist->id());
                    addStereotype(s);
                }
            } else {
                addStereotype(s);
            }
            continue;
        }
        if (pkg) {
            UMLObjectList objects = pkg->containedObjects();
            if (! objects.contains(pObject)) {
                DEBUG(DBG_SRC) << "CHECK: adding " << pObject->name()
                               << " to " << pkg->name();
                pkg->addObject(pObject);
            }
        }
        else if (ot != UMLObject::ot_Stereotype) {
            uError() << "Package is NULL for " << pObject->name();
            return false;
        }

        /* FIXME see comment at loadUMLObjectsFromXMI
        emit sigSetStatusbarProgress(++m_count);
         */
    }
    return true;
}

/**
 * Sets m_nViewID.
 */
void UMLDoc::setMainViewID(Uml::ID::Type viewID)
{
    m_nViewID = viewID;
}

/**
 * Loads umbrello specific extensions from XMI to the UMLDoc.
 * The extension tags are: "docsettings", "diagrams", "listview",
 * and "codegeneration".
 */
void UMLDoc::loadExtensionsFromXMI(QDomNode& node)
{
    QDomElement element = node.toElement();
    QString tag = element.tagName();

    if (tag == QLatin1String("docsettings")) {
        QString viewID = element.attribute(QLatin1String("viewid"), QLatin1String("-1"));
        m_Doc = element.attribute(QLatin1String("documentation"));
        QString uniqueid = element.attribute(QLatin1String("uniqueid"), QLatin1String("0"));

        m_nViewID = Uml::ID::fromString(viewID);
        UniqueID::set(Uml::ID::fromString(uniqueid));
        UMLApp::app()->docWindow()->reset();

    } else if (tag == QLatin1String("diagrams") || tag == QLatin1String("UISModelElement")) {
        // For backward compatibility only:
        // Since version 1.5.5 diagrams are saved as part of the UMLFolder.
        QDomNode diagramNode = node.firstChild();
        if (tag == QLatin1String("UISModelElement")) {          // Unisys.IntegratePlus.2
            element = diagramNode.toElement();
            tag = element.tagName();
            if (tag != QLatin1String("uisOwnedDiagram")) {
                uError() << "unknown child node " << tag;
                return;
            }
            diagramNode = diagramNode.firstChild();
        }
        if (!loadDiagramsFromXMI(diagramNode)) {
            uWarning() << "failed load on diagrams";
        }

    } else if (tag == QLatin1String("listview")) {
        //FIXME: Need to resolveTypes() before loading listview,
        //       else listview items are duplicated.
        resolveTypes();
        if (!UMLApp::app()->listView()->loadFromXMI(element)) {
            uWarning() << "failed load on listview";
        }

    } else if (tag == QLatin1String("codegeneration")) {
        QDomNode cgnode = node.firstChild();
        QDomElement cgelement = cgnode.toElement();
        while (!cgelement.isNull()) {
            QString nodeName = cgelement.tagName();
            QString lang = cgelement.attribute(QLatin1String("language"), QLatin1String("UNKNOWN"));
            Uml::ProgrammingLanguage::Enum pl = Uml::ProgrammingLanguage::fromString(lang);
            CodeGenerator *g = UMLApp::app()->setGenerator(pl);
            g->loadFromXMI(cgelement);
            cgnode = cgnode.nextSibling();
            cgelement = cgnode.toElement();
        }
        if (UMLApp::app()->generator() == 0) {
            UMLApp::app()->setGenerator(UMLApp::app()->defaultLanguage());
        }
    }
}

/**
 * Loads all diagrams from XMI into the current UMLDoc.
 * For backward compatibility only:
 * Since version 1.5.5 diagrams are saved as part of the UMLFolder.
 *
 * @return  True if operation successful.
 */
bool UMLDoc::loadDiagramsFromXMI(QDomNode & node)
{
    emit sigWriteToStatusBar(i18n("Loading diagrams..."));
    emit sigResetStatusbarProgress();
    emit sigSetStatusbarProgress(0);
    emit sigSetStatusbarProgressSteps(10); //FIX ME
    QDomElement element = node.toElement();
    if (element.isNull()) {
        return true;  //return ok as it means there is no umlobjects
    }
    const Settings::OptionState state = Settings::optionState();
    UMLView * pView = 0;
    int count = 0;
    while (!element.isNull()) {
        QString tag = element.tagName();
        if (tag == QLatin1String("diagram") || tag == QLatin1String("UISDiagram")) {
            pView = new UMLView(0);
            // IMPORTANT: Set OptionState of new UMLView _BEFORE_
            // reading the corresponding diagram:
            // + allow using per-diagram color and line-width settings
            // + avoid crashes due to uninitialized values for lineWidth
            pView->umlScene()->setOptionState(state);
            bool success = false;
            if (tag == QLatin1String("UISDiagram")) {
                success = pView->umlScene()->loadUISDiagram(element);
            } else {
                success = pView->umlScene()->loadFromXMI(element);
            }
            if (!success) {
                uWarning() << "failed load on viewdata loadfromXMI";
                delete pView;
                return false;
            }
            // Put diagram in default predefined folder.
            // @todo pass in the parent folder - it might be a user defined one.
            Uml::ModelType::Enum mt = Model_Utils::convert_DT_MT(pView->umlScene()->type());
            pView->umlScene()->setFolder(m_root[mt]);
            pView->hide();
            addView(pView);
            emit sigSetStatusbarProgress(++count);
            qApp->processEvents();  // give UI events a chance
        }
        node = node.nextSibling();
        element = node.toElement();
    }
    return true;
}

/**
 * Call to remove all the views (diagrams) in the current file.
 */
void UMLDoc::removeAllViews()
{
    for (int i = 0; i < Uml::ModelType::N_MODELTYPES; ++i) {
        m_root[i]->removeAllViews();
    }

    UMLApp::app()->setCurrentView(0);
    emit sigDiagramChanged(Uml::DiagramType::Undefined);
    UMLApp::app()->setDiagramMenuItemsState(false);
}

/**
 * Call to remove all objects in the current file.
 */
void UMLDoc::removeAllObjects()
{
    m_root[Uml::ModelType::Logical]->removeObject(m_datatypeRoot);

    for (int i = 0; i < Uml::ModelType::N_MODELTYPES; ++i) {
        m_root[i]->removeAllObjects();
    }
}

/**
 * Returns a list of the packages in this UMLDoc,
 *
 * @return List of UMLPackages.
 */
UMLPackageList UMLDoc::packages(bool includeNested /* = true */)
{
    UMLPackageList packageList;
    m_root[Uml::ModelType::Logical]->appendPackages(packageList, includeNested);
    return packageList;
}

/**
 * Returns the datatype folder.
 *
 * @return  Pointer to the predefined folder for datatypes.
 */
UMLFolder * UMLDoc::datatypeFolder() const
{
    return m_datatypeRoot;
}

/**
 * Returns a list of the concepts in this UMLDoc.
 *
 * @param includeNested   Whether to include the concepts from
 *                        nested packages (default: true.)
 * @return  List of UML concepts.
 */
UMLClassifierList UMLDoc::concepts(bool includeNested /* =true */)
{
    UMLClassifierList conceptList;
    m_root[Uml::ModelType::Logical]->appendClassifiers(conceptList, includeNested);
    return conceptList;
}

/**
 * Returns a list of the classes and interfaces in this UMLDoc.
 *
 * @param includeNested   Whether to include the concepts from
 *                        nested packages (default: true.)
 * @return  List of UML concepts.
 */
UMLClassifierList UMLDoc::classesAndInterfaces(bool includeNested /* =true */)
{
    UMLClassifierList conceptList;
    m_root[Uml::ModelType::Logical]->appendClassesAndInterfaces(conceptList, includeNested);
    return conceptList;
}

/**
 * Returns a list of the entities in this UMLDoc.
 *
 * @param includeNested   Whether to include the entities from
 *                        nested packages (default: true.)
 * @return  List of UML Entities.
 */
UMLEntityList UMLDoc::entities(bool includeNested /* =true */)
{
    UMLEntityList entityList;
    m_root[Uml::ModelType::EntityRelationship]->appendEntities(entityList, includeNested);
    return entityList;
}

/**
 * Returns a list of the datatypes in this UMLDoc.
 *
 * @return  List of datatypes.
 */
UMLClassifierList UMLDoc::datatypes()
{
    UMLObjectList objects = m_datatypeRoot->containedObjects();
    UMLClassifierList datatypeList;
    foreach (UMLObject *obj, objects) {
        uIgnoreZeroPointer(obj);
        if (obj->baseType() == UMLObject::ot_Datatype) {
            datatypeList.append(obj->asUMLClassifier());
        }
    }
    return datatypeList;
}

/**
 * Returns a list of the associations in this UMLDoc.
 *
 * @return  List of UML associations.
 */
UMLAssociationList UMLDoc::associations()
{
    UMLAssociationList associationList;
    for (int i = 0; i < Uml::ModelType::N_MODELTYPES; ++i) {
        UMLAssociationList assocs = m_root[i]->getAssociations();

        foreach (UMLAssociation* a, assocs) {
            associationList.append(a);
        }
    }
    return associationList;
}

/**
 * Controls the printing of the program.
 *
 * @param pPrinter  The printer (object) to use.
 * @param selectPage  The DiagramPrintPage by which diagrams are selected for printing
 */
void UMLDoc::print(QPrinter * pPrinter, DiagramPrintPage * selectPage)
{
    UMLView * printView = 0;
    int count = selectPage->printUmlCount();
    QPainter painter(pPrinter);
    for (int i = 0; i < count; ++i) {
        if (i>0) {
            pPrinter->newPage();
        }
        QString sID = selectPage->printUmlDiagram(i);
        Uml::ID::Type id = Uml::ID::fromString(sID);
        printView = findView(id);

        if (printView) {
            printView->umlScene()->print(pPrinter, painter);
        }
        printView = 0;
    }
    painter.end();
}

/**
 * Return the list of views for this document.
 *
 * @return  List of UML views.
 */
UMLViewList UMLDoc::viewIterator()
{
    UMLViewList accumulator;
    for (int i = 0; i < Uml::ModelType::N_MODELTYPES; ++i) {
        m_root[i]->appendViews(accumulator, true);
    }
    return accumulator;
}

/**
 * Sets the modified flag for the document after a modifying
 * action on the view connected to the document.
 *
 * @param modified   The value to set the modified flag to.
 */
void UMLDoc::setModified(bool modified /*=true*/)
{
    if (!m_bLoading) {
        m_modified = modified;
        UMLApp::app()->setModified(modified);
    }
}

/**
 * Returns if the document is modified or not. Use this to
 * determine if your document needs saving by the user on
 * closing.
 *
 * @return  True if this UMLDoc is modified.
 */
bool UMLDoc::isModified()
{
    return m_modified;
}

/**
 * Assigns an already created UMLObject a new ID.
 * If the object is a classifier then the operations/attributes
 * are also assigned new IDs.
 *
 * @param obj   Pointer to the UMLObject to add.
 * @return  True if operation successful.
 */
bool UMLDoc::assignNewIDs(UMLObject* obj)
{
    if (!obj || !m_pChangeLog) {
        DEBUG(DBG_SRC) << "no obj || Changelog";
        return false;
    }
    Uml::ID::Type result = assignNewID(obj->id());
    obj->setID(result);

    //If it is a CONCEPT then change the ids of all its operations and attributes
    if (obj->baseType() == UMLObject::ot_Class) {
        UMLClassifier *c = obj->asUMLClassifier();
        UMLClassifierListItemList attributes = c->getFilteredList(UMLObject::ot_Attribute);
        foreach (UMLObject* listItem,  attributes) {
            result = assignNewID(listItem->id());
            listItem->setID(result);
        }

        UMLClassifierListItemList templates = c->getFilteredList(UMLObject::ot_Template);
        foreach (UMLObject* listItem, templates) {
            result = assignNewID(listItem->id());
            listItem->setID(result);
        }
    }

    if (obj->baseType() == UMLObject::ot_Interface || obj->baseType() == UMLObject::ot_Class) {
        UMLOperationList operations(((UMLClassifier*)obj)->getOpList());
        foreach (UMLObject* listItem, operations) {
            result = assignNewID(listItem->id());
            listItem->setID(result);
        }
    }

    setModified(true);

    return true;
}

/**
 * Return the predefined root folder of the given type.
 */
UMLFolder *UMLDoc::rootFolder(Uml::ModelType::Enum mt)
{
    if (mt < Uml::ModelType::Logical || mt >= Uml::ModelType::N_MODELTYPES) {
        uError() << "illegal input value " << Uml::ModelType::toString(mt);
        return 0;
    }
    return m_root[mt];
}

/**
 * Return the corresponding Model_Type if the given object
 * is one of the root folders.
 * When the given object is not one of the root folders then
 * return Uml::ModelType::N_MODELTYPES.
 */
Uml::ModelType::Enum UMLDoc::rootFolderType(UMLObject *obj)
{
    for (int i = 0; i < Uml::ModelType::N_MODELTYPES; ++i) {
        const Uml::ModelType::Enum m = Uml::ModelType::fromInt(i);
        if (obj == m_root[m]) {
            return m;
        }
    }
    return Uml::ModelType::N_MODELTYPES;
}

/**
 * Read property of IDChangeLog* m_pChangeLog.
 *
 * @return  Pointer to the IDChangeLog object.
 */
IDChangeLog* UMLDoc::changeLog()
{
    return m_pChangeLog;
}

/**
 * Opens a Paste session, deletes the old ChangeLog and
 * creates an empty one.
 */
void UMLDoc::beginPaste()
{
    if (m_pChangeLog) {
        delete m_pChangeLog;
        m_pChangeLog = 0;
    }
    m_pChangeLog = new IDChangeLog;
}

/**
 * Closes a paste session, deletes the ChangeLog.
 */
void UMLDoc::endPaste()
{
    if (m_pChangeLog) {
        delete m_pChangeLog;
        m_pChangeLog = 0;
    }
}

/**
 * Assigns a New ID to an Object, and also logs the assignment
 * to its internal ChangeLog.
 *
 * @param oldID   The present ID of the object.
 * @return  The new ID assigned to the object.
 */
Uml::ID::Type UMLDoc::assignNewID(Uml::ID::Type oldID)
{
    Uml::ID::Type result = UniqueID::gen();
    if (m_pChangeLog) {
        m_pChangeLog->addIDChange(oldID, result);
    }
    return result;
}

/**
 * Returns the documentation for the project.
 *
 * @return  The documentation text of this UMLDoc.
 */
QString UMLDoc::documentation() const
{
    return m_Doc;
}

/**
 * Sets the documentation for the project.
 *
 * @param doc   The documentation to set for this UMLDoc.
 */
void UMLDoc::setDocumentation(const QString &doc)
{
    m_Doc = doc;
}

/**
 * Adds an already created UMLView to the document, it gets
 * assigned a new ID, if its name is already in use then the
 * function appends a number to it to differentiate it from
 * the others; this number is incremental so if number 1 is in
 * use then it tries 2 and then 3 and so on
 *
 * @param pView   Pointer to the UMLView to add.
 * @return  True if operation successful.
 */
bool UMLDoc::addUMLView(UMLView * pView)
{
    if (!pView || !m_pChangeLog) {
        return false;
    }

    Uml::ID::Type oldID = pView->umlScene()->ID();

    int i = 0;
    QString viewName = pView->umlScene()->name();
    QString name = viewName;
    while (findView(pView->umlScene()->type(), name) != 0) {
        name = viewName + QLatin1Char('_') + QString::number(++i);
    }
    if (i) { //If name was modified
        pView->umlScene()->setName(name);
    }

    Uml::ID::Type newID = assignNewID(oldID);
    pView->umlScene()->setID(newID);

    pView->umlScene()->activateAfterLoad(true);
    pView->umlScene()->endPartialWidgetPaste();
    pView->umlScene()->setOptionState(Settings::optionState());
    addView(pView);

    emit sigDiagramCreated(pView->umlScene()->ID());

    setModified(true);
    return true;
}

/**
 * Activate all the diagrams/views after loading so all their
 * widgets keep their IDs.
 */
void UMLDoc::activateAllViews()
{
    // store old setting - for restore of last setting
    bool m_bLoading_old = m_bLoading;
    m_bLoading = true; //this is to prevent document becoming modified when activating a view

    for (int i = 0; i < Uml::ModelType::N_MODELTYPES; ++i) {
        m_root[i]->activateViews();
    }
    m_bLoading = m_bLoading_old;
}

/**
 * Sets the default settings to the given settings.
 * @param optionState   settings
 */
void UMLDoc::settingsChanged(Settings::OptionState &optionState)
{
    for (int i = 0; i < Uml::ModelType::N_MODELTYPES; ++i) {
        m_root[i]->setViewOptions(optionState);
    }
    initSaveTimer();
}

/**
 * Sets up the autosave timer.
 */
void UMLDoc::initSaveTimer()
{
    if (m_pAutoSaveTimer) {
        m_pAutoSaveTimer->stop();
        disconnect(m_pAutoSaveTimer, &QTimer::timeout, this, &UMLDoc::slotAutoSave);
        delete m_pAutoSaveTimer;
        m_pAutoSaveTimer = 0;
    }
    Settings::OptionState optionState = Settings::optionState();
    if (optionState.generalState.autosave) {
        m_pAutoSaveTimer = new QTimer(this);
        connect(m_pAutoSaveTimer, &QTimer::timeout, this, &UMLDoc::slotAutoSave);
        m_pAutoSaveTimer->setSingleShot(false);
        m_pAutoSaveTimer->start(optionState.generalState.autosavetime * 60000);
    }
}

/**
 * Called after a specified time to autosave the document.
 */
void UMLDoc::slotAutoSave()
{
    //Only save if modified.
    if (!m_modified) {
        return;
    }
    QUrl tempUrl = m_doc_url;
    if (tempUrl.fileName() == i18n("Untitled")) {
        tempUrl.setScheme(QLatin1String("file"));
        tempUrl.setPath(QDir::homePath() + i18n("/autosave%1", QLatin1String(".xmi")));
        saveDocument(tempUrl);
        setUrlUntitled();
        m_modified = true;
        UMLApp::app()->setModified(m_modified);
    } else {
        // 2004-05-17 Achim Spangler
        QUrl orgDocUrl = m_doc_url;
        QString orgFileName = m_doc_url.fileName();
        // don't overwrite manually saved file with autosave content
        QString fileName = tempUrl.fileName();
        Settings::OptionState optionState = Settings::optionState();
        fileName.replace(QLatin1String(".xmi"), optionState.generalState.autosavesuffix);
        tempUrl.setUrl(tempUrl.toString(QUrl::RemoveFilename) + fileName);
        // End Achim Spangler

        saveDocument(tempUrl);
        // 2004-05-17 Achim Spangler
        // re-activate m_modified if autosave is writing to other file
        // than the main project file->autosave-suffix != ".xmi"
        if (optionState.generalState.autosavesuffix != QLatin1String(".xmi")) {
            m_modified = true;
            UMLApp::app()->setModified(m_modified);
        }
        // restore original file name -
        // UMLDoc::saveDocument() sets doc_url to filename which is given as autosave-filename
        setUrl(orgDocUrl);
        UMLApp * pApp = UMLApp::app();
        pApp->setCaption(orgFileName, isModified());
        // End Achim Spangler
    }
}

/**
 * Signal a view/diagram has been renamed.
 */
void UMLDoc::signalDiagramRenamed(UMLView* view)
{
    if (view) {
        Settings::OptionState optionState = Settings::optionState();
        if (optionState.generalState.tabdiagrams) {
            UMLApp::app()->tabWidget()->setTabText(UMLApp::app()->tabWidget()->indexOf(view), view->umlScene()->name());
        }
        emit sigDiagramRenamed(view->umlScene()->ID());
    }
    else {
      uError() << "Cannot signal diagram renamed - view is NULL!";
    }
}

/**
 * Calls the active code generator to create its default datatypes.
 */
void UMLDoc::addDefaultDatatypes()
{
    CodeGenerator *cg = UMLApp::app()->generator();
    if (cg == 0) {
        DEBUG(DBG_SRC) << "CodeGenerator is still NULL";
        return;
    }
    QStringList entries = cg->defaultDatatypes();
    QStringList::Iterator end(entries.end());
    for (QStringList::Iterator it = entries.begin(); it != end; ++it) {
        createDatatype(*it);
    }
    UMLApp::app()->listView()->closeDatatypesFolder();
}

/**
 * Add a datatype if it doesn't already exist.
 * Used by code generators and attribute dialog.
 */
void UMLDoc::createDatatype(const QString &name)
{
    UMLObjectList datatypes = m_datatypeRoot->containedObjects();
    UMLObject* umlobject = Model_Utils::findUMLObject(datatypes, name,
                                                      UMLObject::ot_Datatype, m_datatypeRoot);
    if (!umlobject) {
        Object_Factory::createUMLObject(UMLObject::ot_Datatype, name, m_datatypeRoot);
    }
}

/**
 * Make a popup menu for the tabs
 * signalled from tabWidget's contextMenu().
 */
void UMLDoc::slotDiagramPopupMenu(QWidget* umlview, const QPoint& point)
{
    UMLView* view = (UMLView*) umlview;

    UMLListViewItem::ListViewType type = UMLListViewItem::lvt_Unknown;
    switch (view->umlScene()->type()) {
    case Uml::DiagramType::Class:
        type = UMLListViewItem::lvt_Class_Diagram;
        break;

    case Uml::DiagramType::UseCase:
        type = UMLListViewItem::lvt_UseCase_Diagram;
        break;

    case Uml::DiagramType::Sequence:
        type = UMLListViewItem::lvt_Sequence_Diagram;
        break;

    case Uml::DiagramType::Collaboration:
        type = UMLListViewItem::lvt_Collaboration_Diagram;
        break;

    case Uml::DiagramType::State:
        type = UMLListViewItem::lvt_State_Diagram;
        break;

    case Uml::DiagramType::Activity:
        type = UMLListViewItem::lvt_Activity_Diagram;
        break;

    case Uml::DiagramType::Component:
        type = UMLListViewItem::lvt_Component_Diagram;
        break;

    case Uml::DiagramType::Deployment:
        type = UMLListViewItem::lvt_Deployment_Diagram;
        break;

    case Uml::DiagramType::EntityRelationship:
        type = UMLListViewItem::lvt_EntityRelationship_Diagram;
        break;
    case Uml::DiagramType::Object:
        type = UMLListViewItem::lvt_Object_Diagram;
        break;
    default:
        uWarning() << "unknown diagram type " << view->umlScene()->type();
        return;
    }//end switch

    ListPopupMenu popup(UMLApp::app()->mainViewWidget(), type, 0);
    QAction *triggered = popup.exec(point);
    view->umlScene()->slotMenuSelection(triggered);
}

/**
 * Function for comparing tags in XMI files.
 */
bool UMLDoc::tagEq (const QString& inTag, const QString& inPattern)
{
    QString tag = inTag;
    QString pattern = inPattern;
    tag.remove(QRegExp(QLatin1String("^\\w+:")));  // remove leading "UML:" or other
    int patSections = pattern.count(QLatin1Char('.')) + 1;
    QString tagEnd = tag.section(QLatin1Char('.'), -patSections);
    return (tagEnd.toLower() == pattern.toLower());
}
<|MERGE_RESOLUTION|>--- conflicted
+++ resolved
@@ -63,12 +63,7 @@
 #include <QDomDocument>
 #include <QDomElement>
 #include <QInputDialog>
-<<<<<<< HEAD
-=======
-#endif
 #include <QListWidget>
-#if QT_VERSION >= 0x050000
->>>>>>> e67d069d
 #include <QMimeDatabase>
 #include <QPainter>
 #include <QPrinter>
@@ -1687,13 +1682,8 @@
                          << parent->baseType();
                 return;
             }
-<<<<<<< HEAD
             if (type == UMLObject::ot_Attribute || type == UMLObject::ot_InstanceAttribute) {
-                pClass->removeAttribute(static_cast<UMLAttribute*>(umlobject));
-=======
-            if (type == UMLObject::ot_Attribute) {
                 pClass->removeAttribute(umlobject->asUMLAttribute());
->>>>>>> e67d069d
             } else if (type == UMLObject::ot_Template) {
                 pClass->removeTemplate(umlobject->asUMLTemplate());
                 if (deleteObject)
