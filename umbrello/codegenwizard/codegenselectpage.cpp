--- conflicted
+++ resolved
@@ -59,11 +59,7 @@
         switch (pl) {
             case Uml::ProgrammingLanguage::PostgreSQL:
             case Uml::ProgrammingLanguage::MySQL:
-<<<<<<< HEAD
-                for(UMLEntity *ent : doc->entities()) {
-=======
                 for(UMLEntity* ent : doc->entities()) {
->>>>>>> 6e797f2d
                     cList.append(ent);
                 }
                 break;
@@ -74,11 +70,7 @@
         classList = &cList;
     }
 
-<<<<<<< HEAD
-    for(UMLClassifier *c : cList) {
-=======
     for(UMLClassifier* c : cList) {
->>>>>>> 6e797f2d
         new QListWidgetItem(c->fullyQualifiedName(), ui_listSelected);
     }
 }
@@ -135,11 +127,7 @@
  */
 void CodeGenSelectPage::moveSelectedItems(QListWidget* fromList, QListWidget* toList)
 {
-<<<<<<< HEAD
-    for(QListWidgetItem *item : fromList->selectedItems()) {
-=======
     for(QListWidgetItem* item : fromList->selectedItems()) {
->>>>>>> 6e797f2d
         QString name = item->text();
         QList<QListWidgetItem*> foundItems = toList->findItems(name, Qt::MatchExactly);
         if (foundItems.isEmpty()) {
