/***************************************************************************
 *   This program is free software; you can redistribute it and/or modify  *
 *   it under the terms of the GNU General Public License as published by  *
 *   the Free Software Foundation; either version 2 of the License, or     *
 *   (at your option) any later version.                                   *
 *                                                                         *
 *   copyright (C) 2014                                                    *
 *   Umbrello UML Modeller Authors <umbrello-devel@kde.org>                *
 ***************************************************************************/

// own header
#include "portwidget.h"

// app includes
#include "port.h"
#include "package.h"
#include "debug_utils.h"
#include "umldoc.h"
#include "umlscene.h"
#include "componentwidget.h"
#include "floatingtextwidget.h"

// kde includes
#if QT_VERSION < 0x050000
#include <kinputdialog.h>
#endif
#include <KLocalizedString>

// qt includes
#if QT_VERSION >= 0x050000
#include <QInputDialog>
#endif
#include <QPainter>
#include <QToolTip>

/**
 * Constructs a PortWidget.
 *
 * @param scene   The parent of this PortWidget.
 * @param d       The UMLPort this will be representing.
 */
PortWidget::PortWidget(UMLScene *scene, UMLPort *d) 
  : PinPortBase(scene, WidgetBase::wt_Port, d)
{
    setToolTip(d->name());
}

/**
 * Standard deconstructor.
 */
PortWidget::~PortWidget()
{
}

/**
 * Override function from PinPortWidget.
 */
UMLWidget* PortWidget::ownerWidget()
{
<<<<<<< HEAD
    if (m_pOw == 0) {
        const Uml::ID::Type compWidgetId = m_umlObject->umlPackage()->id();
        m_pOw = m_scene->widgetOnDiagram(compWidgetId);
=======
    if (PinPortBase::ownerWidget() == 0) {
        const Uml::ID::Type compWidgetId = umlObject()->umlPackage()->id();
        setOwnerWidget(m_scene->widgetOnDiagram(compWidgetId));
>>>>>>> 536e52fe
    }
    return PinPortBase::ownerWidget();
}

/**
 * Implement abstract function from PinPortWidget.
 */
void PortWidget::connectOwnerMotion()
{
    Q_ASSERT(ownerWidget()->baseType() == WidgetBase::wt_Component);
    ComponentWidget *owner = static_cast<ComponentWidget*>(ownerWidget());
    connect(owner, SIGNAL(sigCompMoved(qreal,qreal)), this, SLOT(slotOwnerMoved(qreal,qreal)));
}

/**
 * Captures any popup menu signals for menus it created.
 */
void PortWidget::slotMenuSelection(QAction* action)
{
    ListPopupMenu::MenuType sel = ListPopupMenu::typeFromAction(action);
    switch(sel) {
    case ListPopupMenu::mt_Rename:
        {
            bool ok = false;
            QString newName;
#if QT_VERSION >= 0x050000
            newName = QInputDialog::getText(Q_NULLPTR,
                                            i18n("Enter Port Name"), i18n("Enter the port name :"),
                                            QLineEdit::Normal,
                                            name(), &ok);
#else
            newName = KInputDialog::getText(i18n("Enter Port Name"), i18n("Enter the port name :"),
                                            name(), &ok);
#endif
            if (ok) {
                setName(newName);
            }
        }
        break;

    default:
        PinPortBase::slotMenuSelection(action);
    }
}
<|MERGE_RESOLUTION|>--- conflicted
+++ resolved
@@ -57,15 +57,9 @@
  */
 UMLWidget* PortWidget::ownerWidget()
 {
-<<<<<<< HEAD
-    if (m_pOw == 0) {
-        const Uml::ID::Type compWidgetId = m_umlObject->umlPackage()->id();
-        m_pOw = m_scene->widgetOnDiagram(compWidgetId);
-=======
     if (PinPortBase::ownerWidget() == 0) {
         const Uml::ID::Type compWidgetId = umlObject()->umlPackage()->id();
         setOwnerWidget(m_scene->widgetOnDiagram(compWidgetId));
->>>>>>> 536e52fe
     }
     return PinPortBase::ownerWidget();
 }
