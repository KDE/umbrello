--- conflicted
+++ resolved
@@ -25,10 +25,6 @@
 #include <KLocalizedString>
 
 // qt includes
-<<<<<<< HEAD
-#include <QInputDialog>
-=======
->>>>>>> 3999ddef
 #include <QPainter>
 #include <QToolTip>
 
@@ -58,25 +54,7 @@
  */
 UMLWidget* PortWidget::ownerWidget() const
 {
-<<<<<<< HEAD
-    if (m_pOw == 0) {
-        const Uml::ID::Type compWidgetId = m_umlObject->umlPackage()->id();
-        m_pOw = m_scene->widgetOnDiagram(compWidgetId);
-    }
-    return m_pOw;
-}
-
-/**
- * Implement abstract function from PinPortWidget.
- */
-void PortWidget::connectOwnerMotion()
-{
-    Q_ASSERT(ownerWidget()->baseType() == WidgetBase::wt_Component);
-    ComponentWidget *owner = static_cast<ComponentWidget*>(ownerWidget());
-    connect(owner, &ComponentWidget::sigCompMoved, this, &PortWidget::slotOwnerMoved);
-=======
     return PinPortBase::ownerWidget();
->>>>>>> 3999ddef
 }
 
 /**
@@ -88,19 +66,10 @@
     switch(sel) {
     case ListPopupMenu::mt_Rename:
         {
-<<<<<<< HEAD
-            bool ok = false;
-            QString newName;
-            newName = QInputDialog::getText(Q_NULLPTR,
-                                            i18n("Enter Port Name"), i18n("Enter the port name :"),
-                                            QLineEdit::Normal,
-                                            name(), &ok);
-=======
             QString newName = name();
             bool ok = Dialog_Utils::askName(i18n("Enter Port Name"),
                                             i18n("Enter the port name :"),
                                             newName);
->>>>>>> 3999ddef
             if (ok) {
                 setName(newName);
             }
