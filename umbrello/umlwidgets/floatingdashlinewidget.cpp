--- conflicted
+++ resolved
@@ -22,10 +22,6 @@
 #include "listpopupmenu.h"
 
 // qt includes
-<<<<<<< HEAD
-#include <QInputDialog>
-=======
->>>>>>> 3999ddef
 #include <QPainter>
 
 DEBUG_REGISTER_DISABLED(FloatingDashLineWidget)
@@ -107,16 +103,9 @@
     case ListPopupMenu::mt_Rename:
         {
             QString name = m_Text;
-<<<<<<< HEAD
-            name = QInputDialog::getText(Q_NULLPTR,
-                                         i18n("Enter alternative Name"), i18n("Enter the alternative:"),
-                                         QLineEdit::Normal,
-                                         m_Text, &ok);
-=======
             bool ok = Dialog_Utils::askName(i18n("Enter alternative Name"),
                                             i18n("Enter the alternative:"),
                                             name);
->>>>>>> 3999ddef
             if (ok && name.length() > 0)
                 m_Text = name;
         }
