--- conflicted
+++ resolved
@@ -386,11 +386,7 @@
     else {
         // not all text can be drawn
         QStringList lines = text.split(QLatin1Char('\n'));
-<<<<<<< HEAD
-        for(const QString& line: lines) {
-=======
         for(const QString& line : lines) {
->>>>>>> 6e797f2d
             int lineWidth = fm.horizontalAdvance(line);
             if (lineWidth < width) {
                 // line is small enough - draw it
