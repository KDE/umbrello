--- conflicted
+++ resolved
@@ -56,11 +56,7 @@
     virtual void slotMenuSelection(QAction* action);
 
 protected:
-<<<<<<< HEAD
-    void init(UMLWidget  *owner = nullptr);
-=======
     void init(UMLWidget *owner = nullptr);
->>>>>>> 6e797f2d
     bool activate(IDChangeLog *changeLog = nullptr);
 
 private:
