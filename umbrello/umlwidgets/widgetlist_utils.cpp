--- conflicted
+++ resolved
@@ -26,11 +26,7 @@
     qreal smallestX = 0;
 
     int i = 1;
-<<<<<<< HEAD
-    for(UMLWidget  *widget :  widgetList) {
-=======
     for(UMLWidget *widget : widgetList) {
->>>>>>> 6e797f2d
         if (i == 1) {
             smallestX = widget->x();
         } else {
@@ -56,11 +52,7 @@
     qreal smallestY = 0;
 
     int i = 1;
-<<<<<<< HEAD
-    for(UMLWidget  *widget :  widgetList) {
-=======
     for(UMLWidget *widget : widgetList) {
->>>>>>> 6e797f2d
         if (i == 1) {
             smallestY = widget->y();
         } else {
@@ -86,11 +78,7 @@
     qreal biggestX = 0;
 
     int i = 1;
-<<<<<<< HEAD
-    for(UMLWidget  *widget : widgetList) {
-=======
     for(UMLWidget *widget : widgetList) {
->>>>>>> 6e797f2d
         if (i == 1) {
             biggestX = widget->x();
             biggestX += widget->width();
@@ -117,11 +105,7 @@
     qreal biggestY = 0;
 
     int i = 1;
-<<<<<<< HEAD
-    for(UMLWidget  *widget : widgetList) {
-=======
     for(UMLWidget *widget : widgetList) {
->>>>>>> 6e797f2d
         if (i == 1) {
             biggestY = widget->y();
             biggestY += widget->height();
@@ -143,11 +127,7 @@
 {
     qreal heightsSum = 0;
 
-<<<<<<< HEAD
-    for(UMLWidget  *widget : widgetList) {
-=======
     for(UMLWidget *widget : widgetList) {
->>>>>>> 6e797f2d
         heightsSum += widget->height();
     }
 
@@ -162,11 +142,7 @@
 {
     qreal widthsSum = 0;
 
-<<<<<<< HEAD
-    for(UMLWidget  *widget : widgetList) {
-=======
     for(UMLWidget *widget : widgetList) {
->>>>>>> 6e797f2d
         widthsSum += widget->width();
     }
 
