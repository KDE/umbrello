/***************************************************************************
 *   This program is free software; you can redistribute it and/or modify  *
 *   it under the terms of the GNU General Public License as published by  *
 *   the Free Software Foundation; either version 2 of the License, or     *
 *   (at your option) any later version.                                   *
 *                                                                         *
 *   copyright (C) 2002-2014                                               *
 *   Umbrello UML Modeller Authors <umbrello-devel@kde.org>                *
 ***************************************************************************/

#include "umlwidget.h"

// local includes
#include "associationwidget.h"
#include "classifier.h"
#include "classpropertiesdialog.h"
#include "cmds.h"
#include "debug_utils.h"
#include "docwindow.h"
#include "floatingtextwidget.h"
#include "idchangelog.h"
#include "listpopupmenu.h"
#include "settingsdialog.h"
#include "uml.h"
#include "umldoc.h"
#include "umllistview.h"
#include "umlobject.h"
#include "umlscene.h"
#include "umlview.h"
#include "uniqueid.h"

// kde includes
#include <KLocalizedString>
#include <KMessageBox>

// qt includes
#include <QApplication>
#include <QColor>
#include <QPainter>
#include <QPointer>

using namespace Uml;

DEBUG_REGISTER_DISABLED(UMLWidget)

const QSizeF UMLWidget::DefaultMinimumSize(50, 20);
const QSizeF UMLWidget::DefaultMaximumSize(1000, 5000);
const qreal UMLWidget::defaultMargin = 5;

/**
 * Creates a UMLWidget object.
 *
 * @param scene The view to be displayed on.
 * @param type  The WidgetType to construct.
 *              This must be set to the appropriate value by the constructors of inheriting classes.
 * @param o The UMLObject to represent.
 */
UMLWidget::UMLWidget(UMLScene * scene, WidgetType type, UMLObject * o)
  : WidgetBase(scene, type)
{
    init();
    m_umlObject = o;
    if (m_umlObject) {
        connect(m_umlObject, SIGNAL(modified()), this, SLOT(updateWidget()));
        m_nId = m_umlObject->id();
    }
}

/**
 * Creates a UMLWidget object.
 *
 * @param scene The view to be displayed on.
 * @param type  The WidgetType to construct.
 *              This must be set to the appropriate value by the constructors of inheriting classes.
 * @param id The id of the widget.
 *  The default value (id_None) will prompt generation of a new ID.
 */
UMLWidget::UMLWidget(UMLScene *scene, WidgetType type, Uml::ID::Type id)
  : WidgetBase(scene, type)
{
    init();
    if (id == Uml::ID::None)
        m_nId = UniqueID::gen();
    else
        m_nId = id;
}

/**
 * Destructor.
 */
UMLWidget::~UMLWidget()
{
    cleanup();
}

/**
 * Assignment operator
 */
UMLWidget& UMLWidget::operator=(const UMLWidget & other)
{
    if (this == &other)
        return *this;

    WidgetBase::operator=(other);

    // assign members loaded/saved
    m_useFillColor = other.m_useFillColor;
    m_usesDiagramFillColor = other.m_usesDiagramFillColor;
    m_usesDiagramUseFillColor = other.m_usesDiagramUseFillColor;
    m_fillColor = other.m_fillColor;
    m_Assocs = other.m_Assocs;
    m_isInstance = other.m_isInstance;
    m_instanceName = other.m_instanceName;
    m_instanceName = other.m_instanceName;
    m_showStereotype = other.m_showStereotype;
    setX(other.x());
    setY(other.y());
    setRect(rect().x(), rect().y(), other.width(), other.height());

    // assign volatile (non-saved) members
    m_startMove = other.m_startMove;
    m_nPosX = other.m_nPosX;
    m_doc = other.m_doc;    //new
    m_resizable = other.m_resizable;
    for (unsigned i = 0; i < FT_INVALID; ++i)
        m_pFontMetrics[i] = other.m_pFontMetrics[i];
    m_activated = other.m_activated;
    m_ignoreSnapToGrid = other.m_ignoreSnapToGrid;
    m_ignoreSnapComponentSizeToGrid = other.m_ignoreSnapComponentSizeToGrid;
    return *this;
}

/**
 * Overload '==' operator
 */
bool UMLWidget::operator==(const UMLWidget& other) const
{
    if (this == &other)
        return true;

    if (baseType() != other.baseType()) {
        return false;
    }

    if (id() != other.id())
        return false;

    /* Testing the associations is already an exaggeration, no?
       The type and ID should uniquely identify an UMLWidget.
     */
    if (m_Assocs.count() != other.m_Assocs.count()) {
        return false;
    }

    // if(getBaseType() != wt_Text) // DON'T do this for floatingtext widgets, an infinite loop will result
    // {
    AssociationWidgetListIt assoc_it(m_Assocs);
    AssociationWidgetListIt assoc_it2(other.m_Assocs);
    AssociationWidget * assoc = 0, *assoc2 = 0;
    while (assoc_it.hasNext() &&  assoc_it2.hasNext()) {
        assoc = assoc_it.next();
        assoc2 = assoc_it2.next();

        if (!(*assoc == *assoc2)) {
            return false;
        }
    }
    // }
    return true;
    // NOTE:  In the comparison tests we are going to do, we don't need these values.
    // They will actually stop things functioning correctly so if you change these, be aware of that.
    /*
    if(m_useFillColor != other.m_useFillColor)
        return false;
    if(m_nId != other.m_nId)
        return false;
    if(m_nX  != other.m_nX)
        return false;
    if(m_nY != other.m_nY)
        return false;
     */
}

/**
 * Sets the local id of the object.
 *
 * @param id   The local id of the object.
 */
void UMLWidget::setLocalID(Uml::ID::Type id)
{
    m_nLocalID = id;
}

/**
 * Returns the local ID for this object.  This ID is used so that
 * many objects of the same @ref UMLObject instance can be on the
 * same diagram.
 *
 * @return  The local ID.
 */
Uml::ID::Type UMLWidget::localID() const
{
    return m_nLocalID;
}

/**
 * Returns the widget with the given ID.
 * The default implementation tests the following IDs:
 * - m_nLocalID
 * - if m_umlObject is non NULL: m_umlObject->id()
 * - m_nID
 * Composite widgets override this function to test further owned widgets.
 *
 * @param id  The ID to test this widget against.
 * @return  'this' if id is either of m_nLocalID, m_umlObject->id(), or m_nId;
 *           else NULL.
 */
UMLWidget* UMLWidget::widgetWithID(Uml::ID::Type id)
{
    if (id == m_nLocalID ||
        (m_umlObject != 0 && id == m_umlObject->id()) ||
        id == m_nId)
        return this;
    return 0;
}

/**
 * Compute the minimum possible width and height.
 *
 * @return QSizeF(mininum_width, minimum_height)
 */
QSizeF UMLWidget::minimumSize() const
{
    return m_minimumSize;
}

/**
 * This method is used to set the minimum size variable for this
 * widget.
 *
 * @param newSize The size being set as minimum.
 */
void UMLWidget::setMinimumSize(const QSizeF& newSize)
{
    m_minimumSize = newSize;
}

/**
 * Compute the maximum possible width and height.
 *
 * @return maximum size
 */
QSizeF UMLWidget::maximumSize()
{
    return m_maximumSize;
}

/**
 * This method is used to set the maximum size variable for this
 * widget.
 *
 * @param newSize The size being set as maximum.
 */
void UMLWidget::setMaximumSize(const QSizeF& newSize)
{
    m_maximumSize = newSize;
}

/**
 * Event handler for context menu events.
 */
void UMLWidget::contextMenuEvent(QGraphicsSceneContextMenuEvent *event)
{
    WidgetBase::contextMenuEvent(event);
}

/**
 * Moves the widget to a new position using the difference between the
 * current position and the new position.
 * This method doesn't adjust associations. It only moves the widget.
 *
 * It can be overridden to constrain movement only in one axis even when
 * the user isn't constraining the movement with shift or control buttons, for example.
 * The movement policy set here is applied whenever the widget is moved, being it
 * moving it explicitly, or as a part of a selection but not receiving directly the
 * mouse events.
 *
 * Default behaviour is move the widget to the new position using the diffs.
 * @see constrainMovementForAllWidgets
 *
 * @param diffX The difference between current X position and new X position.
 * @param diffY The difference between current Y position and new Y position.
 */
void UMLWidget::moveWidgetBy(qreal diffX, qreal diffY)
{
    setX(x() + diffX);
    setY(y() + diffY);
}

/**
 * Modifies the value of the diffX and diffY variables used to move the widgets.
 *
 * It can be overridden to constrain movement of all the selected widgets only in one
 * axis even when the user isn't constraining the movement with shift or control
 * buttons, for example.
 * The difference with moveWidgetBy is that the diff positions used here are
 * applied to all the selected widgets instead of only to m_widget, and that
 * moveWidgetBy, in fact, moves the widget, and here simply the diff positions
 * are modified.
 *
 * Default behaviour is do nothing.
 * @see moveWidgetBy
 *
 * @param diffX The difference between current X position and new X position.
 * @param diffY The difference between current Y position and new Y position.
 */
void UMLWidget::constrainMovementForAllWidgets(qreal &diffX, qreal &diffY)
{
    Q_UNUSED(diffX) Q_UNUSED(diffY)
}

/**
 * Bring the widget at the pressed position to the foreground.
 */
void UMLWidget::toForeground()
{
    QRectF rect = QRectF(scenePos(), QSizeF(width(), height()));
    QList<QGraphicsItem*> items = scene()->items(rect, Qt::IntersectsItemShape, Qt::DescendingOrder);
    DEBUG(DBG_SRC) << "items at " << rect << " = " << items.count();
    if (items.count() > 1) {
        foreach(QGraphicsItem* i, items) {
            UMLWidget* w = dynamic_cast<UMLWidget*>(i);
            if (w) {
                DEBUG(DBG_SRC) << "item=" << w->name() << " with zValue=" << w->zValue();
                if (w->name() != name()) {
                    if (w->zValue() >= zValue()) {
                        setZValue(w->zValue() + 1.0);
                        DEBUG(DBG_SRC) << "bring to foreground with zValue: " << zValue();
                    }
                }
            }
        }
    }
    else {
        setZValue(0.0);
    }
    DEBUG(DBG_SRC) << "zValue is " << zValue();
}

/**
 * Handles a mouse press event.
 * It'll select the widget (or mark it to be deselected) and prepare it to
 * be moved or resized. Go on reading for more info about this.
 *
 * Widget values and message bar status are saved.
 *
 * If shift or control buttons are pressed, we're in move area no matter
 * where the button was pressed in the widget. Moreover, if the widget
 * wasn't already selected, it's added to the selection. If already selected,
 * it's marked to be deselected when releasing the button (provided it isn't
 * moved).
 * Also, if the widget is already selected with other widgets but shift nor
 * control buttons are pressed, we're in move area. If finally we don't move
 * the widget, it's selected and the other widgets deselected when releasing
 * the left button.
 *
 * If shift nor control buttons are pressed, we're facing a single selection.
 * Depending on the position of the cursor, we're in move or in resize area.
 * If the widget wasn't selected (both when there are no widgets selected, or
 * when there're other widgets selected but not the one receiving the press
 * event) it's selected and the others deselected, if any. If already selected,
 * it's marked to be deselected when releasing the button (provided it wasn't
 * moved or resized).
 *
 * @param event The QGraphicsSceneMouseEvent event.
 */
void UMLWidget::mousePressEvent(QGraphicsSceneMouseEvent *event)
{
    if (event->button() != Qt::LeftButton) {
        event->ignore();
        return;
    }
    event->accept();
    DEBUG(DBG_SRC) << "widget = " << name() << " / type = " << baseTypeStr();

    toForeground();

    m_startMovePostion = pos();
    m_startResizeSize = QSizeF(width(), height());

    // saving the values of the widget
    m_pressOffset = event->scenePos() - pos();
    DEBUG(DBG_SRC) << "press offset=" << m_pressOffset;

    m_oldStatusBarMsg = UMLApp::app()->statusBarMsg();

    if (event->modifiers() == Qt::ShiftModifier || event->modifiers() == Qt::ControlModifier) {
        m_shiftPressed = true;

        if (event->button() == Qt::LeftButton) {
            m_inMoveArea = true;
        }

        if (!isSelected()) {
            selectMultiple(event);
        }
        return;
    }

    m_shiftPressed = false;

    int count = m_scene->selectedCount(true);
    if (event->button() == Qt::LeftButton) {
        if (isSelected() && count > 1) {
            // single selection is made in release event if the widget wasn't moved
            m_inMoveArea = true;
            m_oldPos = pos();
            return;
        }

        if (isInResizeArea(event)) {
            m_inResizeArea = true;
            m_oldW = width();
            m_oldH = height();
        } else {
            m_inMoveArea = true;
        }
    }

    // if widget wasn't selected, or it was selected but with other widgets also selected
    if (!isSelected() || count > 1) {
        selectSingle(event);
    }
}

/**
 * Handles a mouse move event.
 * It resizes or moves the widget, depending on where the cursor is pressed
 * on the widget. Go on reading for more info about this.
 *
 * If resizing, the widget is resized using UMLWidget::resizeWidget (where specific
 * widget resize constraint can be applied), and then the associations are
 * adjusted.
 * The resizing can be constrained also to a specific axis using control
 * and shift buttons. If on or another is pressed, it's constrained to X axis.
 * If both are pressed, it's constrained to Y axis.
 *
 * If not resizing, the widget is being moved. If the move is being started,
 * the selection bounds are set (which includes updating the list of selected
 * widgets).
 * The difference between the previous position of the selection and the new
 * one is got (taking in account the selection bounds so widgets don't go
 * beyond the scene limits). Then, it's constrained to X or Y axis depending
 * on shift and control buttons.
 * A further constraint is made using constrainMovementForAllWidgets (for example,
 * if the widget that receives the event can only be moved in Y axis, with this
 * method the movement of all the widgets in the selection can be constrained to
 * be moved only in Y axis).
 * Then, all the selected widgets are moved using moveWidgetBy (where specific
 * widget movement constraint can be applied) and, if a certain amount of time
 * passed from the last move event, the associations are also updated (they're
 * not updated always to be easy on the CPU). Finally, the scene is resized,
 * and selection bounds updated.
 *
 * @param event The QGraphicsSceneMouseEvent event.
 */
void UMLWidget::mouseMoveEvent(QGraphicsSceneMouseEvent* event)
{
    if (m_inResizeArea) {
        resize(event);
        return;
    }

    if (!m_moved) {
        UMLApp::app()->document()->writeToStatusBar(i18n("Hold shift or ctrl to move in X axis. Hold shift and control to move in Y axis. Right button click to cancel move."));

        m_moved = true;
        //Maybe needed by AssociationWidget
        m_startMove = true;

        setSelectionBounds();
    }

    QPointF position = event->scenePos() - m_pressOffset;
    qreal diffX = position.x() - x();
    qreal diffY = position.y() - y();

    if ((event->modifiers() & Qt::ShiftModifier) && (event->modifiers() & Qt::ControlModifier)) {
        // move only in Y axis
        diffX = 0;
    } else if ((event->modifiers() & Qt::ShiftModifier) || (event->modifiers() & Qt::ControlModifier)) {
        // move only in X axis
        diffY = 0;
    }

    constrainMovementForAllWidgets(diffX, diffY);

    // nothing to move
    if (diffX == 0 && diffY == 0) {
        return;
    }

    QPointF delta = event->scenePos() - event->lastScenePos();
    adjustUnselectedAssocs(delta.x(), delta.y());

    DEBUG(DBG_SRC) << "diffX=" << diffX << " / diffY=" << diffY;
    foreach(UMLWidget* widget, umlScene()->selectedWidgets()) {
        widget->moveWidgetBy(diffX, diffY);
        widget->slotSnapToGrid();
    }

    // Move any selected associations.
    foreach(AssociationWidget* aw, m_scene->selectedAssocs()) {
        if (aw->isSelected()) {
            aw->moveEntireAssoc(diffX, diffY);
        }
    }

    umlScene()->resizeSceneToItems();
}

/**
 * Handles a mouse release event.
 * It selects or deselects the widget and cancels or confirms the move or
 * resize. Go on reading for more info about this.
 * No matter which tool is selected, Z position of widget is updated.
 *
 * Middle button release resets the selection.
 * Left button release, if it wasn't moved nor resized, selects the widget
 * and deselect the others if it wasn't selected and there were other widgets
 * selected. If the widget was marked to be deselected, deselects it.
 * If it was moved or resized, the document is set to modified if position
 * or size changed. Also, if moved, all the associations are adjusted because
 * the timer could have prevented the adjustment in the last move event before
 * the release.
 * If mouse was pressed in resize area, cursor is set again to normal cursor
 * Right button release if right button was pressed shows the pop up menu for
 * the widget.
 * If left button was pressed, it cancels the move or resize with a mouse move
 * event at the same position than the cursor was when pressed. Another left
 * button release is also sent.
 *
 * @param event The QGraphicsSceneMouseEvent event.
 */
void UMLWidget::mouseReleaseEvent(QGraphicsSceneMouseEvent *event)
{
    if (!m_moved && !m_resized) {
        if (!m_shiftPressed && (m_scene->selectedCount(true) > 1)) {
            selectSingle(event);
        } else if (!isSelected()) {
            deselect(event);
        }
    } else {
        // Commands
        if (m_moved) {
            int selectionCount = umlScene()->selectedWidgets().count();
            if (selectionCount > 1) {
                UMLApp::app()->beginMacro(i18n("Move widgets"));
            }
            foreach(UMLWidget* widget, umlScene()->selectedWidgets()) {
                UMLApp::app()->executeCommand(new Uml::CmdMoveWidget(widget));
            }
            if (selectionCount > 1) {
                UMLApp::app()->endMacro();
            }
            m_moved = false;
        } else {
            UMLApp::app()->executeCommand(new Uml::CmdResizeWidget(this));
            m_resized = false;
        }

        if ((m_inMoveArea && wasPositionChanged()) ||
                (m_inResizeArea && wasSizeChanged())) {
            umlDoc()->setModified(true);
        }

        UMLApp::app()->document()->writeToStatusBar(m_oldStatusBarMsg);
    }

    if (m_inResizeArea) {
        m_inResizeArea = false;
        m_scene->activeView()->setCursor(Qt::ArrowCursor);
    } else {
        m_inMoveArea = false;
    }
}

/**
 * Event handler for mouse double click events.
 * @param event the QGraphicsSceneMouseEvent event.
 */
void UMLWidget::mouseDoubleClickEvent(QGraphicsSceneMouseEvent *event)
{
    if (event->button() == Qt::LeftButton) {
        DEBUG(DBG_SRC) << "widget = " << name() << " / type = " << baseTypeStr();
        switch(baseType()) {
        case WidgetBase::wt_Message:  // will be handled in its class
            QGraphicsItem::mouseDoubleClickEvent(event);
            break;
        default:
            showPropertiesDialog();
            event->accept();
            break;
        }
    }
}

/**
 * Return the start position of the move action.
 * @return   point where the move began
 */
QPointF UMLWidget::startMovePosition() const
{
    return m_startMovePostion;
}

/**
 * Set the start position of the move action.
 * @param position point where the move began
 */
void UMLWidget::setStartMovePosition(const QPointF &position)
{
    m_startMovePostion = position;
}

/**
 * Return the start size of the resize action.
 * @return   size where the resize began
 */
QSizeF UMLWidget::startResizeSize() const
{
    return m_startResizeSize;
}

/**
 * Resizes the widget.
 * It's called from resize, after the values are constrained and before
 * the associations are adjusted.
 *
 * Default behaviour is resize the widget using the new size values.
 * @see resize
 *
 * @param newW   The new width for the widget.
 * @param newH   The new height for the widget.
 */
void UMLWidget::resizeWidget(qreal newW, qreal newH)
{
    setSize(newW, newH);
}

/**
 * When a widget changes this slot captures that signal.
 */
void UMLWidget::updateWidget()
{
    updateGeometry();
    switch (baseType()) {
    case WidgetBase::wt_Class:
        m_scene->createAutoAttributeAssociations(this);
        break;
    case WidgetBase::wt_Entity:
        m_scene->createAutoConstraintAssociations(this);
        break;
    default:
        break;
    }

    if (isVisible())
        update();
}

/**
 * Apply possible constraints to the given candidate width and height.
 * The default implementation limits input values to the bounds returned
 * by minimumSize()/maximumSize().
 *
 * @param width  input value, may be modified by the constraint
 * @param height input value, may be modified by the constraint
 */
void UMLWidget::constrain(qreal& width, qreal& height)
{
    QSizeF minSize = minimumSize();
    if (width < minSize.width())
        width = minSize.width();
    if (height < minSize.height())
        height = minSize.height();
    QSizeF maxSize = maximumSize();
    if (width > maxSize.width())
        width = maxSize.width();
    if (height > maxSize.height())
        height = maxSize.height();

    if (fixedAspectRatio()) {
        QSizeF size = rect().size();
        float aspectRatio = size.width() > 0 ? (float)size.height()/size.width() : 1;
        height = width * aspectRatio;
    }
}

/**
 * Initializes key attributes of the class.
 */
void UMLWidget::init()
{
    m_nId = Uml::ID::None;
    m_nLocalID = UniqueID::gen();
    m_isInstance = false;
    setMinimumSize(DefaultMinimumSize);
    setMaximumSize(DefaultMaximumSize);

    m_font = QApplication::font();
    for (int i = (int)FT_INVALID - 1; i >= 0; --i) {
        FontType fontType = (FontType)i;
        setupFontType(m_font, fontType);
        m_pFontMetrics[fontType] = new QFontMetrics(m_font);
    }

    if (m_scene) {
        m_useFillColor = true;
        m_usesDiagramFillColor = true;
        m_usesDiagramUseFillColor = true;
        const Settings::OptionState& optionState = m_scene->optionState();
        m_fillColor = optionState.uiState.fillColor;
        m_showStereotype = optionState.classState.showStereoType;
    } else {
        uError() << "SERIOUS PROBLEM - m_scene is NULL";
        m_useFillColor = false;
        m_usesDiagramFillColor = false;
        m_usesDiagramUseFillColor = false;
        m_showStereotype = false;
    }

    m_resizable = true;
    m_fixedAspectRatio = false;

    m_startMove = false;
    m_activated = false;
    m_ignoreSnapToGrid = false;
    m_ignoreSnapComponentSizeToGrid = false;
    m_doc = UMLApp::app()->document();
    m_nPosX = 0;
    connect(m_scene, SIGNAL(sigFillColorChanged(Uml::ID::Type)), this, SLOT(slotFillColorChanged(Uml::ID::Type)));
    connect(m_scene, SIGNAL(sigLineColorChanged(Uml::ID::Type)), this, SLOT(slotLineColorChanged(Uml::ID::Type)));
    connect(m_scene, SIGNAL(sigTextColorChanged(Uml::ID::Type)), this, SLOT(slotTextColorChanged(Uml::ID::Type)));
    connect(m_scene, SIGNAL(sigLineWidthChanged(Uml::ID::Type)), this, SLOT(slotLineWidthChanged(Uml::ID::Type)));

    m_umlObject = 0;

    m_oldPos = QPointF();
    m_pressOffset = QPointF();
    m_oldW = 0;
    m_oldH = 0;

    m_shiftPressed = false;
    m_inMoveArea = false;
    m_inResizeArea = false;
    m_moved = false;
    m_resized = false;

    // propagate line color set by base class constructor
    // which does not call the virtual methods from this class.
    setLineColor(lineColor());

    setZValue(2.0);  // default for most widgets
}

/**
 * This is usually called synchronously after menu.exec() and \a
 * trigger's parent is always the ListPopupMenu which can be used to
 * get the type of action of \a trigger.
 *
 * @note Subclasses can reimplement to handle specific actions and
 *       leave the rest to WidgetBase::slotMenuSelection.
 */
void UMLWidget::slotMenuSelection(QAction *trigger)
{
    if (!trigger) {
        return;
    }

    ListPopupMenu::MenuType sel = ListPopupMenu::typeFromAction(trigger);
    switch (sel) {
    case ListPopupMenu::mt_Resize:
        umlScene()->resizeSelection();
        break;

    default:
        WidgetBase::slotMenuSelection(trigger);
        break;
    }
}

/**
 * Captures when another widget moves if this widget is linked to it.
 * @see sigWidgetMoved
 *
 * @param id The id of object behind the widget.
 */
void UMLWidget::slotWidgetMoved(Uml::ID::Type /*id*/)
{
}

/**
 * Captures a color change signal.
 *
 * @param viewID  The id of the UMLScene behind the widget.
 */
void UMLWidget::slotFillColorChanged(Uml::ID::Type viewID)
{
    //only change if on the diagram concerned
    if (m_scene->ID() != viewID) {
        return;
    }
    if (m_usesDiagramFillColor) {
        WidgetBase::setFillColor(m_scene->fillColor());
    }
    if (m_usesDiagramUseFillColor) {
        WidgetBase::setUseFillColor(m_scene->useFillColor());
    }
    update();
}

/**
 * Captures a text color change signal.
 *
 * @param viewID  The id of the UMLScene behind the widget.
 */
void UMLWidget::slotTextColorChanged(Uml::ID::Type viewID)
{
    //only change if on the diagram concerned
    if (m_scene->ID() != viewID)
        return;
    WidgetBase::setTextColor(m_scene->textColor());
    update();
}


/**
 * Captures a line color change signal.
 *
 * @param viewID  The id of the UMLScene behind the widget.
 */
void UMLWidget::slotLineColorChanged(Uml::ID::Type viewID)
{
    //only change if on the diagram concerned
    if (m_scene->ID() != viewID)
        return;

    if (m_usesDiagramLineColor) {
        WidgetBase::setLineColor(m_scene->lineColor());
    }
    update();
}

/**
 * Captures a linewidth change signal.
 *
 * @param viewID  The id of the UMLScene behind the widget.
 */
void UMLWidget::slotLineWidthChanged(Uml::ID::Type viewID)
{
    //only change if on the diagram concerned
    if (m_scene->ID() != viewID) {
        return;
    }
    if (m_usesDiagramLineWidth) {
        WidgetBase::setLineWidth(m_scene->lineWidth());
    }
    update();
}

/**
 * Set the status of using fill color (undo action)
 *
 * @param fc the status of using fill color.
 */
void UMLWidget::setUseFillColor(bool fc)
{
    if (useFillColor() != fc) {
        UMLApp::app()->executeCommand(new CmdChangeUseFillColor(this, fc));
    }
}

/**
 * Set the status of using fill color.
 *
 * @param fc the status of using fill color.
 */
void UMLWidget::setUseFillColorCmd(bool fc)
{
    WidgetBase::setUseFillColor(fc);
    update();
}

/**
 * Overrides the method from WidgetBase.
 */
void UMLWidget::setTextColorCmd(const QColor &color)
{
    WidgetBase::setTextColor(color);
    update();
}

/**
 * Overrides the method from WidgetBase.
 */
void UMLWidget::setTextColor(const QColor &color)
{
    if (textColor() != color) {
        UMLApp::app()->executeCommand(new CmdChangeTextColor(this, color));
        update();
    }
}

/**
 * Overrides the method from WidgetBase.
 */
void UMLWidget::setLineColorCmd(const QColor &color)
{
    WidgetBase::setLineColor(color);
    update();
}

/**
 * Overrides the method from WidgetBase.
 */
void UMLWidget::setLineColor(const QColor &color)
{
    if (lineColor() != color) {
        UMLApp::app()->executeCommand(new CmdChangeLineColor(this, color));
    }
}

/**
 * Overrides the method from WidgetBase, execute CmdChangeLineWidth
 */
void UMLWidget::setLineWidth(uint width)
{
    if (lineWidth() != width) {
        UMLApp::app()->executeCommand(new CmdChangeLineWidth(this, width));
    }
}

/**
 * Overrides the method from WidgetBase.
 */
void UMLWidget::setLineWidthCmd(uint width)
{
    WidgetBase::setLineWidth(width);
    update();
}

/**
 * Sets the background fill color
 *
 * @param color the new fill color
 */
void UMLWidget::setFillColor(const QColor &color)
{
    if (fillColor() != color) {
        UMLApp::app()->executeCommand(new CmdChangeFillColor(this, color));
    }
}

/**
 * Sets the background fill color
 *
 * @param color the new fill color
 */
void UMLWidget::setFillColorCmd(const QColor &color)
{
    WidgetBase::setFillColor(color);
    update();
}

/**
 * Activate the object after serializing it from a QDataStream
 *
 * @param ChangeLog
 * @return  true for success
 */
bool UMLWidget::activate(IDChangeLog* /*ChangeLog  = 0 */)
{
<<<<<<< HEAD
    if (widgetHasUMLObject(m_baseType) && m_umlObject == 0) {
=======
    if (widgetHasUMLObject(baseType()) && m_umlObject == NULL) {
>>>>>>> 2ed4f7ba
        m_umlObject = m_doc->findObjectById(m_nId);
        if (m_umlObject == 0) {
            uError() << "cannot find UMLObject with id=" << Uml::ID::toString(m_nId);
            return false;
        }
    }
    setFontCmd(m_font);
    setSize(width(), height());
    m_activated = true;
    updateGeometry();
    if (m_scene->getPaste()) {
        FloatingTextWidget * ft = 0;
        QPointF point = m_scene->getPastePoint();
        int x = point.x() + this->x();
        int y = point.y() + this->y();
        if (m_scene->type() == Uml::DiagramType::Sequence) {
            switch (baseType()) {
            case WidgetBase::wt_Object:
            case WidgetBase::wt_Precondition :
                setY(this->y());
                setX(x);
                break;

            case WidgetBase::wt_Message:
                setY(this->y());
                setX(x);
                break;

            case WidgetBase::wt_Text:
                ft = static_cast<FloatingTextWidget *>(this);
                if (ft->textRole() == Uml::TextRole::Seq_Message) {
                    setX(x);
                    setY(this->y());
                } else {
                    setX(this->x());
                    setY(this->y());
                }
                break;

            default:
                setY(y);
                break;
            }//end switch base type
        }//end if sequence
        else {
            setX(x);
            setY(y);
        }
    }//end if pastepoint
    else {
        setX(this->x());
        setY(this->y());
    }
    if (m_scene->getPaste())
        m_scene->createAutoAssociations(this);
    updateGeometry();
    return true;
}

/**
 * Returns true if the Activate method has been called for this instance
 *
 * @return The activate status.
 */
bool UMLWidget::isActivated() const
{
    return m_activated;
}

/**
 * Set the m_activated flag of a widget but does not perform the Activate method
 *
 * @param active  Status of activation is to be set.
 */
void UMLWidget::setActivated(bool active /*=true*/)
{
    m_activated = active;
}

/**
 * Adds an already created association to the list of
 * associations that include this UMLWidget
 */
void UMLWidget::addAssoc(AssociationWidget* pAssoc)
{
    if (pAssoc && !m_Assocs.contains(pAssoc)) {
        m_Assocs.append(pAssoc);
    }
}

/**
 * Removes an already created association from the list of
 * associations that include this UMLWidget
 */
void UMLWidget::removeAssoc(AssociationWidget* pAssoc)
{
    if (pAssoc) {
        m_Assocs.removeAll(pAssoc);
    }
}

/**
 * Adjusts associations with the given co-ordinates
 *
 * @param dx  The amount by which the widget moved in X direction.
 * @param dy  The amount by which the widget moved in Y direction.
 */
void UMLWidget::adjustAssocs(qreal dx, qreal dy)
{
    // don't adjust Assocs on file load, as
    // the original positions, which are stored in XMI
    // should be reproduced exactly
    // (don't try to reposition assocs as long
    //   as file is only partly loaded -> reposition
    //   could be misguided)
    /// @todo avoid trigger of this event during load
    if (m_doc->loading()) {
        // don't recalculate the assocs during load of XMI
        // -> return immediately without action
        return;
    }

    foreach(AssociationWidget* assocwidget, m_Assocs) {
        assocwidget->saveIdealTextPositions();
    }

    foreach(AssociationWidget* assocwidget, m_Assocs) {
        assocwidget->widgetMoved(this, dx, dy);
    }
}

/**
 * Adjusts all unselected associations with the given co-ordinates
 *
 * @param dx  The amount by which the widget moved in X direction.
 * @param dy  The amount by which the widget moved in Y direction.
 */
void UMLWidget::adjustUnselectedAssocs(qreal dx, qreal dy)
{
    foreach(AssociationWidget* assocwidget, m_Assocs) {
        if (!assocwidget->isSelected())
            assocwidget->saveIdealTextPositions();
    }

    foreach(AssociationWidget* assocwidget, m_Assocs) {
        if (!assocwidget->isSelected()) {
            assocwidget->widgetMoved(this, dx, dy);
        }
    }
}

/**
 * Show a properties dialog for a UMLWidget.
 */
void UMLWidget::showPropertiesDialog()
{
    // will already be selected so make sure docWindow updates the doc
    // back it the widget
    UMLApp::app()->docWindow()->updateDocumentation(false);
    QPointer<ClassPropertiesDialog> dlg = new ClassPropertiesDialog((QWidget*)UMLApp::app(), this);

    if (dlg->exec()) {
        UMLApp::app()->docWindow()->showDocumentation(umlObject(), true);
        m_doc->setModified(true);
    }
    dlg->close(); //wipe from memory
    delete dlg;
}

/**
 * Move the widget by an X and Y offset relative to
 * the current position.
 */
void UMLWidget::moveByLocal(qreal dx, qreal dy)
{
    qreal newX = x() + dx;
    qreal newY = y() + dy;
    setX(newX);
    setY(newY);
    adjustAssocs(dx, dy);
}

/**
 * Set the pen.
 */
void UMLWidget::setPenFromSettings(QPainter & p)
{
    p.setPen(QPen(m_lineColor, m_lineWidth));
}

/**
 * Set the pen.
 */
void UMLWidget::setPenFromSettings(QPainter *p)
{
    p->setPen(QPen(m_lineColor, m_lineWidth));
}

/**
 * Returns the cursor to be shown when resizing the widget.
 * Default cursor is KCursor::sizeFDiagCursor().
 *
 * @return The cursor to be shown when resizing the widget.
 */
QCursor UMLWidget::resizeCursor() const
{
    return Qt::SizeFDiagCursor;
}

/**
 * Checks if the mouse is in resize area (right bottom corner), and sets
 * the cursor depending on that.
 * The cursor used when resizing is gotten from resizeCursor().
 *
 * @param me The QMouseEVent to check.
 * @return true if the mouse is in resize area, false otherwise.
 */
bool UMLWidget::isInResizeArea(QGraphicsSceneMouseEvent *me)
{
    qreal m = 10.0;
    const qreal w = width();
    const qreal h = height();

    // If the widget itself is very small then make the resize area small, too.
    // Reason: Else it becomes impossible to do a move instead of resize.
    if (w - m < m || h - m < m) {
        m = 2.0;
    }

    if (m_resizable &&
            me->scenePos().x() >= (x() + w - m) &&
            me->scenePos().y() >= (y() + h - m)) {
        m_scene->activeView()->setCursor(resizeCursor());
        return true;
    } else {
        m_scene->activeView()->setCursor(Qt::ArrowCursor);
        return false;
    }
}

/**
 * calculate content related size of widget.
 *
 * @return calculated widget size
 */
QSizeF UMLWidget::calculateSize(bool withExtensions /* = true */) const
{
    Q_UNUSED(withExtensions)
    return QSizeF(width(), height());
}

/**
 * Resize widget to minimum size.
 */
void UMLWidget::resize()
{
    qreal oldW = width();
    qreal oldH = height();
    // @TODO minimumSize() do not work in all cases, we need a dedicated autoResize() method
    QSizeF size = minimumSize();
    setSize(size.width(), size.height());
    DEBUG(DBG_SRC) << "size=" << size;
    adjustAssocs(size.width()-oldW, size.height()-oldH);
}

/**
 * Resizes the widget and adjusts the associations.
 * It's called when a mouse move event happens and the cursor was
 * in resize area when pressed.
 * Resizing can be constrained to an specific axis using control and shift buttons.
 *
 * @param me The QGraphicsSceneMouseEvent to get the values from.
 */
void UMLWidget::resize(QGraphicsSceneMouseEvent *me)
{
    // TODO the status message lies for at least MessageWidget which could only be resized vertical
    UMLApp::app()->document()->writeToStatusBar(i18n("Hold shift or ctrl to move in X axis. Hold shift and control to move in Y axis. Right button click to cancel resize."));

    m_resized = true;

    qreal newW = m_oldW + me->scenePos().x() - x() - m_pressOffset.x();
    qreal newH = m_oldH + me->scenePos().y() - y() - m_pressOffset.y();

    if ((me->modifiers() & Qt::ShiftModifier) && (me->modifiers() & Qt::ControlModifier)) {
        //Move in Y axis
        newW = m_oldW;
    } else if ((me->modifiers() & Qt::ShiftModifier) || (me->modifiers() & Qt::ControlModifier)) {
        //Move in X axis
        newH = m_oldH;
    }

    constrain(newW, newH);
    resizeWidget(newW, newH);
    DEBUG(DBG_SRC) << "event=" << me->scenePos() << "/ pos=" << pos() << " / newW=" << newW << " / newH=" << newH;
    QPointF delta = me->scenePos() - me->lastScenePos();
    adjustAssocs(delta.x(), delta.y());

    m_scene->resizeSceneToItems();
}

/**
 * Checks if the size of the widget changed respect to the size that
 * it had when press event was fired.
 *
 * @return true if was resized, false otherwise.
 */
bool UMLWidget::wasSizeChanged()
{
    return m_oldW != width() || m_oldH != height();
}

/**
 * Checks if the position of the widget changed respect to the position that
 * it had when press event was fired.
 *
 * @return true if was moved, false otherwise.
 */
bool UMLWidget::wasPositionChanged()
{
    return m_oldPos != pos();
}

/**
 * Fills m_selectedWidgetsList and sets the selection bounds ((m_min/m_max)X/Y attributes).
 */
void UMLWidget::setSelectionBounds()
{
}

void UMLWidget::setSelectedFlag(bool _select)
{
    WidgetBase::setSelected(_select);
}

/**
 * Sets the state of whether the widget is selected.
 *
 * @param _select The state of whether the widget is selected.
 */
void UMLWidget::setSelected(bool _select)
{
    WidgetBase::setSelected(_select);
    const WidgetBase::WidgetType wt = baseType();
    if (_select) {
        if (m_scene->selectedCount() == 0) {
            if (widgetHasUMLObject(wt)) {
                UMLApp::app()->docWindow()->showDocumentation(m_umlObject, false);
            } else {
                UMLApp::app()->docWindow()->showDocumentation(this, false);
            }
        }//end if
        /* if (wt != wt_Text && wt != wt_Box) {
            setZ(9);//keep text on top and boxes behind so don't touch Z value
        } */
    } else {
        /* if (wt != wt_Text && wt != wt_Box) {
            setZ(m_origZ);
        } */
        if (isSelected())
            UMLApp::app()->docWindow()->updateDocumentation(true);
    }

    // TODO: isn't this handled by toForeground() ?
    const QPoint pos(x(), y());
    UMLWidget *bkgnd = m_scene->widgetAt(pos);
    if (bkgnd && bkgnd != this && _select) {
        DEBUG(DBG_SRC) << "setting Z to " << bkgnd->zValue() + 1.0 << ", SelectState: " << _select;
        setZValue(bkgnd->zValue() + 1.0);
    }

    update();

    // selection changed, we have to make sure the copy and paste items
    // are correctly enabled/disabled
    UMLApp::app()->slotCopyChanged();

    // select in tree view as done for diagrams
    if (_select) {
        UMLListViewItem * item = UMLApp::app()->listView()->findItem(id());
        if (item)
            UMLApp::app()->listView()->setCurrentItem(item);
        else
            UMLApp::app()->listView()->clearSelection();
    }
}

/**
 * Selects the widget and clears the other selected widgets, if any.
 *
 * @param me The QGraphicsSceneMouseEvent which made the selection.
 */
void UMLWidget::selectSingle(QGraphicsSceneMouseEvent *me)
{
    m_scene->clearSelected();

    // Adds the widget to the selected widgets list, but as it has been cleared
    // only the current widget is selected.
    selectMultiple(me);
}

/**
 * Selects the widget and adds it to the list of selected widgets.
 *
 * @param me The QGraphicsSceneMouseEvent which made the selection.
 */
void UMLWidget::selectMultiple(QGraphicsSceneMouseEvent *me)
{
    Q_UNUSED(me);

    setSelected(true);
}

/**
 * Deselects the widget and removes it from the list of selected widgets.
 *
 * @param me The QGraphicsSceneMouseEvent which made the selection.
 */
void UMLWidget::deselect(QGraphicsSceneMouseEvent *me)
{
    Q_UNUSED(me);

    setSelected(false);
}

/**
 * Clears the selection, resets the toolbar and deselects the widget.
 */
//void UMLWidget::resetSelection()
//{
//    m_scene->clearSelected();
//    m_scene->resetToolbar();
//    setSelected(false);
//}

/**
 * Sets the view the widget is on.
 *
 * @param scene  The UMLScene the widget is on.
 */
void UMLWidget::setScene(UMLScene *scene)
{
    //remove signals from old view - was probably 0 anyway
    disconnect(m_scene, SIGNAL(sigFillColorChanged(Uml::ID::Type)), this, SLOT(slotFillColorChanged(Uml::ID::Type)));
    disconnect(m_scene, SIGNAL(sigTextColorChanged(Uml::ID::Type)), this, SLOT(slotTextColorChanged(Uml::ID::Type)));
    disconnect(m_scene, SIGNAL(sigLineWidthChanged(Uml::ID::Type)), this, SLOT(slotLineWidthChanged(Uml::ID::Type)));
    m_scene = scene;
    connect(m_scene, SIGNAL(sigFillColorChanged(Uml::ID::Type)), this, SLOT(slotFillColorChanged(Uml::ID::Type)));
    connect(m_scene, SIGNAL(sigTextColorChanged(Uml::ID::Type)), this, SLOT(slotTextColorChanged(Uml::ID::Type)));
    connect(m_scene, SIGNAL(sigLineWidthChanged(Uml::ID::Type)), this, SLOT(slotLineWidthChanged(Uml::ID::Type)));
}

/**
 * Sets the x-coordinate.
 * Currently, the only class that reimplements this method is
 * ObjectWidget.
 *
 * @param x The x-coordinate to be set.
 */
void UMLWidget::setX(qreal x)
{
    QGraphicsObject::setX(x);
}

/**
 * Sets the y-coordinate.
 * Currently, the only class that reimplements this method is
 * ObjectWidget.
 *
 * @param y The y-coordinate to be set.
 */
void UMLWidget::setY(qreal y)
{
    QGraphicsObject::setY(y);
}

/**
 * Used to cleanup any other widget it may need to delete.
 * Used by child classes.  This should be called before deleting a widget of a diagram.
 */
void UMLWidget::cleanup()
{
}

/**
 * Tells the widget to snap to grid.
 * Will use the grid settings of the @ref UMLView it belongs to.
 */
void UMLWidget::slotSnapToGrid()
{
    if (!m_ignoreSnapToGrid) {
        qreal newX = m_scene->snappedX(x());
        setX(newX);
        qreal newY = m_scene->snappedY(y());
        setY(newY);
    }
}

/**
 * Returns whether the widget type has an associated UMLObject
 */
bool UMLWidget::widgetHasUMLObject(WidgetBase::WidgetType type)
{
    if (type == WidgetBase::wt_Actor         ||
            type == WidgetBase::wt_UseCase   ||
            type == WidgetBase::wt_Class     ||
            type == WidgetBase::wt_Interface ||
            type == WidgetBase::wt_Enum      ||
            type == WidgetBase::wt_Datatype  ||
            type == WidgetBase::wt_Package   ||
            type == WidgetBase::wt_Component ||
            type == WidgetBase::wt_Port ||
            type == WidgetBase::wt_Node      ||
            type == WidgetBase::wt_Artifact  ||
            type == WidgetBase::wt_Object) {
        return true;
    } else {
        return false;
    }
}

/**
 * Set m_ignoreSnapToGrid.
 */
void UMLWidget::setIgnoreSnapToGrid(bool to)
{
    m_ignoreSnapToGrid = to;
}

/**
 * Return the value of m_ignoreSnapToGrid.
 */
bool UMLWidget::getIgnoreSnapToGrid() const
{
    return m_ignoreSnapToGrid;
}

/**
 * Sets the size.
 * If m_scene->snapComponentSizeToGrid() is true, then
 * set the next larger size that snaps to the grid.
 */
void UMLWidget::setSize(qreal width, qreal height)
{
    // snap to the next larger size that is a multiple of the grid
    if (!m_ignoreSnapComponentSizeToGrid
            && m_scene->snapComponentSizeToGrid()) {
        // integer divisions
        int numX = width / m_scene->snapX();
        int numY = height / m_scene->snapY();
        // snap to the next larger valid value
        if (width > numX * m_scene->snapX())
            width = (numX + 1) * m_scene->snapX();
        if (height > numY * m_scene->snapY())
            height = (numY + 1) * m_scene->snapY();
    }

    setRect(rect().x(), rect().y(), width, height);
}

/**
 * Sets the size with another size.
 */
void UMLWidget::setSize(const QSizeF& size)
{
    setSize(size.width(), size.height());
}

/**
 * Update the size of this widget.
 */
void UMLWidget::updateGeometry()
{
    if (m_doc->loading()) {
        return;
    }
    qreal oldW = width();
    qreal oldH = height();
    QSizeF size = calculateSize();
    qreal clipWidth = size.width();
    qreal clipHeight = size.height();
    constrain(clipWidth, clipHeight);
    setSize(clipWidth, clipHeight);
    slotSnapToGrid();
    adjustAssocs(size.width()-oldW, size.height()-oldH);
}

/**
 * clip the size of this widget against the
 * minimal and maximal limits.
 */
void UMLWidget::clipSize()
{
    qreal clipWidth = width();
    qreal clipHeight = height();
    constrain(clipWidth, clipHeight);
    setSize(clipWidth, clipHeight);
}

/**
 * Template Method, override this to set the default font metric.
 */
void UMLWidget::setDefaultFontMetrics(QFont &font, UMLWidget::FontType fontType)
{
    setupFontType(font, fontType);
    setFontMetrics(fontType, QFontMetrics(font));
}

void UMLWidget::setupFontType(QFont &font, UMLWidget::FontType fontType)
{
    switch (fontType) {
    case FT_NORMAL:
        font.setBold(false);
        font.setItalic(false);
        font.setUnderline(false);
        break;
    case FT_BOLD:
        font.setBold(true);
        font.setItalic(false);
        font.setUnderline(false);
        break;
    case FT_ITALIC:
        font.setBold(false);
        font.setItalic(true);
        font.setUnderline(false);
        break;
    case FT_UNDERLINE:
        font.setBold(false);
        font.setItalic(false);
        font.setUnderline(true);
        break;
    case FT_BOLD_ITALIC:
        font.setBold(true);
        font.setItalic(true);
        font.setUnderline(false);
        break;
    case FT_BOLD_UNDERLINE:
        font.setBold(true);
        font.setItalic(false);
        font.setUnderline(true);
        break;
    case FT_ITALIC_UNDERLINE:
        font.setBold(false);
        font.setItalic(true);
        font.setUnderline(true);
        break;
    case FT_BOLD_ITALIC_UNDERLINE:
        font.setBold(true);
        font.setItalic(true);
        font.setUnderline(true);
        break;
    default: return;
    }
}

void UMLWidget::paint(QPainter *painter, const QStyleOptionGraphicsItem *option, QWidget *widget)
{
    Q_UNUSED(option);
    Q_UNUSED(widget);

    if (option->state & QStyle::State_Selected) {
        const qreal w = width();
        const qreal h = height();
        const qreal s = 4;
        QBrush brush(Qt::blue);
        painter->fillRect(0, 0, s,  s, brush);
        painter->fillRect(0, 0 + h - s, s, s, brush);
        painter->fillRect(0 + w - s, 0, s, s, brush);

        // Draw the resize anchor in the lower right corner.
        // Don't draw it if the widget is so small that the
        // resize anchor would cover up most of the widget.
        if (m_resizable && w >= s+8 && h >= s+8) {
            brush.setColor(Qt::red);
            const int right = 0 + w;
            const int bottom = 0 + h;
            painter->drawLine(right - s, 0 + h - 1, 0 + w - 1, 0 + h - s);
            painter->drawLine(right - (s*2), bottom - 1, right - 1, bottom - (s*2));
            painter->drawLine(right - (s*3), bottom - 1, right - 1, bottom - (s*3));
        } else {
            painter->fillRect(0 + w - s, 0 + h - s, s, s, brush);
        }
        // debug info
        if (Tracer::instance()->isEnabled(QLatin1String(metaObject()->className()))) {
            painter->setPen(Qt::green);
            painter->setBrush(Qt::NoBrush);
            painter->drawPath(shape());
            painter->setPen(Qt::red);
            painter->drawRect(boundingRect());
            // origin
            painter->drawLine(-10, 0, 10, 0);
            painter->drawLine(0, -10, 0, 10);
        }
    }

    if (umlScene()->isShowDocumentationIndicator() && hasDocumentation()) {
        const qreal h = height();
        const qreal d = 8;
        QPolygonF p;
        p << QPointF(0, h - d) << QPointF(d, h) << QPointF(0, h);
        painter->setPen(Qt::blue);
        painter->setBrush(Qt::red);
        painter->drawPolygon(p);
    }
}

/**
 * Template Method, override this to set the default font metric.
 */
void UMLWidget::setDefaultFontMetrics(QFont &font, UMLWidget::FontType fontType, QPainter &painter)
{
    setupFontType(font, fontType);
    painter.setFont(font);
    setFontMetrics(fontType, painter.fontMetrics());
}

/**
 * Returns the font metric used by this object for Text
 * which uses bold/italic fonts.
 */
QFontMetrics &UMLWidget::getFontMetrics(UMLWidget::FontType fontType) const
{
    return *m_pFontMetrics[fontType];
}

/**
 * Set the font metric to use.
 */
void UMLWidget::setFontMetrics(UMLWidget::FontType fontType, QFontMetrics fm)
{
    delete m_pFontMetrics[fontType];
    m_pFontMetrics[fontType] = new QFontMetrics(fm);
}

/**
 * Sets the font the widget is to use.
 *
 * @param font Font to be set.
 */
void UMLWidget::setFont(const QFont &font)
{
    QFont newFont = font;
    forceUpdateFontMetrics(newFont, 0);

    if (m_font != newFont) {
        UMLApp::app()->executeCommand(new CmdChangeFont(this, font));
    }
}

/**
 * Sets the font the widget is to use.
 *
 * @param font Font to be set.
 */
void UMLWidget::setFontCmd(const QFont &font)
{
    WidgetBase::setFont(font);
    forceUpdateFontMetrics(0);
    if (m_doc->loading())
        return;
    update();
}

/**
 * Updates font metrics for widgets current m_font
 */
void UMLWidget::forceUpdateFontMetrics(QPainter *painter)
{
    forceUpdateFontMetrics(m_font, painter);
}

/**
 * @note For performance Reasons, only FontMetrics for already used
 *  font types are updated. Not yet used font types will not get a font metric
 *  and will get the same font metric as if painter was zero.
 *  This behaviour is acceptable, because diagrams will always be shown on Display
 *  first before a special painter like a printer device is used.
 */
void UMLWidget::forceUpdateFontMetrics(QFont& font, QPainter *painter)
{
    if (painter == 0) {
        for (int i = (int)FT_INVALID - 1; i >= 0; --i) {
            if (m_pFontMetrics[(UMLWidget::FontType)i] != 0)
                setDefaultFontMetrics(font, (UMLWidget::FontType)i);
        }
    } else {
        for (int i2 = (int)FT_INVALID - 1; i2 >= 0; --i2) {
            if (m_pFontMetrics[(UMLWidget::FontType)i2] != 0)
                setDefaultFontMetrics(font, (UMLWidget::FontType)i2, *painter);
        }
    }
    if (m_doc->loading())
        return;
    // calculate the size, based on the new font metric
    updateGeometry();
}

/**
 * Set the status of whether to show Stereotype.
 *
 * @param flag   True if stereotype shall be shown.
 */
void UMLWidget::setShowStereotype(bool flag)
{
    m_showStereotype = flag;
    updateGeometry();
    update();
}

/**
 * Returns the status of whether to show Stereotype.
 *
 * @return  True if stereotype is shown.
 */
bool UMLWidget::showStereotype() const
{
    return m_showStereotype;
}

/**
 * Overrides the standard operation.
 *
 * @param me The move event.
 */
void UMLWidget::moveEvent(QGraphicsSceneMouseEvent* me)
{
  Q_UNUSED(me)
}

void UMLWidget::saveToXMI(QDomDocument & qDoc, QDomElement & qElement)
{
    /*
      Call after required actions in child class.
      Type must be set in the child class.
    */
    WidgetBase::saveToXMI(qDoc, qElement);
    qElement.setAttribute(QLatin1String("xmi.id"), Uml::ID::toString(id()));

    qreal dpiScale = UMLApp::app()->document()->dpiScale();
    qElement.setAttribute(QLatin1String("x"), QString::number(x() / dpiScale));
    qElement.setAttribute(QLatin1String("y"), QString::number(y() / dpiScale));
    qElement.setAttribute(QLatin1String("width"), QString::number(width() / dpiScale));
    qElement.setAttribute(QLatin1String("height"), QString::number(height() / dpiScale));

    qElement.setAttribute(QLatin1String("isinstance"), m_isInstance);
    if (!m_instanceName.isEmpty())
        qElement.setAttribute(QLatin1String("instancename"), m_instanceName);
    if (m_showStereotype)
        qElement.setAttribute(QLatin1String("showstereotype"), m_showStereotype);

    // Unique identifier for widget (todo: id() should be unique, new attribute
    // should indicate the UMLObject's ID it belongs to)
    qElement.setAttribute(QLatin1String("localid"), Uml::ID::toString(m_nLocalID));
}

bool UMLWidget::loadFromXMI(QDomElement & qElement)
{
    QString id = qElement.attribute(QLatin1String("xmi.id"), QLatin1String("-1"));
    m_nId = Uml::ID::fromString(id);

    WidgetBase::loadFromXMI(qElement);
    QString x = qElement.attribute(QLatin1String("x"), QLatin1String("0"));
    QString y = qElement.attribute(QLatin1String("y"), QLatin1String("0"));
    QString h = qElement.attribute(QLatin1String("height"), QLatin1String("0"));
    QString w = qElement.attribute(QLatin1String("width"), QLatin1String("0"));
    qreal dpiScale = UMLApp::app()->document()->dpiScale();
    setSize(toDoubleFromAnyLocale(w) * dpiScale,
            toDoubleFromAnyLocale(h) * dpiScale);
    setX(toDoubleFromAnyLocale(x) * dpiScale);
    setY(toDoubleFromAnyLocale(y) * dpiScale);

    QString isinstance = qElement.attribute(QLatin1String("isinstance"), QLatin1String("0"));
    m_isInstance = (bool)isinstance.toInt();
    m_instanceName = qElement.attribute(QLatin1String("instancename"));
    QString showstereo = qElement.attribute(QLatin1String("showstereotype"), QLatin1String("0"));
    m_showStereotype = (bool)showstereo.toInt();

    QString localid = qElement.attribute(QLatin1String("localid"), QLatin1String("0"));
    if (localid != QLatin1String("0")) {
        m_nLocalID = Uml::ID::fromString(localid);
    }

    return true;
}
<|MERGE_RESOLUTION|>--- conflicted
+++ resolved
@@ -981,11 +981,7 @@
  */
 bool UMLWidget::activate(IDChangeLog* /*ChangeLog  = 0 */)
 {
-<<<<<<< HEAD
-    if (widgetHasUMLObject(m_baseType) && m_umlObject == 0) {
-=======
-    if (widgetHasUMLObject(baseType()) && m_umlObject == NULL) {
->>>>>>> 2ed4f7ba
+    if (widgetHasUMLObject(baseType()) && m_umlObject == 0) {
         m_umlObject = m_doc->findObjectById(m_nId);
         if (m_umlObject == 0) {
             uError() << "cannot find UMLObject with id=" << Uml::ID::toString(m_nId);
