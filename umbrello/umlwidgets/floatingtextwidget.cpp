--- conflicted
+++ resolved
@@ -32,21 +32,10 @@
 #include "umlview.h"
 
 // kde includes
-<<<<<<< HEAD
-=======
-#if QT_VERSION < 0x050000
-#include <kfontdialog.h>
-#endif
->>>>>>> 3999ddef
 #include <KLocalizedString>
 
 // qt includes
 #include <QFontDialog>
-<<<<<<< HEAD
-#include <QInputDialog>
-=======
-#endif
->>>>>>> 3999ddef
 #include <QPointer>
 #include <QRegExp>
 #include <QPainter>
@@ -212,18 +201,10 @@
  */
 void FloatingTextWidget::showChangeTextDialog()
 {
-<<<<<<< HEAD
-    bool ok = false;
-    QString newText = QInputDialog::getText(m_scene->activeView(),
-                                            i18n("Change Text"), i18n("Enter new text:"),
-                                            QLineEdit::Normal,
-                                            text(), &ok);
-=======
     QString newText = text();
     bool ok = Dialog_Utils::askName(i18n("Change Text"),
                                     i18n("Enter new text:"),
                                     newText);
->>>>>>> 3999ddef
     if (ok && newText != text() && isTextValid(newText)) {
         setText(newText);
         setVisible(!text().isEmpty());
@@ -424,16 +405,8 @@
     } else {
         t = i18n("ERROR");
     }
-<<<<<<< HEAD
-    bool ok = false;
-    QString newText = QInputDialog::getText(m_scene->activeView(),
-                                            i18n("Rename"), t,
-                                            QLineEdit::Normal,
-                                            text(), &ok);
-=======
     QString newText = text();
     bool ok = Dialog_Utils::askName(i18n("Rename"), t, newText);
->>>>>>> 3999ddef
     if (!ok || newText == text()) {
         return;
     }
@@ -783,19 +756,10 @@
             }
             UMLClassifier* c = m_linkWidget->operationOwner();
             if (c == 0) {
-<<<<<<< HEAD
-                bool ok = false;
-                QString opText = QInputDialog::getText(m_scene->activeView(),
-                                                       i18nc("operation name", "Name"),
-                                                       i18n("Enter operation name:"),
-                                                       QLineEdit::Normal,
-                                                       text(), &ok);
-=======
                 QString opText = text();
                 bool ok = Dialog_Utils::askName(i18nc("operation name", "Name"),
                                                 i18n("Enter operation name:"),
                                                 opText);
->>>>>>> 3999ddef
                 if (ok)
                     m_linkWidget->setCustomOpText(opText);
                 return;
