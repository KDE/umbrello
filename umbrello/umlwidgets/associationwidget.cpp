/***************************************************************************
 *   This program is free software; you can redistribute it and/or modify  *
 *   it under the terms of the GNU General Public License as published by  *
 *   the Free Software Foundation; either version 2 of the License, or     *
 *   (at your option) any later version.                                   *
 *                                                                         *
 *   copyright (C) 2002-2014                                               *
 *   Umbrello UML Modeller Authors <umbrello-devel@kde.org>                *
 ***************************************************************************/

// own header
#include "associationwidget.h"

// app includes
#include "association.h"
#include "associationline.h"
#include "associationpropertiesdialog.h"
#include "assocrules.h"
#include "attribute.h"
#include "classifier.h"
#include "classifierwidget.h"
#include "debug_utils.h"
#include "dialog_utils.h"
#include "docwindow.h"
#include "entity.h"
#include "floatingtextwidget.h"
#include "listpopupmenu.h"
#include "messagewidget.h"
#include "objectwidget.h"
#include "operation.h"
#include "optionstate.h"
#include "uml.h"
#include "umldoc.h"
#include "umlscene.h"
#include "umlview.h"
#include "umlwidget.h"
#include "widget_utils.h"
#include "instance.h"
#include "instanceattribute.h"

// kde includes
#include <KLocalizedString>

// qt includes
#include <QColorDialog>
#include <QFontDialog>
#include <QPainterPath>
#include <QPointer>
#include <QApplication>

// system includes
#include <cmath>

#define DBG_AW() DEBUG(QLatin1String("AssociationWidget"))
DEBUG_REGISTER_DISABLED(AssociationWidget)

using namespace Uml;

/**
  * Constructor is private because the static create() methods shall
  * be used for constructing AssociationWidgets.
  *
  * @param scene   The parent view of this widget.
  */
AssociationWidget::AssociationWidget(UMLScene *scene)
  : WidgetBase(scene, WidgetBase::wt_Association),
    m_positions_len(0),
    m_activated(false),
    m_unNameLineSegment(-1),
    m_nLinePathSegmentIndex(-1),
    m_pAssocClassLine(0),
    m_pAssocClassLineSel0(0),
    m_pAssocClassLineSel1(0),
    m_associationLine(new AssociationLine(this)),
    m_associationClass(0),
    m_associationType(Uml::AssociationType::Association),
    m_nameWidget(0)
{
    // propagate line color and width set by base class constructor
    // which does not call the virtual methods from this class.
    setLineColor(lineColor());
    setLineWidth(lineWidth());
    // floating text widgets objects owned by this association
    m_role[RoleType::A].changeabilityWidget = 0;
    m_role[RoleType::B].changeabilityWidget = 0;
    m_role[RoleType::A].multiplicityWidget = 0;
    m_role[RoleType::B].multiplicityWidget = 0;
    m_role[RoleType::A].roleWidget = 0;
    m_role[RoleType::B].roleWidget = 0;
    m_role[RoleType::A].umlWidget = 0;
    m_role[RoleType::B].umlWidget = 0;

    // associationwidget attributes
    m_role[RoleType::A].m_WidgetRegion = Uml::Region::Error;
    m_role[RoleType::B].m_WidgetRegion = Uml::Region::Error;
    m_role[RoleType::A].m_nIndex = 0;
    m_role[RoleType::B].m_nIndex = 0;
    m_role[RoleType::A].m_nTotalCount = 0;
    m_role[RoleType::B].m_nTotalCount = 0;
    m_role[RoleType::A].visibility = Uml::Visibility::Public;
    m_role[RoleType::B].visibility = Uml::Visibility::Public;
    m_role[RoleType::A].changeability = Uml::Changeability::Changeable;
    m_role[RoleType::B].changeability = Uml::Changeability::Changeable;

    setFlag(QGraphicsLineItem::ItemIsSelectable);
    setAcceptHoverEvents(true);
}

/**
 * This constructor is really only for loading from XMI, otherwise it
 * should not be allowed as it creates an incomplete associationwidget.
  *
  * @param scene   The parent view of this widget.
 */
AssociationWidget* AssociationWidget::create(UMLScene *scene)
{
    AssociationWidget* instance = new AssociationWidget(scene);
    return instance;
}

/**
  * Preferred constructor (static factory method.)
  *
  * @param scene      The parent view of this widget.
  * @param pWidgetA   Pointer to the role A widget for the association.
  * @param assocType  The AssociationType::Enum for this association.
  * @param pWidgetB   Pointer to the role B widget for the association.
  * @param umlobject  Pointer to the underlying UMLObject (if applicable.)
  */
AssociationWidget* AssociationWidget::create
                                    (UMLScene *scene, UMLWidget* pWidgetA,
                                     Uml::AssociationType::Enum assocType, UMLWidget* pWidgetB,
                                     UMLObject *umlobject /* = 0 */)
{
    AssociationWidget* instance = new AssociationWidget(scene);
    if (umlobject) {
        instance->setUMLObject(umlobject);
    } else {
        // set up UMLAssociation obj if assoc is represented and both roles are UML objects
        if (Uml::AssociationType::hasUMLRepresentation(assocType)) {
            UMLObject* umlRoleA = pWidgetA->umlObject();
            UMLObject* umlRoleB = pWidgetB->umlObject();
            if (umlRoleA != 0 && umlRoleB != 0) {
                bool swap;

                // This is not correct. We could very easily have more than one
                // of the same type of association between the same two objects.
                // Just create the association. This search should have been
                // done BEFORE creation of the widget, if it mattered to the code.
                // But lets leave check in here for the time being so that debugging
                // output is shown, in case there is a collision with code elsewhere.
                UMLDoc *doc = UMLApp::app()->document();
                UMLAssociation *myAssoc = doc->findAssociation(assocType, umlRoleA, umlRoleB, &swap);
                if (myAssoc != 0) {
                    switch (assocType) {
                        case Uml::AssociationType::Generalization:
                        case Uml::AssociationType::Dependency:
                        case Uml::AssociationType::Association_Self:
                        case Uml::AssociationType::Coll_Message_Self:
                        case Uml::AssociationType::Seq_Message_Self:
                        case Uml::AssociationType::Containment:
                        case Uml::AssociationType::Realization:
                            DBG_AW() << "Ignoring second construction of same assoctype "
                                     << assocType << " between " << umlRoleA->name()
                                     << " and " << umlRoleB->name();
                            break;
                        default:
                            DBG_AW() << "constructing a similar or exact same assoctype "
                                     << assocType << " between " << umlRoleA->name() << " and "
                                     << umlRoleB->name() << "as an already existing assoc (swap="
                                     << swap << ")";
                            // now, just create a new association anyways
                            myAssoc = 0;
                            break;
                    }
                }
                if (myAssoc == 0) {
                    myAssoc = new UMLAssociation(assocType, umlRoleA, umlRoleB);
                    // CHECK: myAssoc is not yet inserted at any parent UMLPackage -
                    // need to check carefully that all callers do this, lest it be
                    // orphaned.
                    // ToolBarStateAssociation::addAssociationInViewAndDoc() is
                    // okay in this regard.
                }
                instance->setUMLAssociation(myAssoc);
            }
        }
    }

    instance->setWidgetForRole(pWidgetA, RoleType::A);
    instance->setWidgetForRole(pWidgetB, RoleType::B);

    instance->setAssociationType(assocType);

    instance->calculateEndingPoints();

    instance->associationLine()->calculateInitialEndPoints();
    instance->associationLine()->reconstructSymbols();

    //The AssociationWidget is set to Activated because it already has its side widgets
    instance->setActivated(true);

    // sync UML meta-data to settings here
    instance->mergeAssociationDataIntoUMLRepresentation();

    // Collaboration messages need a name label because it's that
    // which lets operator== distinguish them, which in turn
    // permits us to have more than one message between two objects.
    if (instance->isCollaboration()) {
        // Create a temporary name to bring on setName()
        int collabID = instance->m_scene->generateCollaborationId();
        instance->setName(QLatin1Char('m') + QString::number(collabID));
    }

    return instance;
}

/**
 * Destructor.
 */
AssociationWidget::~AssociationWidget()
{
    delete m_associationLine;
}

/**
 * Overriding the method from WidgetBase because we need to do
 * something extra in case this AssociationWidget represents
 * an attribute of a classifier.
 */
void AssociationWidget::setUMLObject(UMLObject *obj)
{
    WidgetBase::setUMLObject(obj);
    if (obj == 0)
        return;
    UMLClassifier *klass = 0;
    UMLAttribute *attr = 0;
    UMLEntity *ent = 0;
    const UMLObject::ObjectType ot = obj->baseType();
    switch (ot) {
        case UMLObject::ot_Association:
            setUMLAssociation(obj->asUMLAssociation());
            break;
        case UMLObject::ot_Operation:
            setOperation(obj->asUMLOperation());
            break;
        case UMLObject::ot_Attribute:
            klass = obj->umlParent()->asUMLClassifier();
            connect(klass, &UMLClassifier::attributeRemoved, this, &AssociationWidget::slotClassifierListItemRemoved);
            attr = obj->asUMLAttribute();
            connect(attr, &UMLAttribute::attributeChanged, this, &AssociationWidget::slotAttributeChanged);
            break;
        case UMLObject::ot_EntityAttribute:
            ent = obj->umlParent()->asUMLEntity();
            connect(ent, &UMLEntity::entityAttributeRemoved, this, &AssociationWidget::slotClassifierListItemRemoved);
            break;
        case UMLObject::ot_ForeignKeyConstraint:
            ent = obj->umlParent()->asUMLEntity();
            connect(ent, &UMLEntity::entityConstraintRemoved, this, &AssociationWidget::slotClassifierListItemRemoved);
            break;
        case UMLObject::ot_InstanceAttribute:
<<<<<<< HEAD
            klass = obj->umlParent()->asUMLInstance();
            connect(klass, &UMLInstance::attributeRemoved, this, &AssociationWidget::slotClassifierListItemRemoved);
            attr = obj->asUMLInstanceAttribute();
            connect(attr, &UMLInstanceAttribute::attributeChanged, this, &AssociationWidget::slotAttributeChanged);
        break;
=======
            connect(obj->umlParent(), SIGNAL(attributeRemoved()), this, SLOT(slotClassifierListItemRemoved()));
            attr = obj->asUMLInstanceAttribute();
            connect(attr, SIGNAL(attributeChanged()), this, SLOT(slotAttributeChanged()));
            break;
>>>>>>> 576a4346
        default:
            uError() << "cannot associate UMLObject of type " << UMLObject::toString(ot);
            break;
    }
}

/**
 * Set all 'owned' child widgets to this font.
 */
void AssociationWidget::lwSetFont (QFont font)
{
    if (m_nameWidget) {
        m_nameWidget->setFont(font);
    }
    if (m_role[RoleType::A].roleWidget) {
        m_role[RoleType::A].roleWidget->setFont(font);
    }
    if (m_role[RoleType::B].roleWidget) {
        m_role[RoleType::B].roleWidget->setFont(font);
    }
    if (m_role[RoleType::A].multiplicityWidget) {
        m_role[RoleType::A].multiplicityWidget->setFont(font);
    }
    if (m_role[RoleType::B].multiplicityWidget) {
        m_role[RoleType::B].multiplicityWidget->setFont(font);
    }
    if (m_role[RoleType::A].changeabilityWidget)
        m_role[RoleType::A].changeabilityWidget->setFont(font);
    if (m_role[RoleType::B].changeabilityWidget)
        m_role[RoleType::B].changeabilityWidget->setFont(font);
}

/**
 * Overrides operation from LinkWidget.
 * Required by FloatingTextWidget.
 * @todo Move to LinkWidget.
 */
UMLClassifier *AssociationWidget::operationOwner()
{
    Uml::RoleType::Enum role = (isCollaboration() ? Uml::RoleType::B : Uml::RoleType::A);
    UMLObject *o = widgetForRole(role)->umlObject();
    if (!o) {
        return 0;
    }
    UMLClassifier *c = o->asUMLClassifier();
    if (!c) {
        uError() << "widgetForRole(" << role << ") is not a classifier";
    }
    return c;
}

/**
 * Implements operation from LinkWidget.
 * Motivated by FloatingTextWidget.
 */
UMLOperation *AssociationWidget::operation()
{
    return m_umlObject->asUMLOperation();
}

/**
 * Implements operation from LinkWidget.
 * Motivated by FloatingTextWidget.
 */
void AssociationWidget::setOperation(UMLOperation *op)
{
    if (m_umlObject)
        disconnect(m_umlObject.data(), &UMLObject::modified, m_nameWidget, &FloatingTextWidget::setMessageText);
    m_umlObject = op;
    if (m_umlObject)
        connect(m_umlObject.data(), &UMLObject::modified, m_nameWidget, &FloatingTextWidget::setMessageText);
    if (m_nameWidget)
        m_nameWidget->setMessageText();
}

/**
 * Overrides operation from LinkWidget.
 * Required by FloatingTextWidget.
 */
QString AssociationWidget::customOpText()
{
    return name();
}

/**
 * Overrides operation from LinkWidget.
 * Required by FloatingTextWidget.
 */
void AssociationWidget::setCustomOpText(const QString &opText)
{
    setName(opText);
}

/**
 * Calls setTextPosition on all the labels.
 * Overrides operation from LinkWidget.
 */
void AssociationWidget::resetTextPositions()
{
    if (m_role[RoleType::A].multiplicityWidget) {
        setTextPosition(TextRole::MultiA);
    }
    if (m_role[RoleType::B].multiplicityWidget) {
        setTextPosition(Uml::TextRole::MultiB);
    }
    if (m_role[RoleType::A].changeabilityWidget) {
        setTextPosition(Uml::TextRole::ChangeA);
    }
    if (m_role[RoleType::B].changeabilityWidget) {
        setTextPosition(Uml::TextRole::ChangeB);
    }
    if (m_nameWidget) {
        setTextPosition(Uml::TextRole::Name);
    }
    if (m_role[RoleType::A].roleWidget) {
        setTextPosition(Uml::TextRole::RoleAName);
    }
    if (m_role[RoleType::B].roleWidget) {
        setTextPosition(Uml::TextRole::RoleBName);
    }
}

/**
 * Overrides operation from LinkWidget.
 * Required by FloatingTextWidget.
 *
 * @param ft   The text widget which to update.
 */
void AssociationWidget::setMessageText(FloatingTextWidget *ft)
{
    if (isCollaboration()) {
        ft->setSequenceNumber(m_SequenceNumber);
        if (m_umlObject != 0) {
            ft->setText(operationText(m_scene));
        } else {
            ft->setText(name());
        }
    } else {
        ft->setText(name());
    }
}

/**
 * Sets the text of the given FloatingTextWidget.
 * Overrides operation from LinkWidget.
 * Required by FloatingTextWidget.
 */
void AssociationWidget::setText(FloatingTextWidget *ft, const QString &text)
{
    Uml::TextRole::Enum role = ft->textRole();
    switch (role) {
        case Uml::TextRole::Name:
            setName(text);
            break;
        case Uml::TextRole::RoleAName:
            setRoleName(text, RoleType::A);
            break;
        case Uml::TextRole::RoleBName:
            setRoleName(text, RoleType::B);
            break;
        case Uml::TextRole::MultiA:
            setMultiplicity(text, RoleType::A);
            break;
        case Uml::TextRole::MultiB:
            setMultiplicity(text, RoleType::B);
            break;
        default:
            uWarning() << "Unhandled TextRole: " << Uml::TextRole::toString(role);
            break;
    }
}

/**
 * Shows the association properties dialog and updates the
 * corresponding texts if its execution is successful.
 */
void AssociationWidget::showPropertiesDialog()
{
    UMLApp::app()->docWindow()->updateDocumentation();
    QPointer<AssociationPropertiesDialog> dlg = new AssociationPropertiesDialog(static_cast<QWidget*>(m_scene->activeView()), this);
    if (dlg->exec()) {
        UMLApp::app()->docWindow()->showDocumentation(this, true);
    }
    delete dlg;
}

/**
 * Overrides operation from LinkWidget.
 * Required by FloatingTextWidget.
 *
 * @param op        Return this AssociationWidget's operation string.
 */
QString AssociationWidget::lwOperationText()
{
    return name();
}

/**
 * Overrides operation from LinkWidget.
 * Required by FloatingTextWidget.
 *
 * @return classifier
 */
UMLClassifier* AssociationWidget::lwClassifier()
{
    UMLObject *o = widgetForRole(RoleType::B)->umlObject();
    UMLClassifier *c = o->asUMLClassifier();
    return c;
}

/**
 * Overrides operation from LinkWidget.
 * Required by FloatingTextWidget.
 *
 * @param op       The new operation string to set.
 */
void AssociationWidget::setOperationText(const QString &op)
{
    if (!op.isEmpty()) {
        setName(op);
    }
}

/**
 * Calculates the m_unNameLineSegment value according to the new
 * NameText topleft corner PT.
 * It iterates through all AssociationLine's segments and for each one
 * calculates the sum of PT's distance to the start point + PT's
 * distance to the end point. The segment with the smallest sum will
 * be the RoleTextSegment (if this segment moves then the RoleText
 * will move with it). It sets m_unNameLineSegment to the start point
 * of the chosen segment.
 *
 * Overrides operation from LinkWidget (i.e. this method is also
 * required by FloatingTextWidget.)
 */
void AssociationWidget::calculateNameTextSegment()
{
    if (!m_nameWidget) {
        return;
    }
    //changed to use the middle of the text
    //i think this will give a better result.
    //never know what sort of lines people come up with
    //and text could be long to give a false reading
    qreal xt = m_nameWidget->x();
    qreal yt = m_nameWidget->y();
    xt += m_nameWidget->width() / 2;
    yt += m_nameWidget->height() / 2;
    int size = m_associationLine->count();
    //sum of length(PTP1) and length(PTP2)
    qreal total_length = 0;
    qreal smallest_length = 0;
    for (int i = 0; i < size - 1; ++i) {
        QPointF pi = m_associationLine->point( i );
        QPointF pj = m_associationLine->point( i+1 );
        qreal xtiDiff = xt - pi.x();
        qreal xtjDiff = xt - pj.x();
        qreal ytiDiff = yt - pi.y();
        qreal ytjDiff = yt - pj.y();
        total_length =  sqrt( double(xtiDiff * xtiDiff + ytiDiff * ytiDiff) )
                        + sqrt( double(xtjDiff * xtjDiff + ytjDiff * ytjDiff) );
        //this gives the closest point
        if (total_length < smallest_length || i == 0) {
            smallest_length = total_length;
            m_unNameLineSegment = i;
        }
    }
}

/**
 * Returns the UMLAssociation representation of this object.
 *
 * @return  Pointer to the UMLAssociation that is represented by
 *          this AsociationWidget.
 */
UMLAssociation* AssociationWidget::association() const
{
    if (m_umlObject == 0 || m_umlObject->baseType() != UMLObject::ot_Association)
        return 0;
    return m_umlObject->asUMLAssociation();
}

/**
 * Returns the UMLAttribute representation of this object.
 *
 * @return  Pointer to the UMLAttribute that is represented by
 *          this AsociationWidget.
 */
UMLAttribute* AssociationWidget::attribute() const
{
    if (m_umlObject == 0)
        return 0;
    UMLObject::ObjectType ot = m_umlObject->baseType();
    if (ot != UMLObject::ot_Attribute && ot != UMLObject::ot_EntityAttribute && ot != UMLObject::ot_InstanceAttribute)
        return 0;
    return m_umlObject->asUMLAttribute();
}

#if 0  //:TODO:
/**
 * Overrides the assignment operator.
 */
AssociationWidget& AssociationWidget::operator=(const AssociationWidget& other)
{
    *m_associationLine = *other.m_associationLine;

    if (other.m_nameWidget) {
        m_nameWidget = new FloatingTextWidget(m_scene);
        *m_nameWidget = *(other.m_nameWidget);
    } else {
        m_nameWidget = 0;
    }

    for (unsigned r = (unsigned)A; r <= (unsigned)B; ++r) {
        WidgetRole& lhs = m_role[r];
        const WidgetRole& rhs = other.m_role[r];
        lhs.m_nIndex = rhs.m_nIndex;
        lhs.m_nTotalCount = rhs.m_nTotalCount;

        if (rhs.multiplicityWidget) {
            lhs.multiplicityWidget = new FloatingTextWidget(m_scene);
            *(lhs.multiplicityWidget) = *(rhs.multiplicityWidget);
        } else {
            lhs.multiplicityWidget = 0;
        }

        if (rhs.roleWidget) {
            lhs.roleWidget = new FloatingTextWidget(m_scene);
            *(lhs.roleWidget) = *(rhs.roleWidget);
        } else {
            lhs.roleWidget = 0;
        }

        if (rhs.changeabilityWidget) {
            lhs.changeabilityWidget = new FloatingTextWidget(m_scene);
            *(lhs.changeabilityWidget) = *(rhs.changeabilityWidget);
        } else {
            lhs.changeabilityWidget = 0;
        }

        lhs.umlWidget = rhs.umlWidget;
        lhs.m_WidgetRegion = rhs.m_WidgetRegion;
    }

    m_activated = other.m_activated;
    m_unNameLineSegment = other.m_unNameLineSegment;
    m_pMenu = other.m_pMenu;
    setUMLAssociation(other.association());
    setSelected(other.isSelected());

    return *this;
}
#endif  //:TODO:

/**
 * Overrides the equality test operator.
 */
bool AssociationWidget::operator==(const AssociationWidget& other) const
{
    if (this == &other)
        return true;

    // if no model representation exists, then the widgets are not equal
    if (association() == 0 && other.association() == 0)
        return false;

    if (!m_umlObject || !other.m_umlObject ) {
        if (!other.m_umlObject && m_umlObject)
            return false;
        if (other.m_umlObject && !m_umlObject)
            return false;

    } else if (m_umlObject != other.m_umlObject)
        return false;

    if (associationType() != other.associationType())
        return false;

    if (widgetIDForRole(RoleType::A) != other.widgetIDForRole(RoleType::A))
        return false;

    if (widgetIDForRole(RoleType::B) != other.widgetIDForRole(RoleType::B))
        return false;

    if (widgetForRole(RoleType::A)->isObjectWidget() &&
            other.widgetForRole(RoleType::A)->isObjectWidget()) {
        ObjectWidget *ownA = static_cast<ObjectWidget*>(widgetForRole(RoleType::A));
        ObjectWidget *otherA = static_cast<ObjectWidget*>(other.widgetForRole(RoleType::A));
        if (ownA->localID() != otherA->localID())
            return false;
    }

    if (widgetForRole(RoleType::B)->isObjectWidget() &&
            other.widgetForRole(RoleType::B)->isObjectWidget()) {
        ObjectWidget *ownB = static_cast<ObjectWidget*>(widgetForRole(RoleType::B));
        ObjectWidget *otherB = static_cast<ObjectWidget*>(other.widgetForRole(RoleType::B));
        if (ownB->localID() != otherB->localID())
            return false;
    }

    // Two objects in a collaboration can have multiple messages between each other.
    // Here we depend on the messages having names, and the names must be different.
    // That is the reason why collaboration messages have strange initial names like
    // "m29997" or similar.
    return (name() == other.name());
}

/**
 * Overrides the != operator.
 */
bool AssociationWidget::operator!=(AssociationWidget& other) const
{
    return !(*this == other);
}

/**
 * Returns a pointer to the association widget's line path.
 */
AssociationLine* AssociationWidget::associationLine() const
{
    return m_associationLine;
}

/**
 * Activates the AssociationWidget after a load.
 *
 * @return  true for success
 */
bool AssociationWidget::activate()
{
    if (m_umlObject == 0 &&
        AssociationType::hasUMLRepresentation(m_associationType)) {
        UMLObject *myObj = umlDoc()->findObjectById(m_nId);
        if (myObj == 0) {
            uError() << "cannot find UMLObject " << Uml::ID::toString(m_nId);
            return false;
        } else {
            const UMLObject::ObjectType ot = myObj->baseType();
            if (ot == UMLObject::ot_Association) {
                UMLAssociation * myAssoc = myObj->asUMLAssociation();
                setUMLAssociation(myAssoc);
            } else {
                setUMLObject(myObj);
                setAssociationType(m_associationType);
            }
        }
    }

    if (m_activated)
        return true;

    Uml::AssociationType::Enum type = associationType();

    if (m_role[RoleType::A].umlWidget == 0)
        setWidgetForRole(m_scene->findWidget(widgetIDForRole(RoleType::A)), RoleType::A);
    if (m_role[RoleType::B].umlWidget == 0)
        setWidgetForRole(m_scene->findWidget(widgetIDForRole(RoleType::B)), RoleType::B);

    if (!m_role[RoleType::A].umlWidget || !m_role[RoleType::B].umlWidget) {
        DEBUG(DBG_SRC) << "Cannot make association!";
        return false;
    }

    calculateEndingPoints();

    if (AssocRules::allowRole(type)) {
        for (unsigned r = RoleType::A; r <= RoleType::B; ++r) {
            WidgetRole& robj = m_role[r];
            if (robj.roleWidget == 0)
                continue;
            robj.roleWidget->setLink(this);
            TextRole::Enum tr = (r == RoleType::A ? TextRole::RoleAName : TextRole::RoleBName);
            robj.roleWidget->setTextRole(tr);
            Uml::Visibility::Enum vis = visibility(Uml::RoleType::fromInt(r));
            robj.roleWidget->setPreText(Uml::Visibility::toString(vis, true));

            if (FloatingTextWidget::isTextValid(robj.roleWidget->text()))
                robj.roleWidget->show();
            else
                robj.roleWidget->hide();
            if (m_scene->type() == DiagramType::Collaboration)
                robj.roleWidget->setUMLObject(robj.umlWidget->umlObject());
            robj.roleWidget->activate();
        }
    }

    if (m_nameWidget != 0) {
        m_nameWidget->setLink(this);
        m_nameWidget->setTextRole(calculateNameType(TextRole::Name));

        if (FloatingTextWidget::isTextValid(m_nameWidget->text())) {
            m_nameWidget->show();
        } else {
            m_nameWidget->hide();
        }
        m_nameWidget->activate();
        calculateNameTextSegment();
    }

    for (unsigned r = RoleType::A; r <= RoleType::B; ++r) {
        WidgetRole& robj = m_role[r];

        FloatingTextWidget* pMulti = robj.multiplicityWidget;
        if (pMulti != 0 &&
                AssocRules::allowMultiplicity(type, robj.umlWidget->baseType())) {
            pMulti->setLink(this);
            TextRole::Enum tr = (r == RoleType::A ? TextRole::MultiA : TextRole::MultiB);
            pMulti->setTextRole(tr);
            if (FloatingTextWidget::isTextValid(pMulti->text()))
                pMulti->show();
            else
                pMulti->hide();
            pMulti->activate();
        }

        FloatingTextWidget* pChangeWidget = robj.changeabilityWidget;
        if (pChangeWidget != 0) {
            pChangeWidget->setLink(this);
            TextRole::Enum tr = (r == RoleType::A ? TextRole::ChangeA : TextRole::ChangeB);
            pChangeWidget->setTextRole(tr);
            if (FloatingTextWidget::isTextValid(pChangeWidget->text()))
                pChangeWidget->show();
            else
                pChangeWidget->hide ();
            pChangeWidget->activate();
        }
    }

    // Prepare the association class line if needed.
    if (m_associationClass && !m_pAssocClassLine) {
        createAssocClassLine();
    }

    m_activated = true;
    return true;
}

/**
 * Set the widget of the given role.
 * Add this AssociationWidget at the widget.
 * If this AssociationWidget has an underlying UMLAssociation then set
 * the widget's underlying UMLObject at the UMLAssociation's role object.
 *
 * @param widget    Pointer to the UMLWidget.
 * @param role      Role for which to set the widget.
 */
void AssociationWidget::setWidgetForRole(UMLWidget* widget, Uml::RoleType::Enum role)
{
    m_role[role].umlWidget = widget;
    if (widget) {
        m_role[role].umlWidget->addAssoc(this);
        if (m_umlObject && m_umlObject->baseType() == UMLObject::ot_Association)
            association()->setObject(widget->umlObject(), role);
    }
}

/**
 * Return the multiplicity FloatingTextWidget widget of the given role.
 *
 * @return  Pointer to the multiplicity FloatingTextWidget object.
 */
FloatingTextWidget* AssociationWidget::multiplicityWidget(Uml::RoleType::Enum role) const
{
    return m_role[role].multiplicityWidget;
}

/**
 * Read property of FloatingTextWidget* m_nameWidget.
 *
 * @return  Pointer to the FloatingTextWidget name widget.
 */
FloatingTextWidget* AssociationWidget::nameWidget() const
{
    return m_nameWidget;
}

/**
 * Return the given role's FloatingTextWidget object.
 *
 * @return  Pointer to the role's FloatingTextWidget widget.
 */
FloatingTextWidget* AssociationWidget::roleWidget(Uml::RoleType::Enum role) const
{
    return m_role[role].roleWidget;
}

/**
 * Return the given role's changeability FloatingTextWidget widget.
 */
FloatingTextWidget* AssociationWidget::changeabilityWidget(Uml::RoleType::Enum role) const
{
    return m_role[role].changeabilityWidget;
}

/**
 * Return the FloatingTextWidget object indicated by the given TextRole::Enum.
 *
 * @return  Pointer to the text role's FloatingTextWidget widget.
 */
FloatingTextWidget* AssociationWidget::textWidgetByRole(Uml::TextRole::Enum tr) const
{
    switch (tr) {
        case Uml::TextRole::MultiA:
            return m_role[RoleType::A].multiplicityWidget;
        case Uml::TextRole::MultiB:
            return m_role[RoleType::B].multiplicityWidget;
        case Uml::TextRole::Name:
        case Uml::TextRole::Coll_Message:
            return m_nameWidget;
        case Uml::TextRole::RoleAName:
            return m_role[RoleType::A].roleWidget;
        case Uml::TextRole::RoleBName:
            return m_role[RoleType::B].roleWidget;
        case Uml::TextRole::ChangeA:
            return m_role[RoleType::A].changeabilityWidget;
        case Uml::TextRole::ChangeB:
            return m_role[RoleType::B].changeabilityWidget;
        default:
            break;
    }
    return 0;
}

/**
 * Returns the m_nameWidget's text.
 *
 * @return  Text of the FloatingTextWidget name widget.
 */
QString AssociationWidget::name() const
{
    if (m_nameWidget == 0)
        return QString();
    return m_nameWidget->text();
}

/**
 * Sets the text in the FloatingTextWidget widget representing the Name
 * of this association.
 */
void AssociationWidget::setName(const QString &strName)
{
    // set attribute of UMLAssociation associated with this associationwidget
    UMLAssociation *umla = association();
    if (umla)
        umla->setName(strName);

    bool newLabel = false;
    if (!m_nameWidget) {
        // Don't construct the FloatingTextWidget if the string is empty.
        if (! FloatingTextWidget::isTextValid(strName))
            return;

        newLabel = true;
        m_nameWidget = new FloatingTextWidget(m_scene, calculateNameType(Uml::TextRole::Name), strName);
        m_nameWidget->setParentItem(this);
        m_nameWidget->setLink(this);
    } else {
        m_nameWidget->setText(strName);
        if (! FloatingTextWidget::isTextValid(strName)) {
            //m_nameWidget->hide();
            m_scene->removeWidget(m_nameWidget);
            m_nameWidget = 0;
            return;
        }
    }

    setTextPosition(Uml::TextRole::Name);
    if (newLabel) {
        m_nameWidget->setActivated();
        m_scene->addFloatingTextWidget(m_nameWidget);
    }

    m_nameWidget->show();
}

void AssociationWidget::setStereotype(const QString &stereo) {
    UMLAssociation *umlassoc = association();
    if (umlassoc) {
        umlassoc->setStereotype(stereo);
        if (m_nameWidget) {
            m_nameWidget->setText(umlassoc->stereotype(true));
        } else {
            uDebug() << "not setting " << stereo << " because m_nameWidget is NULL";
        }
    } else {
        uDebug() << "not setting " << stereo << " because association is NULL";
    }
}

/**
 * Return the given role's FloatingTextWidget widget text.
 *
 * @return  The name set at the FloatingTextWidget.
 */
QString AssociationWidget::roleName(Uml::RoleType::Enum role) const
{
    if (m_role[role].roleWidget == 0)
        return QString();
    return m_role[role].roleWidget->text();
}

/**
 * Sets the text to the FloatingTextWidget that display the Role text of this
 * association.
 * For this function to work properly, the associated widget
 *  should already be set.
 */
void AssociationWidget::setRoleName(const QString &strRole, Uml::RoleType::Enum role)
{
    Uml::AssociationType::Enum type = associationType();
    //if the association is not supposed to have a Role FloatingTextWidget
    if (!AssocRules::allowRole(type))  {
        return;
    }

    TextRole::Enum tr = (role == RoleType::A ? TextRole::RoleAName : TextRole::RoleBName);
    setFloatingText(tr, strRole, m_role[role].roleWidget);
    if (m_role[role].roleWidget) {
        Uml::Visibility::Enum vis = visibility(role);
        if (FloatingTextWidget::isTextValid(m_role[role].roleWidget->text())) {
            m_role[role].roleWidget->setPreText(Uml::Visibility::toString(vis, true));
            //m_role[role].roleWidget->show();
        } else {
            m_role[role].roleWidget->setPreText(QString());
            //m_role[role].roleWidget->hide();
        }
    }

    // set attribute of UMLAssociation associated with this associationwidget
    if (m_umlObject && m_umlObject->baseType() == UMLObject::ot_Association)
        association()->setRoleName(strRole, role);
}

/**
 * Set the documentation on the given role.
 */
void AssociationWidget::setRoleDocumentation(const QString &doc, Uml::RoleType::Enum role)
{
    if (m_umlObject && m_umlObject->baseType() == UMLObject::ot_Association)
        association()->setRoleDoc(doc, role);
    else
        m_role[role].roleDocumentation = doc;
}

/**
 * Returns the given role's documentation.
 */
QString AssociationWidget::roleDocumentation(Uml::RoleType::Enum role) const
{
    if (m_umlObject == 0 || m_umlObject->baseType() != UMLObject::ot_Association)
        return QString();
    UMLAssociation *umla = m_umlObject->asUMLAssociation();
    return umla->getRoleDoc(role);
}

/**
 * Change, create, or delete the FloatingTextWidget indicated by the given TextRole::Enum.
 *
 * @param tr    TextRole::Enum of the FloatingTextWidget to change or create.
 * @param text  Text string that controls the action:
 *              If empty and ft is NULL then setFloatingText() is a no-op.
 *              If empty and ft is non-NULL then the existing ft is deleted.
 *              If non-empty and ft is NULL then a new FloatingTextWidget is created
 *              and returned in ft with the text set.
 *              If non-empty and ft is non-NULL then the existing ft text is modified.
 * @param ft    Reference to the pointer to FloatingTextWidget to change or create.
 *              On creation/deletion, the pointer value will be changed.
 */
void AssociationWidget::setFloatingText(Uml::TextRole::Enum role,
                                        const QString &text,
                                        FloatingTextWidget* &ft)
{
    if (! FloatingTextWidget::isTextValid(text)) {
        if (ft) {
            // Remove preexisting FloatingTextWidget
            m_scene->removeWidget(ft);  // physically deletes ft
            ft = 0;
        }
        return;
    }

    if (ft == 0) {
        ft = new FloatingTextWidget(m_scene, role, text);
        ft->setParentItem(this);
        ft->setLink(this);
        ft->activate();
        setTextPosition(role);
        m_scene->addFloatingTextWidget(ft);
    } else {
        bool newLabel = ft->text().isEmpty();
        ft->setText(text);
        if (newLabel)
            setTextPosition(role);
    }

    ft->show();
}

/**
 * Return the given role's multiplicity text.
 *
 * @return  Text of the given role's multiplicity widget.
 */
QString AssociationWidget::multiplicity(Uml::RoleType::Enum role) const
{
    if (m_role[role].multiplicityWidget == 0)
        return QString();
    return m_role[role].multiplicityWidget->text();
}

/**
 * Sets the text in the FloatingTextWidget representing the multiplicity
 * at the given side of the association.
 */
void AssociationWidget::setMultiplicity(const QString& text, Uml::RoleType::Enum role)
{
    TextRole::Enum tr = (role == RoleType::A ? TextRole::MultiA : TextRole::MultiB);

    setFloatingText(tr, text, m_role[role].multiplicityWidget);

    if (m_umlObject && m_umlObject->baseType() == UMLObject::ot_Association)
        association()->setMultiplicity(text, role);
}

/**
 * Gets the visibility on the given role of the association.
 */
Visibility::Enum AssociationWidget::visibility(Uml::RoleType::Enum role) const
{
    const UMLAssociation *assoc = association();
    if (assoc)
        return assoc->visibility(role);
    const UMLAttribute *attr = attribute();
    if (attr)
        return attr->visibility();
    return m_role[role].visibility;
}

/**
 * Sets the visibility on the given role of the association.
 */
void AssociationWidget::setVisibility(Visibility::Enum value, Uml::RoleType::Enum role)
{
    if (value != visibility(role) && m_umlObject) {
        // update our model object
        const UMLObject::ObjectType ot = m_umlObject->baseType();
        if (ot == UMLObject::ot_Association) {
            UMLAssociation *a = association();
            a->blockSignals(true);
            a->setVisibility(value, role);
            a->blockSignals(false);
        }
        else if (ot == UMLObject::ot_Attribute) {
            UMLAttribute *a = attribute();
            a->blockSignals(true);
            a->setVisibility(value);
            a->blockSignals(false);
        }
    }
    m_role[role].visibility = value;
    // update role pre-text attribute as appropriate
    if (m_role[role].roleWidget) {
        QString scopeString = Visibility::toString(value, true);
        m_role[role].roleWidget->setPreText(scopeString);
    }
}

/**
 * Gets the changeability on the given end of the Association.
 */
Uml::Changeability::Enum AssociationWidget::changeability(Uml::RoleType::Enum role) const
{
    if (m_umlObject == 0 || m_umlObject->baseType() != UMLObject::ot_Association)
        return m_role[role].changeability;
    UMLAssociation *umla = m_umlObject->asUMLAssociation();
    return umla->changeability(role);
}

/**
 * Sets the changeability on the given end of the Association.
 */
void AssociationWidget::setChangeability(Uml::Changeability::Enum value, Uml::RoleType::Enum role)
{
    if (value == changeability(role))
        return;
    QString changeString = Uml::Changeability::toString(value);
    if (m_umlObject && m_umlObject->baseType() == UMLObject::ot_Association)  // update our model object
        association()->setChangeability(value, role);
    m_role[role].changeability = value;
    // update our string representation
    setChangeWidget(changeString, role);
}

/**
 * For internal purposes only.
 * Other classes/users should use setChangeability() instead.
 */
void AssociationWidget::setChangeWidget(const QString &strChangeWidget, Uml::RoleType::Enum role)
{
    bool newLabel = false;
    TextRole::Enum tr = (role == RoleType::A ? TextRole::ChangeA : TextRole::ChangeB);

    if (!m_role[role].changeabilityWidget) {
        // Don't construct the FloatingTextWidget if the string is empty.
        if (strChangeWidget.isEmpty())
            return;

        newLabel = true;
        m_role[role].changeabilityWidget = new FloatingTextWidget(m_scene, tr, strChangeWidget);
        m_role[role].changeabilityWidget->setParentItem(this);
        m_role[role].changeabilityWidget->setLink(this);
        m_scene->addFloatingTextWidget(m_role[role].changeabilityWidget);
        m_role[role].changeabilityWidget->setPreText(QLatin1String("{")); // all types have this
        m_role[role].changeabilityWidget->setPostText(QLatin1String("}")); // all types have this
    } else {
        if (m_role[role].changeabilityWidget->text().isEmpty()) {
            newLabel = true;
        }
        m_role[role].changeabilityWidget->setText(strChangeWidget);
    }
    m_role[role].changeabilityWidget->setActivated();

    if (newLabel) {
        setTextPosition(tr);
    }

    if (FloatingTextWidget::isTextValid(m_role[role].changeabilityWidget->text()))
        m_role[role].changeabilityWidget->show();
    else
        m_role[role].changeabilityWidget->hide();
}

/**
 * Returns true if the line path starts at the given widget.
 */
bool AssociationWidget::linePathStartsAt(const UMLWidget* widget)
{
//:TODO:
//    QPointF lpStart = m_associationLine->point(0);
//    int startX = lpStart.x();
//    int startY = lpStart.y();
//    int wX = widget->x();
//    int wY = widget->y();
//    int wWidth = widget->width();
//    int wHeight = widget->height();
//    bool result = (startX >= wX && startX <= wX + wWidth &&
//                   startY >= wY && startY <= wY + wHeight);
//    return result;
    bool result = widget->contains(m_associationLine->point(0));
    DEBUG(DBG_SRC) << "widget=" << widget->name() << " / result=" << result;
    return result;
}

/**
 * This function calculates which role should be set for the m_nameWidget FloatingTextWidget.
 */
Uml::TextRole::Enum AssociationWidget::calculateNameType(Uml::TextRole::Enum defaultRole)
{
    TextRole::Enum result = defaultRole;
    if (m_scene->type() == DiagramType::Collaboration) {
        if (m_role[RoleType::A].umlWidget == m_role[RoleType::B].umlWidget) {
            result = TextRole::Coll_Message;//for now same as other Coll_Message
        } else {
            result = TextRole::Coll_Message;
        }
    } else if (m_scene->type() == DiagramType::Sequence) {
        if (m_role[RoleType::A].umlWidget == m_role[RoleType::B].umlWidget) {
            result = TextRole::Seq_Message_Self;
        } else {
            result = TextRole::Seq_Message;
        }
    }

    return result;
}

/**
 * Gets the given role widget.
 *
 * @return  Pointer to the role's UMLWidget.
 */
UMLWidget* AssociationWidget::widgetForRole(Uml::RoleType::Enum role) const
{
    return m_role[role].umlWidget;
}

/**
 * Sets the associated widgets.
 *
 * @param widgetA   Pointer the role A widget for the association.
 * @param assocType The AssociationType::Enum for this association.
 * @param widgetB   Pointer the role B widget for the association.
 */
bool AssociationWidget::setWidgets(UMLWidget* widgetA,
                                   Uml::AssociationType::Enum assocType,
                                   UMLWidget* widgetB)
{
    //if the association already has a WidgetB or WidgetA associated, then
    //it cannot be changed to other widget, that would require a  deletion
    //of the association and the creation of a new one
    if ((m_role[RoleType::A].umlWidget && (m_role[RoleType::A].umlWidget != widgetA)) ||
            (m_role[RoleType::B].umlWidget && (m_role[RoleType::B].umlWidget != widgetB))) {
        return false;
    }
    setWidgetForRole(widgetA, RoleType::A);
    setAssociationType(assocType);
    setWidgetForRole(widgetB, RoleType::B);

    calculateEndingPoints();
    return true;
}

/**
 * CleansUp all the association's data in the related widgets.
 */
void AssociationWidget::cleanup()
{
    //let any other associations know we are going so they can tidy their positions up
    if (m_role[RoleType::A].m_nTotalCount > 2)
        updateAssociations(m_role[RoleType::A].m_nTotalCount - 1, m_role[RoleType::A].m_WidgetRegion, RoleType::A);
    if (m_role[RoleType::B].m_nTotalCount > 2)
        updateAssociations(m_role[RoleType::B].m_nTotalCount - 1, m_role[RoleType::B].m_WidgetRegion, RoleType::B);

    for (unsigned r = RoleType::A; r <= RoleType::B; ++r) {
        WidgetRole& robj = m_role[r];

        if (robj.umlWidget) {
            robj.umlWidget->removeAssoc(this);
            robj.umlWidget = 0;
        }
        if (robj.roleWidget) {
            m_scene->removeWidget(robj.roleWidget);
            robj.roleWidget = 0;
        }
        if (robj.multiplicityWidget) {
            m_scene->removeWidget(robj.multiplicityWidget);
            robj.multiplicityWidget = 0;
        }
        if (robj.changeabilityWidget) {
            m_scene->removeWidget(robj.changeabilityWidget);
            robj.changeabilityWidget = 0;
        }
    }

    if (m_nameWidget) {
        m_scene->removeWidget(m_nameWidget);
        m_nameWidget = 0;
    }

    if (m_umlObject && m_umlObject->baseType() == UMLObject::ot_Association) {
        /*
           We do not remove the UMLAssociation from the document.
           Why? - Well, for example we might be in the middle of
           a cut/paste. If the UMLAssociation is removed by the cut
           then upon pasteing we have a problem.
           This is not quite clean yet - there should be a way to
           explicitly delete a UMLAssociation.  The Right Thing would
           be to have a ListView representation for UMLAssociation.
        `
                IF we are cut n pasting, why are we handling this association as a pointer?
                We should be using the XMI representation for a cut and paste. This
                allows us to be clean here, AND a choice of recreating the object
                w/ same id IF its a "cut", or a new object if its a "copy" operation
                (in which case we wouldnt be here, in cleanup()).
         */
        setUMLAssociation(0);
    }

    m_associationLine->cleanup();
    removeAssocClassLine();
}

/**
 * @brief Return state if the assocation line point in the near of the last context
 *        menu event position is addable or not.
 * A point is addable if the association is not an Exception and there is no point in the near.
 *
 * @return true if point is addable
 */
bool AssociationWidget::isPointAddable()
{
    if (!isSelected() || associationType() == Uml::AssociationType::Exception)
        return false;
    int i = m_associationLine->closestPointIndex(m_eventScenePos);
    return i == -1;
}

/**
 * @brief Return state if the assocation line point in the near of the last context
 *        menu event position is removable or not.
 * A point is removable if the association is not an Exception and is not the start or end point.
 *
 * @return true if point is removable
 */
bool AssociationWidget::isPointRemovable()
{
    if (!isSelected() || associationType() == Uml::AssociationType::Exception || m_associationLine->count() <= 2)
        return false;
    int i = m_associationLine->closestPointIndex(m_eventScenePos);
    return i > 0 && i < m_associationLine->count() - 1;
}

/**
 * Set our internal umlAssociation.
 */
void AssociationWidget::setUMLAssociation (UMLAssociation * assoc)
{
    if (m_umlObject && m_umlObject->baseType() == UMLObject::ot_Association) {
        UMLAssociation *umla = association();

        // safety check. Did some num-nuts try to set the existing
        // association again? If so, just bail here
        if (umla == assoc)
            return;

        //umla->disconnect(this);  //Qt does disconnect automatically upon destruction.
        umla->nrof_parent_widgets--;

        // ANSWER: This is the wrong treatment of cut and paste. Associations that
        // are being cut/n pasted should be serialized to XMI, then reconstituted
        // (IF a paste operation) rather than passing around object pointers. Its
        // just too hard otherwise to prevent problems in the code. Bottom line: we need to
        // delete orphaned associations or we well get code crashes and memory leaks.
        if (umla->nrof_parent_widgets <= 0) {
            //umla->deleteLater();
        }

        m_umlObject = 0;
    }

    if (assoc) {
        m_umlObject = assoc;

        // move counter to "0" from "-1" (which means, no assocwidgets)
        if (assoc->nrof_parent_widgets < 0)
            assoc->nrof_parent_widgets = 0;

        assoc->nrof_parent_widgets++;
        connect(assoc, &UMLAssociation::modified, this, &AssociationWidget::syncToModel);
    }

}

/**
 * Returns true if the Widget is either at the starting or ending side of the association.
 */
bool AssociationWidget::containsAsEndpoint(UMLWidget* widget)
{
    return (widget == m_role[RoleType::A].umlWidget || widget == m_role[RoleType::B].umlWidget);
}

/**
 * Returns true if this AssociationWidget represents a collaboration message.
 */
bool AssociationWidget::isCollaboration() const
{
    Uml::AssociationType::Enum at = associationType();
    return (at == AssociationType::Coll_Message_Synchronous
            || at == AssociationType::Coll_Message_Asynchronous
            || at == AssociationType::Coll_Message_Self);
}

/**
 * Returns true if this AssociationWidget represents a self message.
 */
bool AssociationWidget::isSelf() const
{
    return widgetForRole(Uml::RoleType::A) == widgetForRole(Uml::RoleType::B);
}

/**
 * Gets the association's type.
 *
 * @return  This AssociationWidget's AssociationType::Enum.
 */
Uml::AssociationType::Enum AssociationWidget::associationType() const
{
    if (m_umlObject == 0 || m_umlObject->baseType() != UMLObject::ot_Association)
        return m_associationType;
    UMLAssociation *umla = m_umlObject->asUMLAssociation();
    return umla->getAssocType();
}

/**
 * Sets the association's type.
 *
 * @param type   The AssociationType::Enum to set.
 */
void AssociationWidget::setAssociationType(Uml::AssociationType::Enum type)
{
    if (m_umlObject && m_umlObject->baseType() == UMLObject::ot_Association) {
        association()->setAssociationType(type);
    }
    m_associationType = type;
    // If the association new type is not supposed to have Multiplicity
    // FloatingTexts and a Role FloatingTextWidget then set the texts
    // to empty.
    // NB We do not physically delete the floatingtext widgets here because
    // those widgets are also stored in the UMLView::m_WidgetList.
    if (!AssocRules::allowMultiplicity(type, widgetForRole(RoleType::A)->baseType())) {
        if (m_role[RoleType::A].multiplicityWidget) {
            m_role[RoleType::A].multiplicityWidget->setName(QString());
        }
        if (m_role[RoleType::B].multiplicityWidget) {
            m_role[RoleType::B].multiplicityWidget->setName(QString());
        }
    }
    if (!AssocRules::allowRole(type)) {
        if (m_role[RoleType::A].roleWidget) {
            m_role[RoleType::A].roleWidget->setName(QString());
        }
        if (m_role[RoleType::B].roleWidget) {
            m_role[RoleType::B].roleWidget->setName(QString());
        }
        setRoleDocumentation(QString(), RoleType::A);
        setRoleDocumentation(QString(), RoleType::B);
    }
    m_associationLine->reconstructSymbols();
    m_associationLine->updatePenStyle();
}

/**
 * Gets the ID of the given role widget.
 */
Uml::ID::Type AssociationWidget::widgetIDForRole(Uml::RoleType::Enum role) const
{
    if (m_role[role].umlWidget == 0) {
        if (m_umlObject && m_umlObject->baseType() == UMLObject::ot_Association) {
            UMLAssociation *umla = m_umlObject->asUMLAssociation();
            return umla->getObjectId(role);
        }
        uError() << "umlWidget is NULL";
        return Uml::ID::None;
    }
    if (m_role[role].umlWidget->isObjectWidget())
        return static_cast<ObjectWidget*>(m_role[role].umlWidget)->localID();
    Uml::ID::Type id = m_role[role].umlWidget->id();
    return id;
}

/**
 * Gets the local ID of the given role widget.
 */
Uml::ID::Type AssociationWidget::widgetLocalIDForRole(Uml::RoleType::Enum role) const
{
    if (m_role[role].umlWidget == 0) {
        if (m_umlObject && m_umlObject->baseType() == UMLObject::ot_Association) {
            UMLAssociation *umla = m_umlObject->asUMLAssociation();
            return umla->getObjectId(role);
        }
        uError() << "umlWidget is NULL";
        return Uml::ID::None;
    }
    if (m_role[role].umlWidget->isObjectWidget())
        return static_cast<ObjectWidget*>(m_role[role].umlWidget)->localID();
    Uml::ID::Type id = m_role[role].umlWidget->localID();
    return id;
}

/**
 * Returns a QString Object representing this AssociationWidget.
 */
QString AssociationWidget::toString() const
{
    QString string;
    static const QChar colon(QLatin1Char(':'));
    static const QChar space(QLatin1Char(' '));

    if (widgetForRole(RoleType::A)) {
        string = widgetForRole(RoleType::A)->name();
    }
    string.append(colon);

    if (m_role[RoleType::A].roleWidget) {
        string += m_role[RoleType::A].roleWidget->text();
    }
    string.append(space);
    string.append(Uml::AssociationType::toStringI18n(associationType()));
    string.append(space);

    if (widgetForRole(RoleType::B)) {
        string += widgetForRole(RoleType::B)->name();
    }

    string.append(colon);
    if (m_role[RoleType::B].roleWidget) {
        string += m_role[RoleType::B].roleWidget->text();
    }

    return string;
}

/**
 * Adds a break point (if left mouse button).
 */
void AssociationWidget::mouseDoubleClickEvent(QGraphicsSceneMouseEvent *event)
{
    if (event->button() == Qt::LeftButton) {
        uDebug() << "widget = " << name() << " / type = " << baseTypeStr();
        showPropertiesDialog();
        event->accept();
    }
}

/**
 * Overrides moveEvent.
 */
void AssociationWidget::moveEvent(QGraphicsSceneMouseEvent *me)
{
    // 2004-04-30: Achim Spangler
    // Simple Approach to block moveEvent during load of XMI
    /// @todo avoid trigger of this event during load

    if (umlDoc()->loading()) {
        // hmmh - change of position during load of XMI
        // -> there is something wrong
        // -> avoid movement during opening
        // -> print warn and stay at old position
        uWarning() << "called during load of XMI for ViewType: "
            << m_scene->type() << ", and BaseType: " << baseType();
        return;
    }
    /*to be here a line segment has moved.
      we need to see if the three text widgets needs to be moved.
      there are a few things to check first though:

      1) Do they exist
      2) does it need to move:
      2a) for the multi widgets only move if they changed region, otherwise they are close enough
      2b) for role name move if the segment it is on moves.
    */
    //first see if either the first or last segments moved, else no need to recalculate their point positions

    QPointF oldNamePoint = calculateTextPosition(TextRole::Name);
    QPointF oldMultiAPoint = calculateTextPosition(TextRole::MultiA);
    QPointF oldMultiBPoint = calculateTextPosition(TextRole::MultiB);
    QPointF oldChangeAPoint = calculateTextPosition(TextRole::ChangeA);
    QPointF oldChangeBPoint = calculateTextPosition(TextRole::ChangeB);
    QPointF oldRoleAPoint = calculateTextPosition(TextRole::RoleAName);
    QPointF oldRoleBPoint = calculateTextPosition(TextRole::RoleBName);

    int movingPoint = m_associationLine->closestPointIndex(me->scenePos());
    if (movingPoint != -1)
        m_associationLine->setPoint(movingPoint, me->scenePos());
    int pos = m_associationLine->count() - 1;//set to last point for widget b

    if ( movingPoint == 1 || (movingPoint == pos-1) ) {
        calculateEndingPoints();
    }
    if (m_role[RoleType::A].changeabilityWidget && (movingPoint == 1)) {
        setTextPositionRelatively(TextRole::ChangeA, oldChangeAPoint);
    }
    if (m_role[RoleType::B].changeabilityWidget && (movingPoint == 1)) {
        setTextPositionRelatively(TextRole::ChangeB, oldChangeBPoint);
    }
    if (m_role[RoleType::A].multiplicityWidget && (movingPoint == 1)) {
        setTextPositionRelatively(TextRole::MultiA, oldMultiAPoint);
    }
    if (m_role[RoleType::B].multiplicityWidget && (movingPoint == pos-1)) {
        setTextPositionRelatively(TextRole::MultiB, oldMultiBPoint);
    }

    if (m_nameWidget) {
        if (movingPoint == m_unNameLineSegment ||
                movingPoint - 1 == m_unNameLineSegment) {
            setTextPositionRelatively(TextRole::Name, oldNamePoint);
        }
    }

    if (m_role[RoleType::A].roleWidget) {
        setTextPositionRelatively(TextRole::RoleAName, oldRoleAPoint);
    }
    if (m_role[RoleType::B].roleWidget) {
        setTextPositionRelatively(TextRole::RoleBName, oldRoleBPoint);
    }

    if (m_pAssocClassLine) {
        computeAssocClassLine();
    }
}

/**
 * Calculates and sets the first and last point in the Association's AssociationLine.
 * Each point is a middle point of its respecting UMLWidget's Bounding rectangle
 * or a corner of it.
 * This method picks which sides to use for the association.
 */
void AssociationWidget::calculateEndingPoints()
{
    /*
     * For each UMLWidget the diagram is divided in four regions by its diagonals
     * as indicated below
     *                              Region 2
     *                         \                /
     *                           \            /
     *                             +--------+
     *                             | \    / |
     *                Region 1     |   ><   |    Region 3
     *                             | /    \ |
     *                             +--------+
     *                           /            \
     *                         /                \
     *                              Region 4
     *
     * Each diagonal is defined by two corners of the bounding rectangle
     *
     * To calculate the first point in the AssociationLine we have to find out in which
     * Region (defined by WidgetA's diagonals) is WidgetB's center
     * (let's call it Region M.) After that the first point will be the middle
     * point of the rectangle's side contained in Region M.
     *
     * To calculate the last point in the AssociationLine we repeat the above but
     * in the opposite direction (from widgetB to WidgetA)
     */

    UMLWidget *pWidgetA = m_role[RoleType::A].umlWidget;
    UMLWidget *pWidgetB = m_role[RoleType::B].umlWidget;
    if (!pWidgetA || !pWidgetB) {
        uWarning() << "Returning - one of the role widgets is not set.";
        return;
    }

    int size = m_associationLine->count();
    if (size < 2) {
        QPointF pA = pWidgetA->pos();
        QPointF pB = pWidgetB->pos();
        QPolygonF polyA = pWidgetA->shape().toFillPolygon().translated(pA);
        QPolygonF polyB = pWidgetB->shape().toFillPolygon().translated(pB);
        QLineF nearestPoints = Widget_Utils::closestPoints(polyA, polyB);
        if (nearestPoints.isNull()) {
            uError() << "Widget_Utils::closestPoints failed, falling back to simple widget positions";
        } else {
            pA = nearestPoints.p1();
            pB = nearestPoints.p2();
        }
        m_associationLine->setEndPoints(pA, pB);
    }

    // See if an association to self.
    // See if it needs to be set up before we continue:
    // If self association/message and doesn't have the minimum 4 points
    // then create it. Make sure no points are out of bounds of viewing area.
    // This only happens on first time through that we are worried about.
    if (isSelf() && size < 4) {
        createPointsSelfAssociation();
        return;
    }

    if (associationType() == AssociationType::Exception && size < 4) {
        createPointsException();
        updatePointsException();
        return;
    }

    // If the line has more than one segment change the values to calculate
    // from widget to point 1.
    qreal xB = pWidgetB->x() + pWidgetB->width() / 2;
    qreal yB = pWidgetB->y() + pWidgetB->height() / 2;
    if (size > 2) {
        QPointF p = m_associationLine->point(1);
        xB = p.x();
        yB = p.y();
    }
    doUpdates(QPointF(xB, yB), RoleType::A);

    // Now do the same for widgetB.
    // If the line has more than one segment change the values to calculate
    // from widgetB to the last point away from it.
    qreal xA = pWidgetA->x() + pWidgetA->width() / 2;
    qreal yA = pWidgetA->y() + pWidgetA->height() / 2;
    if (size > 2 ) {
        QPointF p = m_associationLine->point(size - 2);
        xA = p.x();
        yA = p.y();
    }
    doUpdates(QPointF(xA, yA), RoleType::B);

    computeAssocClassLine();
}

/**
 * Used by @ref calculateEndingPoints.
 */
void AssociationWidget::doUpdates(const QPointF &otherP, RoleType::Enum role)
{
    // Find widget region.
    Uml::Region::Enum oldRegion = m_role[role].m_WidgetRegion;
    UMLWidget *pWidget = m_role[role].umlWidget;
    QRectF rc(pWidget->x(), pWidget->y(),
              pWidget->width(), pWidget->height());
    Uml::Region::Enum region = m_role[role].m_WidgetRegion;  // alias for brevity
    region = findPointRegion(rc, otherP);
    // Move some regions to the standard ones.
    switch( region ) {
    case Uml::Region::NorthWest:
        region = Uml::Region::North;
        break;
    case Uml::Region::NorthEast:
        region = Uml::Region::East;
        break;
    case Uml::Region::SouthEast:
        region = Uml::Region::South;
        break;
    case Uml::Region::SouthWest:
    case Uml::Region::Center:
        region = Uml::Region::West;
        break;
    default:
        break;
    }
    int regionCount = getRegionCount(region, role) + 2; //+2 = (1 for this one and one to halve it)
    int totalCount = m_role[role].m_nTotalCount;
    if (oldRegion != region) {
        updateRegionLineCount(regionCount - 1, regionCount, region, role);
        updateAssociations(totalCount - 1, oldRegion, role);
    } else if (totalCount != regionCount) {
        updateRegionLineCount(regionCount - 1, regionCount, region, role);
    } else {
        updateRegionLineCount(m_role[role].m_nIndex, totalCount, region, role);
    }
    updateAssociations(regionCount, region, role);
}

/**
 * Read property of bool m_activated.
 */
bool AssociationWidget::isActivated() const
{
    return m_activated;
}

/**
 * Set the m_activated flag of a widget but does not perform the Activate method.
 */
void AssociationWidget::setActivated(bool active)
{
    m_activated = active;
}

/**
 * Synchronize this widget from the UMLAssociation.
 */
void AssociationWidget::syncToModel()
{
    UMLAssociation *uml = association();

    if (uml == 0) {
        UMLAttribute *attr = attribute();
        if (attr == 0)
            return;
        setVisibility(attr->visibility(), RoleType::B);
        setRoleName(attr->name(), RoleType::B);
        return;
    }
    // block signals until finished
    uml->blockSignals(true);

    setName(uml->name());
    setRoleName(uml->getRoleName(RoleType::A), RoleType::A);
    setRoleName(uml->getRoleName(RoleType::B), RoleType::B);
    setVisibility(uml->visibility(RoleType::A), RoleType::A);
    setVisibility(uml->visibility(RoleType::B), RoleType::B);
    setChangeability(uml->changeability(RoleType::A), RoleType::A);
    setChangeability(uml->changeability(RoleType::B), RoleType::B);
    setMultiplicity(uml->getMultiplicity(RoleType::A), RoleType::A);
    setMultiplicity(uml->getMultiplicity(RoleType::B), RoleType::B);

    uml->blockSignals(false);
}

/**
 * Merges/syncs the association widget data into UML object
 * representation.
 * This will synchronize UMLAssociation w/ this new Widget
 * CHECK: Can we get rid of this.
 */
void AssociationWidget::mergeAssociationDataIntoUMLRepresentation()
{
    UMLAssociation *umlassoc = association();
    UMLAttribute *umlattr = attribute();
    if (umlassoc == 0 && umlattr == 0)
        return;

    // block emit modified signal, or we get a horrible loop
    m_umlObject->blockSignals(true);

    // would be desirable to do the following
    // so that we can be sure its back to initial state
    // in case we missed something here.
    //uml->init();

    // floating text widgets
    FloatingTextWidget *text = nameWidget();
    if (text)
        m_umlObject->setName(text->text());

    text = roleWidget(RoleType::A);
    if (text && umlassoc)
        umlassoc->setRoleName(text->text(), RoleType::A);

    text = roleWidget(RoleType::B);
    if (text) {
        if (umlassoc)
            umlassoc->setRoleName(text->text(), RoleType::B);
        else if (umlattr)
            umlattr->setName(text->text());
    }

    text = multiplicityWidget(RoleType::A);
    if (text && umlassoc)
        umlassoc->setMultiplicity(text->text(), RoleType::A);

    text = multiplicityWidget(RoleType::B);
    if (text && umlassoc)
        umlassoc->setMultiplicity(text->text(), RoleType::B);

    // unblock
    m_umlObject->blockSignals(false);
}

/**
 * Auxiliary method for widgetMoved():
 * Saves all ideally computed floatingtext positions before doing any
 * kind of change.  This is necessary because a single invocation of
 * calculateEndingPoints() modifies the AssociationLine ending points on ALL
 * AssociationWidgets.  This means that if we don't save the old ideal
 * positions then they are irretrievably lost as soon as
 * calculateEndingPoints() is invoked.
 */
void AssociationWidget::saveIdealTextPositions()
{
    m_oldNamePoint    = calculateTextPosition(TextRole::Name);
    m_oldMultiAPoint  = calculateTextPosition(TextRole::MultiA);
    m_oldMultiBPoint  = calculateTextPosition(TextRole::MultiB);
    m_oldChangeAPoint = calculateTextPosition(TextRole::ChangeA);
    m_oldChangeBPoint = calculateTextPosition(TextRole::ChangeB);
    m_oldRoleAPoint   = calculateTextPosition(TextRole::RoleAName);
    m_oldRoleBPoint   = calculateTextPosition(TextRole::RoleBName);
}

/**
 * Adjusts the ending point of the association that connects to Widget.
 */
void AssociationWidget::widgetMoved(UMLWidget* widget, qreal dx, qreal dy)
{
    Q_UNUSED(dx); Q_UNUSED(dy);

    // Simple Approach to block moveEvent during load of XMI
    /// @todo avoid trigger of this event during load
    if (umlDoc()->loading()) {
        // change of position during load of XMI
        // -> there is something wrong
        // -> avoid movement during opening
        // -> print warn and stay at old position
        DEBUG(DBG_SRC) << "called during load of XMI for ViewType: " << m_scene->type()
                       << ", and BaseType: " << baseTypeStr();
        return;
    }

    DEBUG(DBG_SRC) << "association type=" << Uml::AssociationType::toString(associationType());
    if (associationType() == AssociationType::Exception) {
        updatePointsException();
        setTextPosition(TextRole::Name);
    }
    else {
        calculateEndingPoints();
        computeAssocClassLine();
    }

    // Assoc to self - move all points:
    if (isSelf()) {
        updatePointsSelfAssociation();

        if (m_nameWidget && !m_nameWidget->isSelected()) {
            setTextPositionRelatively(TextRole::Name, m_oldNamePoint);
        }

    }//end if widgetA = widgetB
    else if (m_role[RoleType::A].umlWidget == widget) {
        if (m_nameWidget && m_unNameLineSegment == 0 && !m_nameWidget->isSelected() ) {
            //only calculate position and move text if the segment it is on is moving
            setTextPositionRelatively(TextRole::Name, m_oldNamePoint);
        }
    }//end if widgetA moved
    else if (m_role[RoleType::B].umlWidget == widget) {
        const int size = m_associationLine->count();
        if (m_nameWidget && (m_unNameLineSegment == size-2) && !m_nameWidget->isSelected() ) {
            //only calculate position and move text if the segment it is on is moving
            setTextPositionRelatively(TextRole::Name, m_oldNamePoint);
        }
    }//end if widgetB moved

    if (m_role[RoleType::A].roleWidget && !m_role[RoleType::A].roleWidget->isSelected()) {
        setTextPositionRelatively(TextRole::RoleAName, m_oldRoleAPoint);
    }
    if (m_role[RoleType::B].roleWidget && !m_role[RoleType::B].roleWidget->isSelected()) {
        setTextPositionRelatively(TextRole::RoleBName, m_oldRoleBPoint);
    }
    if (m_role[RoleType::A].multiplicityWidget && !m_role[RoleType::A].multiplicityWidget->isSelected()) {
        setTextPositionRelatively(TextRole::MultiA, m_oldMultiAPoint);
    }
    if (m_role[RoleType::B].multiplicityWidget && !m_role[RoleType::B].multiplicityWidget->isSelected()) {
        setTextPositionRelatively(TextRole::MultiB, m_oldMultiBPoint);
    }
    if (m_role[RoleType::A].changeabilityWidget && !m_role[RoleType::A].changeabilityWidget->isSelected()) {
        setTextPositionRelatively(TextRole::ChangeA, m_oldChangeAPoint);
    }
    if (m_role[RoleType::B].changeabilityWidget && !m_role[RoleType::B].changeabilityWidget->isSelected()) {
        setTextPositionRelatively(TextRole::ChangeB, m_oldChangeBPoint);
    }
}

/**
 * Creates the points of the self association.
 * Method called when a widget end points are calculated by calculateEndingPoints().
 */
void AssociationWidget::createPointsSelfAssociation()
{
    UMLWidget *pWidgetA = m_role[RoleType::A].umlWidget;

    const int DISTANCE = 50;
    qreal x = pWidgetA->x();
    qreal y = pWidgetA->y();
    qreal h = pWidgetA->height();
    qreal w = pWidgetA->width();
    // see if above widget ok to start
    if (y - DISTANCE > 0) {
        m_associationLine->setEndPoints(QPointF(x + w / 4, y) , QPointF(x + w * 3 / 4, y));
        m_associationLine->insertPoint(1, QPointF(x + w / 4, y - DISTANCE));
        m_associationLine->insertPoint(2, QPointF(x + w * 3 / 4, y - DISTANCE));
        m_role[RoleType::A].m_WidgetRegion = m_role[RoleType::B].m_WidgetRegion = Uml::Region::North;
    } else {
        m_associationLine->setEndPoints(QPointF(x + w / 4, y + h), QPointF(x + w * 3 / 4, y + h));
        m_associationLine->insertPoint(1, QPointF(x + w / 4, y + h + DISTANCE));
        m_associationLine->insertPoint(2, QPointF(x + w * 3 / 4, y + h + DISTANCE));
        m_role[RoleType::A].m_WidgetRegion = m_role[RoleType::B].m_WidgetRegion = Uml::Region::South;
    }
}

/**
 * Adjusts the points of the self association.
 * Method called when a widget was moved by widgetMoved(widget, x, y).
 */
void AssociationWidget::updatePointsSelfAssociation()
{
    UMLWidget *pWidgetA = m_role[RoleType::A].umlWidget;

    const int DISTANCE = 50;
    qreal x = pWidgetA->x();
    qreal y = pWidgetA->y();
    qreal h = pWidgetA->height();
    qreal w = pWidgetA->width();
    // see if above widget ok to start
    if (y - DISTANCE > 0) {
        m_associationLine->setEndPoints(QPointF(x + w / 4, y) , QPointF(x + w * 3 / 4, y));
        m_associationLine->setPoint(1, QPointF(x + w / 4, y - DISTANCE));
        m_associationLine->setPoint(2, QPointF(x + w * 3 / 4, y - DISTANCE));
        m_role[RoleType::A].m_WidgetRegion = m_role[RoleType::B].m_WidgetRegion = Uml::Region::North;
    } else {
        m_associationLine->setEndPoints(QPointF(x + w / 4, y + h), QPointF(x + w * 3 / 4, y + h));
        m_associationLine->setPoint(1, QPointF(x + w / 4, y + h + DISTANCE));
        m_associationLine->setPoint(2, QPointF(x + w * 3 / 4, y + h + DISTANCE));
        m_role[RoleType::A].m_WidgetRegion = m_role[RoleType::B].m_WidgetRegion = Uml::Region::South;
    }
}

/**
 * Creates the points of the association exception.
 * Method called when a widget end points are calculated by calculateEndingPoints().
 */
void AssociationWidget::createPointsException()
{
    UMLWidget *pWidgetA = m_role[RoleType::A].umlWidget;
    UMLWidget *pWidgetB = m_role[RoleType::B].umlWidget;

    qreal xa = pWidgetA->x();
    qreal ya = pWidgetA->y();
    qreal ha = pWidgetA->height();
    qreal wa = pWidgetA->width();

    qreal xb = pWidgetB->x();
    qreal yb = pWidgetB->y();
    qreal hb = pWidgetB->height();
    //qreal wb = pWidgetB->width();

    m_associationLine->setEndPoints(QPointF(xa + wa , ya + ha/2) , QPointF(xb , yb + hb/2));
    m_associationLine->insertPoint(1, QPointF(xa + wa , ya + ha/2));
    m_associationLine->insertPoint(2, QPointF(xb , yb + hb/2));
}

/**
 * Adjusts the points of the association exception.
 * Method called when a widget was moved by widgetMoved(widget, x, y).
 */
void AssociationWidget::updatePointsException()
{
    UMLWidget *pWidgetA = m_role[RoleType::A].umlWidget;
    UMLWidget *pWidgetB = m_role[RoleType::B].umlWidget;

    qreal xa = pWidgetA->x();
    qreal ya = pWidgetA->y();
    qreal ha = pWidgetA->height();
    qreal wa = pWidgetA->width();

    qreal xb = pWidgetB->x();
    qreal yb = pWidgetB->y();
    qreal hb = pWidgetB->height();
    qreal wb = pWidgetB->width();
    qreal xmil, ymil;
    qreal xdeb, ydeb;
    qreal xfin, yfin;
    qreal ESPACEX, ESPACEY;
    QPointF p1;
    QPointF p2;
    //calcul des coordonnées au milieu de la flèche eclair
    if (xb - xa - wa >= 45) {
        ESPACEX = 0;
        xdeb = xa + wa;
        xfin = xb;
    } else if (xa - xb - wb > 45) {
        ESPACEX = 0;
        xdeb = xa;
        xfin = xb + wb;
    } else {
        ESPACEX = 15;
        xdeb = xa + wa/2;
        xfin = xb + wb/2;
    }

    xmil = xdeb + (xfin - xdeb)/2;

    if (yb - ya - ha >= 45)  {
        ESPACEY = 0;
        ydeb = ya + ha;
        yfin = yb;
    } else if (ya - yb - hb > 45) {
        ESPACEY = 0;
        ydeb = ya;
        yfin = yb + hb;
    } else {
        ESPACEY = 15;
        ydeb = ya + ha/2;
        yfin = yb + hb/2;
    }

    ymil = ydeb + (yfin - ydeb)/2;

    p1.setX(xmil + (xfin - xmil)*1/2); p1.setY(ymil + (yfin - ymil)*1/3);
    p2.setX(xmil - (xmil - xdeb)*1/2); p2.setY(ymil - (ymil - ydeb)*1/3);

    if (fabs(p1.x() - p2.x()) <= 10)
        ESPACEX = 15;
    if (fabs(p1.y() - p2.y()) <= 10)
        ESPACEY = 15;

    m_associationLine->setEndPoints(QPointF(xdeb, ydeb), QPointF(xfin, yfin));
    m_associationLine->setPoint(1, QPointF(p1.x() + ESPACEX, p1.y() + ESPACEY));
    m_associationLine->setPoint(2, QPointF(p2.x() - ESPACEX, p2.y() - ESPACEY));

    m_role[RoleType::A].m_WidgetRegion = m_role[RoleType::B].m_WidgetRegion = Uml::Region::North;
}

/**
 * Finds out which region of rectangle 'rect' contains the point 'pos' and returns the region
 * number:
 * 1 = Region 1
 * 2 = Region 2
 * 3 = Region 3
 * 4 = Region 4
 * 5 = On diagonal 2 between Region 1 and 2
 * 6 = On diagonal 1 between Region 2 and 3
 * 7 = On diagonal 2 between Region 3 and 4
 * 8 = On diagonal 1 between Region 4 and 1
 * 9 = On diagonal 1 and On diagonal 2 (the center)
 */
Uml::Region::Enum AssociationWidget::findPointRegion(const QRectF& rect, const QPointF &pos)
{
    qreal w = rect.width();
    qreal h = rect.height();
    qreal x = rect.x();
    qreal y = rect.y();
    qreal slope2 = w / h;
    qreal slope1 = slope2 *(-1.0);
    qreal b1 = x + w - (slope1 * y);
    qreal b2 = x - (slope2 * y);

    qreal eval1 = slope1 * pos.y() + b1;
    qreal eval2 = slope2 * pos.y() + b2;

    Uml::Region::Enum result = Uml::Region::Error;
    //if inside region 1
    if (eval1 > pos.x() && eval2 > pos.x()) {
        result = Uml::Region::West;
    }
    //if inside region 2
    else if (eval1 > pos.x() && eval2 < pos.x()) {
        result = Uml::Region::North;
    }
    //if inside region 3
    else if (eval1 < pos.x() && eval2 < pos.x()) {
        result = Uml::Region::East;
    }
    //if inside region 4
    else if (eval1 < pos.x() && eval2 > pos.x()) {
        result = Uml::Region::South;
    }
    //if inside region 5
    else if (eval1 == pos.x() && eval2 < pos.x()) {
        result = Uml::Region::NorthWest;
    }
    //if inside region 6
    else if (eval1 < pos.x() && eval2 == pos.x()) {
        result = Uml::Region::NorthEast;
    }
    //if inside region 7
    else if (eval1 == pos.x() && eval2 > pos.x()) {
        result = Uml::Region::SouthEast;
    }
    //if inside region 8
    else if (eval1 > pos.x() && eval2 == pos.x()) {
        result = Uml::Region::SouthWest;
    }
    //if inside region 9
    else if (eval1 == pos.x() && eval2 == pos.x()) {
        result = Uml::Region::Center;
    }
    return result;
}

/**
 * Returns a point with interchanged X and Y coordinates.
 */
QPointF AssociationWidget::swapXY(const QPointF &p)
{
    QPointF swapped( p.y(), p.x() );
    return swapped;
}

#if 0  // not used at the moment
/**
 * Calculates which point of segment P1P2 has a distance equal to
 * Distance from P1.
 * Let's say such point is PX, the distance from P1 to PX must be equal
 * to Distance and if PX is not a point of the segment P1P2 then the
 * function returns (-1, -1).
 */
QPointF AssociationWidget::calculatePointAtDistance(const QPointF &P1, const QPointF &P2, float Distance)
{
    /*
      the distance D between points (x1, y1) and (x3, y3) has the following formula:
          ---     ------------------------------
      D =    \   /         2         2
              \ /   (x3 - x1)  +  (y3 - y1)

      D, x1 and y1 are known and the point (x3, y3) is inside line (x1, y1)(x2, y2), so if the
      that line has the formula y = mx + b
      then y3 = m*x3 + b

       2             2             2
      D   = (x3 - x1)  +  (y3 - y1)

       2       2                 2      2                 2
      D    = x3    - 2*x3*x1 + x1   + y3   - 2*y3*y1  + y1

       2       2       2       2                  2
      D    - x1    - y1    = x3    - 2*x3*x1  + y3   - 2*y3*y1

       2       2       2       2                          2
      D    - x1    - y1    = x3    - 2*x3*x1  + (m*x3 + b)  - 2*(m*x3 + b)*y1

       2       2       2              2       2 2
      D    - x1    - y1   + 2*b*y1 - b   =  (m  + 1)*x3   + (-2*x1 + 2*m*b -2*m*y1)*x3

       2      2       2       2
      C  = - D    + x1    + y1   - 2*b*y1 + b


       2
      A  = (m    + 1)

      B  = (-2*x1 + 2*m*b -2*m*y1)

      and we have
       2
      A * x3 + B * x3 - C = 0

                         ---------------
             -B +  ---  /  2
                      \/  B   - 4*A*C
      sol_1  = --------------------------------
                       2*A


                         ---------------
             -B -  ---  /  2
                      \/  B   - 4*A*C
      sol_2  = --------------------------------
                       2*A


      then in the distance formula we have only one variable x3 and that is easy
      to calculate
    */
    int x1 = P1.y();
    int y1 = P1.x();
    int x2 = P2.y();
    int y2 = P2.x();

    if (x2 == x1) {
        return QPointF(x1, y1 + (int)Distance);
    }
    float slope = ((float)y2 - (float)y1) / ((float)x2 - (float)x1);
    float b = (y1 - slope*x1);
    float A = (slope * slope) + 1;
    float B = (2*slope*b) - (2*x1)  - (2*slope*y1);
    float C = (b*b) - (Distance*Distance) + (x1*x1) + (y1*y1) - (2*b*y1);
    float t = B*B - 4*A*C;

    if (t < 0) {
        return QPointF(-1, -1);
    }
    float sol_1 = ((-1* B) + sqrt(t)) / (2*A);
    float sol_2 = ((-1*B) - sqrt(t)) / (2*A);

    if (sol_1 < 0.0 && sol_2 < 0.0) {
        return QPointF(-1, -1);
    }
    QPointF sol1Point((int)(slope*sol_1 + b), (int)(sol_1));
    QPointF sol2Point((int)(slope*sol_2 + b), (int)(sol_2));
    if (sol_1 < 0 && sol_2 >=0) {
        if (x2 > x1) {
            if (x1 <= sol_2 && sol_2 <= x2)
                return sol2Point;
        } else {
            if (x2 <= sol_2 && sol_2 <= x1)
                return sol2Point;
        }
    } else if (sol_1 >= 0 && sol_2 < 0) {
        if (x2 > x1) {
            if (x1 <= sol_1 && sol_1 <= x2)
                return sol1Point;
        } else {
            if (x2 <= sol_1 && sol_1 <= x1)
                return sol1Point;
        }
    } else {
        if (x2 > x1) {
            if (x1 <= sol_1 && sol_1 <= x2)
                return sol1Point;
            if (x1 <= sol_2 && sol_2 <= x2)
                return sol2Point;
        } else {
            if (x2 <= sol_1 && sol_1 <= x1)
                return sol1Point;
            if (x2 <= sol_2 && sol_2 <= x1)
                return sol2Point;
        }
    }
    return QPointF(-1, -1);
}

/**
 * Calculates which point of a perpendicular line to segment P1P2 that contains P2
 *  has a distance equal to Distance from P2,
 * Lets say such point is P3,  the distance from P2 to P3 must be equal to Distance
 */
QPointF AssociationWidget::calculatePointAtDistanceOnPerpendicular(const QPointF &P1, const QPointF &P2, float Distance)
{
    /*
      the distance D between points (x2, y2) and (x3, y3) has the following formula:

          ---     ------------------------------
      D =    \   /         2             2
              \ / (x3 - x2)  +  (y3 - y2)

      D, x2 and y2 are known and line P2P3 is perpendicular to line (x1, y1)(x2, y2), so if the
      line P1P2 has the formula y = m*x + b,
      then      (x1 - x2)
          m =  -----------, because it is perpendicular to line P1P2
                (y2 - y1)

      also y2 = m*x2 + b
      => b = y2 - m*x2

      then P3 = (x3, m*x3 + b)

       2            2            2
      D  = (x3 - x2)  + (y3 - y2)

       2     2               2     2               2
      D  = x3  - 2*x3*x2 + x2  + y3  - 2*y3*y2 + y2

       2     2     2     2               2
      D  - x2  - y2  = x3  - 2*x3*x2 + y3  - 2*y3*y2



       2     2     2     2                       2
      D  - x2  - y2  = x3  - 2*x3*x2 + (m*x3 + b)  - 2*(m*x3 + b)*y2

       2     2     2                   2        2       2
      D  - x2  - y2  + 2*b*y2 - b  = (m  + 1)*x3  + (-2*x2 + 2*m*b -2*m*y2)*x3

              2       2       2              2
      C  = - D    + x2    + y2   - 2*b*y2 + b

             2
      A  = (m  + 1)

      B  = (-2*x2 + 2*m*b -2*m*y2)

      and we have
       2
      A * x3 + B * x3 - C = 0


                           ---------------
                     ---  /  2
                -B +    \/  B   - 4*A*C
      sol_1 = --------------------------------
                        2*A


                           ---------------
                     ---  /  2
                -B -    \/  B   - 4*A*C
      sol_2 = --------------------------------
                        2*A

      then in the distance formula we have only one variable x3 and that is easy
      to calculate
    */
    if (P1.x() == P2.x()) {
        return QPointF((int)(P2.x() + Distance), P2.y());
    }
    const int x1 = P1.y();
    const int y1 = P1.x();
    const int x2 = P2.y();
    const int y2 = P2.x();

    float slope = ((float)x1 - (float)x2) / ((float)y2 - (float)y1);
    float b = (y2 - slope*x2);
    float A = (slope * slope) + 1;
    float B = (2*slope*b) - (2*x2) - (2*slope*y2);
    float C = (b*b) - (Distance*Distance) + (x2*x2) + (y2*y2) - (2*b*y2);
    float t = B*B - 4*A*C;
    if (t < 0) {
        return QPointF(-1, -1);
    }
    float sol_1 = ((-1* B) + sqrt(t)) / (2*A);

    float sol_2 = ((-1*B) - sqrt(t)) / (2*A);

    if (sol_1 < 0 && sol_2 < 0) {
        return QPointF(-1, -1);
    }
    QPointF sol1Point((int)(slope*sol_1 + b), (int)sol_1);
    QPointF sol2Point((int)(slope*sol_2 + b), (int)sol_2);
    if (sol_1 < 0 && sol_2 >=0) {
        return sol2Point;
    } else if (sol_1 >= 0 && sol_2 < 0) {
        return sol1Point;
    } else {    // Choose one solution, either will work fine
        if (slope >= 0) {
            if (sol_1 <= sol_2)
                return sol2Point;
            else
                return sol1Point;
        } else {
            if (sol_1 <= sol_2)
                return sol1Point;
            else
                return sol2Point;
        }

    }
    return QPointF(-1, -1);  // never reached, just keep compilers happy
}

/** 
 * Calculates the intersection (PS) between line P1P2 and a perpendicular line containing
 * P3, the result is returned in ResultingPoint. and result value represents the distance
 * between ResultingPoint and P3; if this value is negative an error ocurred. 
 */
float AssociationWidget::perpendicularProjection(const QPointF& P1, const QPointF& P2, const QPointF& P3,
        QPointF& ResultingPoint)
{
    //line P1P2 is Line 1 = y=slope1*x + b1

    //line P3PS is Line 1 = y=slope2*x + b2

    float slope2 = 0;
    float slope1 = 0;
    float sx = 0, sy = 0;
    int y2 = P2.x();
    int y1 = P1.x();
    int x2 = P2.y();
    int x1 = P1.y();
    int y3 = P3.x();
    int x3 = P3.y();
    float distance = 0;
    float b1 = 0;

    float b2 = 0;

    if (x2 == x1) {
        sx = x2;
        sy = y3;
    } else if (y2 == y1) {
        sy = y2;
        sx = x3;
    } else {
        slope1 = (y2 - y1)/ (x2 - x1);
        slope2 = (x1 - x2)/ (y2 - y1);
        b1 = y2 - (slope1 * x2);
        b2 = y3 - (slope2 * x3);
        sx = (b2 - b1) / (slope1 - slope2);
        sy = slope1*sx + b1;
    }
    distance = (int)(sqrt(((x3 - sx)*(x3 - sx)) + ((y3 - sy)*(y3 - sy))));

    ResultingPoint.setX((int)sy);
    ResultingPoint.setY((int)sx);

    return distance;
}
#endif

/**
 * Calculates the position of the text widget depending on the role
 * that widget is playing.
 * Returns the point at which to put the widget.
 */
QPointF AssociationWidget::calculateTextPosition(Uml::TextRole::Enum role)
{
    const int SPACE = 2;
    QPointF p(-1, -1), q(-1, -1);

    // used to find out if association end point (p)
    // is at top or bottom edge of widget.

    if (role == TextRole::MultiA || role == TextRole::ChangeA || role == TextRole::RoleAName) {
        p = m_associationLine->point(0);
        q = m_associationLine->point(1);
    } else if (role == TextRole::MultiB || role == TextRole::ChangeB || role == TextRole::RoleBName) {
        const int lastSegment = m_associationLine->count() - 1;
        p = m_associationLine->point(lastSegment);
        q = m_associationLine->point(lastSegment - 1);
    } else if (role != TextRole::Name) {
        uError() << "called with unsupported TextRole::Enum " << role;
        return QPointF(-1, -1);
    }

    FloatingTextWidget *text = textWidgetByRole(role);
    int textW = 0, textH = 0;
    if (text) {
        textW = text->width();
        textH = text->height();
    }

    qreal x = 0.0, y = 0.0;

    if (role == TextRole::MultiA || role == TextRole::MultiB) {
        const bool isHorizontal = (p.y() == q.y());
        const int atBottom = p.y() + SPACE;
        const int atTop = p.y() - SPACE - textH;
        const int atLeft = p.x() - SPACE - textW;
        const int atRight = p.x() + SPACE;
        y = (p.y() > q.y()) == isHorizontal ? atBottom : atTop;
        x = (p.x() < q.x()) == isHorizontal ? atRight : atLeft;

    } else if (role == TextRole::ChangeA || role == TextRole::ChangeB) {

        if (p.y() > q.y())
            y = p.y() - SPACE - (textH * 2);
        else
            y = p.y() + SPACE + textH;

        if (p.x() < q.x())
            x = p.x() + SPACE;
        else
            x = p.x() - SPACE - textW;

    } else if (role == TextRole::RoleAName || role == TextRole::RoleBName) {

        if (p.y() > q.y())
            y = p.y() - SPACE - textH;
        else
            y = p.y() + SPACE;

        if (p.x() < q.x())
            x = p.x() + SPACE;
        else
            x = p.x() - SPACE - textW;

    } else if (role == TextRole::Name) {

        calculateNameTextSegment();
        if (m_unNameLineSegment == -1) {
            uWarning() << "TODO:negative line segment index";
            m_unNameLineSegment = 0;
        }
        x = ( m_associationLine->point(m_unNameLineSegment).x() +
                     m_associationLine->point(m_unNameLineSegment + 1).x() ) / 2;
        y = ( m_associationLine->point(m_unNameLineSegment).y() +
                     m_associationLine->point(m_unNameLineSegment + 1).y() ) / 2;
    }

    if (text) {
        constrainTextPos(x, y, textW, textH, role);
    }
    p = QPointF( x, y );
    return p;
}

/**
 * Return the mid point between p0 and p1
 */
QPointF AssociationWidget::midPoint(const QPointF& p0, const QPointF& p1)
{
    QPointF midP;
    if (p0.x() < p1.x())
        midP.setX(p0.x() + (p1.x() - p0.x()) / 2);
    else
        midP.setX(p1.x() + (p0.x() - p1.x()) / 2);
    if (p0.y() < p1.y())
        midP.setY(p0.y() + (p1.y() - p0.y()) / 2);
    else
        midP.setY(p1.y() + (p0.y() - p1.y()) / 2);
    return midP;
}

/**
 * Constrains the FloatingTextWidget X and Y values supplied.
 * Implements the abstract operation from LinkWidget.
 *
 * @param textX       Candidate X value (may be modified by the constraint.)
 * @param textY       Candidate Y value (may be modified by the constraint.)
 * @param textWidth   Width of the text.
 * @param textHeight  Height of the text.
 * @param tr          Uml::Text_Role of the text.
 */
void AssociationWidget::constrainTextPos(qreal &textX, qreal &textY,
                                         qreal textWidth, qreal textHeight,
                                         Uml::TextRole::Enum tr)
{
    const int textCenterX = textX + textWidth / 2;
    const int textCenterY = textY + textHeight / 2;
    const int lastSegment = m_associationLine->count() - 1;
    QPointF p0, p1;
    switch (tr) {
        case TextRole::RoleAName:
        case TextRole::MultiA:
        case TextRole::ChangeA:
            p0 = m_associationLine->point(0);
            p1 = m_associationLine->point(1);
            // If we are dealing with a single line then tie the
            // role label to the proper half of the line, i.e.
            // the role label must be closer to the "other"
            // role object.
            if (lastSegment == 1)
                p1 = midPoint(p0, p1);
            break;
        case TextRole::RoleBName:
        case TextRole::MultiB:
        case TextRole::ChangeB:
            p0 = m_associationLine->point(lastSegment - 1);
            p1 = m_associationLine->point(lastSegment);
            if (lastSegment == 1)
                p0 = midPoint(p0, p1);
            break;
        case TextRole::Name:
        case TextRole::Coll_Message:  // CHECK: collab.msg texts seem to be TextRole::Name
        case TextRole::State:         // CHECK: is this used?
            // Find the linepath segment to which the (textX, textY) is closest
            // and constrain to the corridor of that segment (see farther below)
            {
                int minDistSquare = 100000;  // utopian initial value
                int lpIndex = 0;
                for (int i = 0; i < lastSegment; ++i) {
                    p0 = m_associationLine->point(i);
                    p1 = m_associationLine->point(i + 1);
                    QPointF midP = midPoint(p0, p1);
                    const int deltaX = textCenterX - midP.x();
                    const int deltaY = textCenterY - midP.y();
                    const int cSquare = deltaX * deltaX + deltaY * deltaY;
                    if (cSquare < minDistSquare) {
                        minDistSquare = cSquare;
                        lpIndex = i;
                    }
                }
                p0 = m_associationLine->point(lpIndex);
                p1 = m_associationLine->point(lpIndex + 1);
            }
            break;
        default:
            uError() << "unexpected TextRole::Enum " << tr;
            return;
            break;
    }
    /* Constraint:
       The midpoint between p0 and p1 is taken to be the center of a circle
       with radius D/2 where D is the distance between p0 and p1.
       The text center needs to be within this circle else it is constrained
       to the nearest point on the circle.
     */
    p0 = swapXY(p0);    // go to the natural coordinate system
    p1 = swapXY(p1);    // with (0,0) in the lower left corner
    QPointF midP = midPoint(p0, p1);
    // If (textX,textY) is not inside the circle around midP then
    // constrain (textX,textY) to the nearest point on that circle.
    const int x0 = p0.x();
    const int y0 = p0.y();
    const int x1 = p1.x();
    const int y1 = p1.y();
    double r = sqrt((double)((x1 - x0) * (x1 - x0) + (y1 - y0) * (y1 - y0))) / 2;
    if (textWidth > r)
        r = textWidth;
    // swap textCenter{X,Y} to convert from Qt coord.system.
    const QPointF origTextCenter(textCenterY, textCenterX);
    const int relX = fabs(origTextCenter.x() - midP.x());
    const int relY = fabs(origTextCenter.y() - midP.y());
    const double negativeWhenInsideCircle = relX * relX + relY * relY - r * r;
    if (negativeWhenInsideCircle <= 0.0) {
        return;
    }
    /*
     The original constraint was to snap the text position to the
     midpoint but that creates unpleasant visual jitter:
    textX = midP.y() - textWidth / 2;   // go back to Qt coord.sys.
    textY = midP.x() - textHeight / 2;  // go back to Qt coord.sys.

     Rather, we project the text position onto the closest point
     on the circle:

     Circle equation:
       relX^2 + relY^2 - r^2 = 0, or in other words
       relY^2 = r^2 - relX^2, or
       relY = sqrt(r^2 - relX^2)
     Line equation:
       relY = a * relX + b
         We can omit "b" because relX and relY are already relative to
         the circle origin, therefore we can also write:
       a = relY / relX
     To obtain the point of intersection between the circle of radius r
     and the line connecting the circle origin with the point (relX, relY),
     we equate the relY:
       a * x = sqrt(r^2 - x^2), or in other words
       a^2 * x^2 = r^2 - x^2, or
       x^2 * (a^2 + 1) = r^2, or
       x^2 = r^2 / (a^2 + 1), or
       x = sqrt(r^2 / (a^2 + 1))
     and then
       y = a * x
     The resulting x and y are relative to the circle origin so we just add
     the circle origin (X, Y) to obtain the constrained (textX, textY).
     */
    // Handle the special case, relX = 0.
    if (relX == 0) {
        if (origTextCenter.y() > midP.y())
            textX = midP.y() + (int)r;   // go back to Qt coord.sys.
        else
            textX = midP.y() - (int)r;   // go back to Qt coord.sys.
        textX -= textWidth / 2;
        return;
    }
    const double a = (double)relY / (double)relX;
    const double x = sqrt(r*r / (a*a + 1));
    const double y = a * x;
    if (origTextCenter.x() > midP.x())
        textY = midP.x() + (int)x;   // go back to Qt coord.sys.
    else
        textY = midP.x() - (int)x;   // go back to Qt coord.sys.
    textY -= textHeight / 2;
    if (origTextCenter.y() > midP.y())
        textX = midP.y() + (int)y;   // go back to Qt coord.sys.
    else
        textX = midP.y() - (int)y;   // go back to Qt coord.sys.
    textX -= textWidth / 2;
}

/**
 * Puts the text widget with the given role at the given position.
 * This method calls @ref calculateTextPostion to get the needed position.
 * I.e. the line segment it is on has moved and it should move the same
 * amount as the line.
 */
void AssociationWidget::setTextPosition(Uml::TextRole::Enum role)
{
    bool startMove = false;
    if (m_role[RoleType::A].multiplicityWidget && m_role[RoleType::A].multiplicityWidget->getStartMove())
        startMove = true;
    else if (m_role[RoleType::B].multiplicityWidget && m_role[RoleType::B].multiplicityWidget->getStartMove())
        startMove = true;
    else if (m_role[RoleType::A].changeabilityWidget && m_role[RoleType::A].changeabilityWidget->getStartMove())
        startMove = true;
    else if (m_role[RoleType::B].changeabilityWidget && m_role[RoleType::B].changeabilityWidget->getStartMove())
        startMove = true;
    else if (m_role[RoleType::A].roleWidget  && m_role[RoleType::A].roleWidget->getStartMove())
        startMove = true;
    else if (m_role[RoleType::B].roleWidget  && m_role[RoleType::B].roleWidget->getStartMove())
        startMove = true;
    else if (m_nameWidget && m_nameWidget->getStartMove())
        startMove = true;
    if (startMove) {
        return;
    }
    FloatingTextWidget *ft = textWidgetByRole(role);
    if (ft == 0)
        return;
    QPointF pos = calculateTextPosition(role);
    ft->setX(pos.x());
    ft->setY(pos.y());
}

/**
 * Moves the text widget with the given role by the difference between
 * the two points.
 */
void AssociationWidget::setTextPositionRelatively(Uml::TextRole::Enum role, const QPointF &oldPosition)
{
    bool startMove = false;
    if (m_role[RoleType::A].multiplicityWidget && m_role[RoleType::A].multiplicityWidget->getStartMove())
        startMove = true;
    else if (m_role[RoleType::B].multiplicityWidget && m_role[RoleType::B].multiplicityWidget->getStartMove())
        startMove = true;
    else if (m_role[RoleType::A].changeabilityWidget && m_role[RoleType::A].changeabilityWidget->getStartMove())
        startMove = true;
    else if (m_role[RoleType::B].changeabilityWidget && m_role[RoleType::B].changeabilityWidget->getStartMove())
        startMove = true;
    else if (m_role[RoleType::A].roleWidget  && m_role[RoleType::A].roleWidget->getStartMove())
        startMove = true;
    else if (m_role[RoleType::B].roleWidget  && m_role[RoleType::B].roleWidget->getStartMove())
        startMove = true;
    else if (m_nameWidget && m_nameWidget->getStartMove())
        startMove = true;

    if (startMove) {
        return;
    }
    FloatingTextWidget *ft = textWidgetByRole(role);
    if (ft == 0)
        return;
    qreal ftX = ft->x();
    qreal ftY = ft->y();

    QPointF pos = calculateTextPosition(role);
    int relX = pos.x() - oldPosition.x();
    int relY = pos.y() - oldPosition.y();
    qreal ftNewX = ftX + relX;
    qreal ftNewY = ftY + relY;

    bool oldIgnoreSnapToGrid = ft->getIgnoreSnapToGrid();
    ft->setIgnoreSnapToGrid(true);
    ft->setX(ftNewX);
    ft->setY(ftNewY);
    ft->setIgnoreSnapToGrid(oldIgnoreSnapToGrid);
}

/**
 * Remove dashed connecting line for association class.
 */
void AssociationWidget::removeAssocClassLine()
{
    delete m_pAssocClassLineSel0;
    m_pAssocClassLineSel0 = 0;
    delete m_pAssocClassLineSel1;
    m_pAssocClassLineSel1 = 0;
    delete m_pAssocClassLine;
    m_pAssocClassLine = 0;
    if (m_associationClass) {
        m_associationClass->setClassAssociationWidget(0);
        m_associationClass = 0;
    }
}

/**
 * Creates the association class connecting line.
 */
void AssociationWidget::createAssocClassLine()
{
    if (m_pAssocClassLine == 0) {
        m_pAssocClassLine = new QGraphicsLineItem(this);
    }
    QPen pen(lineColor(), lineWidth(), Qt::DashLine);
    m_pAssocClassLine->setPen(pen);
    // decoration points
    m_pAssocClassLineSel0 = Widget_Utils::decoratePoint(m_pAssocClassLine->line().p1(),
                                                        m_pAssocClassLine);
    m_pAssocClassLineSel1 = Widget_Utils::decoratePoint(m_pAssocClassLine->line().p2(),
                                                        m_pAssocClassLine);
    computeAssocClassLine();
    selectAssocClassLine(false);
}

/**
 * Creates the association class connecting line using the specified
 * ClassifierWidget.
 *
 * @param classifier The ClassifierWidget to use.
 * @param linePathSegmentIndex The index of the segment where the
 *        association class is created.
 */
void AssociationWidget::createAssocClassLine(ClassifierWidget* classifier,
                                             int linePathSegmentIndex)
{
    m_nLinePathSegmentIndex = linePathSegmentIndex;

    if (m_nLinePathSegmentIndex < 0) {
        return;
    }

    m_associationClass = classifier;
    m_associationClass->setClassAssociationWidget(this);
    m_associationClass->addAssoc(this);  // to get widgetMoved(...) for association classes

    createAssocClassLine();
}

/**
 * Compute the end points of m_pAssocClassLine in case this
 * association has an attached association class.
 * TODO: The decoration points make no sense for now, because they are not movable.
 */
void AssociationWidget::computeAssocClassLine()
{
    if (m_associationClass == 0 || m_pAssocClassLine == 0) {
        return;
    }
    if (m_nLinePathSegmentIndex < 0) {
        uError() << "m_nLinePathSegmentIndex is not set";
        return;
    }

    QPointF segStart = m_associationLine->point(m_nLinePathSegmentIndex);
    QPointF segEnd = m_associationLine->point(m_nLinePathSegmentIndex + 1);
    const qreal midSegX = segStart.x() + (segEnd.x() - segStart.x()) / 2.0;
    const qreal midSegY = segStart.y() + (segEnd.y() - segStart.y()) / 2.0;
    QPointF segmentMidPoint(midSegX, midSegY);

    QLineF possibleAssocLine = QLineF(segmentMidPoint,
                                      m_associationClass->mapRectToScene(m_associationClass->rect()).center());
    QPointF intersectionPoint;
    QLineF::IntersectType type = intersect(m_associationClass->mapRectToScene(m_associationClass->boundingRect()),
                                           possibleAssocLine,
                                           &intersectionPoint);
    // DEBUG(DBG_SRC) << "intersect type=" << type << " / point=" << intersectionPoint;

    if (type == QLineF::BoundedIntersection) {
        m_pAssocClassLine->setLine(midSegX, midSegY,
                                   intersectionPoint.x(), intersectionPoint.y());

        if (m_pAssocClassLineSel0 && m_pAssocClassLineSel1) {
            m_pAssocClassLineSel0->setPos(m_pAssocClassLine->line().p1());
            m_pAssocClassLineSel1->setPos(m_pAssocClassLine->line().p2());
        }
    }
}

/**
 * Renders the association class connecting line selected.
 */
void AssociationWidget::selectAssocClassLine(bool sel)
{
    if (m_pAssocClassLineSel0 && m_pAssocClassLineSel1) {
        m_pAssocClassLineSel0->setVisible(sel);
        m_pAssocClassLineSel1->setVisible(sel);
    }
}

/**
 * Sets the association to be selected.
 */
void AssociationWidget::mousePressEvent(QGraphicsSceneMouseEvent * me)
{
    // clear other selected stuff on the screen of ShiftKey
    if (me->modifiers() != Qt::ShiftModifier) {
        m_scene->clearSelected();
    }

    if (me->button() == Qt::LeftButton && me->modifiers() == Qt::ControlModifier) {
        if (checkRemovePoint(me->scenePos()))
            return;
    }

    // make sure we should be here depending on the button
    if (me->button() != Qt::RightButton && me->button() != Qt::LeftButton) {
        return;
    }
    QPointF mep = me->scenePos();
    // see if `mep' is on the connecting line to the association class
    if (onAssocClassLine(mep)) {
        setSelected(true);
        selectAssocClassLine();
        return;
    }
    setSelected(!isSelected());
    associationLine()->mousePressEvent(me);
}

/**
 * Displays the right mouse buttom menu if right button is pressed.
 */
void AssociationWidget::mouseReleaseEvent(QGraphicsSceneMouseEvent * me)
{
    associationLine()->mouseReleaseEvent(me);
}

/**
 * Handles the selection from the popup menu.
 */
void AssociationWidget::slotMenuSelection(QAction* action)
{
    QString oldText, newText;
    bool ok = false;
    Uml::AssociationType::Enum atype = associationType();
    Uml::RoleType::Enum r = RoleType::B;
    ListPopupMenu::MenuType sel = ListPopupMenu::typeFromAction(action);
    DEBUG(DBG_SRC) << "menu selection = " << ListPopupMenu::toString(sel);

    // if it's a collaboration message we now just use the code in floatingtextwidget
    // this means there's some redundant code below but that's better than duplicated code
    if (isCollaboration() && sel != ListPopupMenu::mt_Delete) {
        m_nameWidget->slotMenuSelection(action);
        return;
    }

    switch(sel) {
    case ListPopupMenu::mt_Properties:
        if (atype == AssociationType::Seq_Message || atype == AssociationType::Seq_Message_Self) {
            // show op dlg for seq. diagram here
            // don't worry about here, I don't think it can get here as
            // line is widget on seq. diagram
            // here just in case - remove later after testing
            DEBUG(DBG_SRC) << "mt_Properties: assoctype is " << atype;
        } else {  //standard assoc dialog
            UMLApp::app()->docWindow()->updateDocumentation(false);
            showPropertiesDialog();
        }
        break;

    case ListPopupMenu::mt_Add_Point:
        checkAddPoint(m_eventScenePos);
        break;

    case ListPopupMenu::mt_Delete_Point:
        checkRemovePoint(m_eventScenePos);
        break;

    case ListPopupMenu::mt_Delete:
        if (m_pAssocClassLineSel0)
            removeAssocClassLine();
        else if (association())
            m_scene->removeAssocInViewAndDoc(this);
        else
            m_scene->removeAssoc(this);
        break;

    case ListPopupMenu::mt_Rename_MultiA:
        r = RoleType::A;   // fall through
    case ListPopupMenu::mt_Rename_MultiB:
        if (m_role[r].multiplicityWidget)
            oldText = m_role[r].multiplicityWidget->text();
        else
            oldText = QString();
        newText = oldText;
        ok = Dialog_Utils::askName(i18n("Multiplicity"),
                                   i18n("Enter multiplicity:"),
                                   newText);
        if (ok && newText != oldText) {
            if (FloatingTextWidget::isTextValid(newText)) {
                setMultiplicity(newText, r);
            } else {
                m_scene->removeWidget(m_role[r].multiplicityWidget);
                m_role[r].multiplicityWidget = 0;
            }
        }
        break;

    case ListPopupMenu::mt_Rename_Name:
        if (m_nameWidget)
            oldText = m_nameWidget->text();
        else
            oldText = QString();
        newText = oldText;
        ok = Dialog_Utils::askName(i18n("Association Name"),
                                   i18n("Enter association name:"),
                                   newText);
        if (ok && newText != oldText) {
            if (FloatingTextWidget::isTextValid(newText)) {
                setName(newText);
            } else if (m_nameWidget) {
                m_scene->removeWidget(m_nameWidget);
                m_nameWidget = 0;
            }
        }
        break;

    case ListPopupMenu::mt_Rename_RoleAName:
        r = RoleType::A;   // fall through
    case ListPopupMenu::mt_Rename_RoleBName:
        if (m_role[r].roleWidget)
            oldText = m_role[r].roleWidget->text();
        else
            oldText = QString();
        newText = oldText;
        ok = Dialog_Utils::askName(i18n("Role Name"),
                                   i18n("Enter role name:"),
                                   newText);
        if (ok && newText != oldText) {
            if (FloatingTextWidget::isTextValid(newText)) {
                setRoleName(newText, r);
            } else {
                m_scene->removeWidget(m_role[r].roleWidget);
                m_role[r].roleWidget = 0;
            }
        }
        break;

    case ListPopupMenu::mt_Change_Font:
        {
            bool ok = false;
            QFont fnt = QFontDialog::getFont(&ok, font(), m_scene->activeView());
            if (ok)
                lwSetFont(fnt);
        }
        break;

    case ListPopupMenu::mt_Line_Color:
        {
            QColor newColor = QColorDialog::getColor(lineColor());
            if (newColor != lineColor()) {
                m_scene->selectionSetLineColor(newColor);
                umlDoc()->setModified(true);
            }
        }
        break;

    case ListPopupMenu::mt_Cut:
        m_scene->setStartedCut();
        UMLApp::app()->slotEditCut();
        break;

    case ListPopupMenu::mt_Copy:
        UMLApp::app()->slotEditCopy();
        break;

    case ListPopupMenu::mt_Paste:
        UMLApp::app()->slotEditPaste();
        break;

    case ListPopupMenu::mt_Reset_Label_Positions:
        resetTextPositions();
        break;

    case ListPopupMenu::mt_LayoutDirect:
        m_associationLine->setLayout(AssociationLine::Direct);
        break;
    case ListPopupMenu::mt_LayoutSpline:
        m_associationLine->setLayout(AssociationLine::Spline);
        break;
    case ListPopupMenu::mt_LayoutOrthogonal:
        m_associationLine->setLayout(AssociationLine::Orthogonal);
        break;
    case ListPopupMenu::mt_LayoutPolyline:
        m_associationLine->setLayout(AssociationLine::Polyline);
        break;

    default:
        DEBUG(DBG_SRC) << "MenuType " << ListPopupMenu::toString(sel) << " not implemented";
        break;
    }//end switch
}

/**
 * Return the first font found being used by any child widget. (They
 * could be different fonts, so this is a slightly misleading method.)
 */
QFont AssociationWidget::font() const
{
    //:TODO: find a general font for the association
    QFont font;

    if (m_role[RoleType::A].roleWidget)
        font = m_role[RoleType::A].roleWidget->font();
    else    if (m_role[RoleType::B].roleWidget)
        font = m_role[RoleType::B].roleWidget->font();
    else    if (m_role[RoleType::A].multiplicityWidget)
        font = m_role[RoleType::A].multiplicityWidget->font();
    else    if (m_role[RoleType::B].multiplicityWidget)
        font = m_role[RoleType::B].multiplicityWidget->font();
    else    if (m_role[RoleType::A].changeabilityWidget)
        font = m_role[RoleType::A].changeabilityWidget->font();
    else    if (m_role[RoleType::B].changeabilityWidget)
        font = m_role[RoleType::B].changeabilityWidget->font();
    else    if (m_nameWidget)
        font = m_nameWidget->font();
    else
        font = m_role[RoleType::A].umlWidget->font();

    return font;
}

/**
 * Set all 'owned' child widgets to this text color.
 */
void AssociationWidget::setTextColor(const QColor &color)
{
    WidgetBase::setTextColor(color);
    if (m_nameWidget) {
        m_nameWidget->setTextColor(color);
    }
    if (m_role[RoleType::A].roleWidget) {
        m_role[RoleType::A].roleWidget->setTextColor(color);
    }
    if (m_role[RoleType::B].roleWidget) {
        m_role[RoleType::B].roleWidget->setTextColor(color);
    }
    if (m_role[RoleType::A].multiplicityWidget) {
        m_role[RoleType::A].multiplicityWidget->setTextColor(color);
    }
    if (m_role[RoleType::B].multiplicityWidget) {
        m_role[RoleType::B].multiplicityWidget->setTextColor(color);
    }
    if (m_role[RoleType::A].changeabilityWidget)
        m_role[RoleType::A].changeabilityWidget->setTextColor(color);
    if (m_role[RoleType::B].changeabilityWidget)
        m_role[RoleType::B].changeabilityWidget->setTextColor(color);
}

void AssociationWidget::setLineColor(const QColor &color)
{
    WidgetBase::setLineColor(color);
    QPen pen = m_associationLine->pen();
    pen.setColor(color);
    m_associationLine->setPen(pen);
}

void AssociationWidget::setLineWidth(uint width)
{
    WidgetBase::setLineWidth(width);
    QPen pen = m_associationLine->pen();
    pen.setWidth(width);
    m_associationLine->setPen(pen);
}

bool AssociationWidget::checkAddPoint(const QPointF &scenePos)
{
    if (associationType() == AssociationType::Exception) {
        return false;
    }

    // if there is no point around the mouse pointer, we insert a new one
    if (m_associationLine->closestPointIndex(scenePos) < 0) {
        int i = m_associationLine->closestSegmentIndex(scenePos);
        if (i < 0) {
            DEBUG(DBG_SRC) << "no closest segment found!";
            return false;
        }
        m_associationLine->insertPoint(i + 1, scenePos);
        if (m_nLinePathSegmentIndex == i) {
            QPointF segStart = m_associationLine->point(i);
            QPointF segEnd = m_associationLine->point(i + 2);
            const int midSegX = segStart.x() + (segEnd.x() - segStart.x()) / 2;
            const int midSegY = segStart.y() + (segEnd.y() - segStart.y()) / 2;
            /*
            DEBUG(DBG_SRC) << "segStart=" << segStart << ", segEnd=" << segEnd
                           << ", midSeg=(" << midSegX << "," << midSegY
                           << "), mp=" << mp;
             */
            if (midSegX > scenePos.x() || midSegY < scenePos.y()) {
                m_nLinePathSegmentIndex++;
                DEBUG(DBG_SRC) << "setting m_nLinePathSegmentIndex to "
                               << m_nLinePathSegmentIndex;
                computeAssocClassLine();
            }
            m_associationLine->update();
            calculateNameTextSegment();
            umlDoc()->setModified(true);
            setSelected(true);
        }
        return true;
    }
    else {
        DEBUG(DBG_SRC) << "found point already close enough!";
        return false;
    }
}

/**
 * Remove point close to the given point and redraw the association.
 * @param scenePos   point which should be removed
 * @return   success status of the remove action
 */
bool AssociationWidget::checkRemovePoint(const QPointF &scenePos)
{
    int i = m_associationLine->closestPointIndex(scenePos);
    if (i == -1)
        return false;

    m_associationLine->setSelected(false);

    // there was a point so we remove the point
    m_associationLine->removePoint(i);

    // Maybe reattach association class connecting line
    // to different association linepath segment.
    const int numberOfLines = m_associationLine->count() - 1;
    if (m_nLinePathSegmentIndex >= numberOfLines) {
        m_nLinePathSegmentIndex = numberOfLines - 1;
    }
    calculateEndingPoints();

    // select the line path
    m_associationLine->setSelected(true);

    m_associationLine->update();

    calculateNameTextSegment();
    umlDoc()->setModified(true);
    return true;
}

/**
 * Moves the break point being dragged.
 */
void AssociationWidget::mouseMoveEvent(QGraphicsSceneMouseEvent* me)
{
    if (me->buttons() != Qt::LeftButton) {
        return;
    }

    setSelected(true);

    associationLine()->mouseMoveEvent(me);
    moveEvent(me);
    m_scene->resizeSceneToItems();
}

/**
 * Returns the Region the widget to line intersection is for the given
 * widget in this Association.  If the given widget is not in the
 * Association then Region::Error is returned.
 * Used by @ref calculateEndingPoints to work these positions out for
 * another Association - since the number of Associations on the same
 * region for the same widget will mean the lines will need to be
 * spread out across the region.
 */
//Uml::Region::Enum AssociationWidget::getWidgetRegion(AssociationWidget * widget) const
//{
//    if (widget->widgetForRole(RoleType::A) == m_role[RoleType::A].umlWidget)
//        return m_role[RoleType::A].m_WidgetRegion;
//    if (widget->widgetForRole(RoleType::B) == m_role[RoleType::B].umlWidget)
//        return m_role[RoleType::B].m_WidgetRegion;
//    return Uml::Region::Error;
//}

/**
 * Returns the number of lines there are on the given region for
 * either widget A or B of the association.
 */
int AssociationWidget::getRegionCount(Uml::Region::Enum region, Uml::RoleType::Enum role)
{
    if ((region == Uml::Region::Error) | (umlScene() == 0)) {
        return 0;
    }
    int widgetCount = 0;
    AssociationWidgetList list = m_scene->associationList();
    foreach (AssociationWidget* assocwidget, list) {
        //don't count this association
        if (assocwidget == this)
            continue;
        const WidgetRole& otherA = assocwidget->m_role[RoleType::A];
        const WidgetRole& otherB = assocwidget->m_role[RoleType::B];
        const UMLWidget *a = otherA.umlWidget;
        const UMLWidget *b = otherB.umlWidget;
        /*
        //don't count associations to self if both of their end points are on the same region
        //they are different and placement won't interfere with them
        if (a == b && otherA.m_WidgetRegion == otherB.m_WidgetRegion)
                continue;
         */
        if (m_role[role].umlWidget == a && region == otherA.m_WidgetRegion)
            widgetCount++;
        else if (m_role[role].umlWidget == b && region == otherB.m_WidgetRegion)
            widgetCount++;
    }//end foreach
    return widgetCount;
}

/**
 * Find the border point of the given rect when a line is drawn from the
 * given point to the rect.
 * @param rect   rect of a classifier
 * @param line   a line to the rect
 * @param intersectionPoint   the intercept point on the border of the rect
 * @return   the type of the intersection @ref QLineF::IntersectType
 */
QLineF::IntersectType AssociationWidget::intersect(const QRectF &rect, const QLineF &line,
                                                   QPointF* intersectionPoint)
{
    QList<QLineF> lines;
    lines << QLineF(rect.topLeft(), rect.topRight());
    lines << QLineF(rect.topRight(), rect.bottomRight());
    lines << QLineF(rect.bottomRight(), rect.bottomLeft());
    lines << QLineF(rect.bottomLeft(), rect.topLeft());
    foreach (const QLineF& rectLine, lines) {
        QLineF::IntersectType type = rectLine.intersect(line, intersectionPoint);
        if (type == QLineF::BoundedIntersection) {
            return type;
        }
    }
    return QLineF::NoIntersection;
}

/**
 * Given a rectangle and a point, findInterceptOnEdge computes the
 * connecting line between the middle point of the rectangle and
 * the point, and returns the intercept of this line with the
 * the edge of the rectangle identified by `region'.
 * When the region is North or South, the X value is returned (Y is
 * constant.)
 * When the region is East or West, the Y value is returned (X is
 * constant.)
 * @todo This is buggy. Try replacing by intersect()
 */
qreal AssociationWidget::findInterceptOnEdge(const QRectF &rect,
                                             Uml::Region::Enum region,
                                             const QPointF &point)
{
    // The Qt coordinate system has (0, 0) in the top left corner.
    // In order to go to the regular XY coordinate system with (0, 0)
    // in the bottom left corner, we swap the X and Y axis.
    // That's why the following assignments look twisted.
    const qreal rectHalfWidth = rect.height() / 2.0;
    const qreal rectHalfHeight = rect.width() / 2.0;
    const qreal rectMidX = rect.y() + rectHalfWidth;
    const qreal rectMidY = rect.x() + rectHalfHeight;
    const qreal dX = rectMidX - point.y();
    const qreal dY = rectMidY - point.x();
    switch (region) {
    case Uml::Region::West:
        region = Uml::Region::South;
        break;
    case Uml::Region::North:
        region = Uml::Region::West;
        break;
    case Uml::Region::East:
        region = Uml::Region::North;
        break;
    case Uml::Region::South:
        region = Uml::Region::East;
        break;
    default:
        break;
    }
    // Now we have regular coordinates with the point (0, 0) in the
    // bottom left corner.
    if (region == Uml::Region::North || region == Uml::Region::South) {
        if (dX == 0)
            return rectMidY;
        // should be rectMidX, but we go back to Qt coord.sys.
        if (dY == 0) {
            uError() << "usage error: " << "North/South (dY == 0)";
            return -1.0;
        }
        const qreal m = dY / dX;
        qreal relativeX;
        if (region == Uml::Region::North)
            relativeX = rectHalfHeight / m;
        else
            relativeX = -rectHalfHeight / m;
        return (rectMidY + relativeX);
        // should be rectMidX, but we go back to Qt coord.sys.
    } else {
        if (dY == 0)
            return rectMidX;
        // should be rectMidY, but we go back to Qt coord.sys.
        if (dX == 0) {
            uError() << "usage error: " << "East/West (dX == 0)";
            return -1.0;
        }
        const qreal m = dY / dX;
        qreal relativeY = m * rectHalfWidth;
        if (region == Uml::Region::West)
            relativeY = -relativeY;
        return (rectMidX + relativeY);
        // should be rectMidY, but we go back to Qt coord.sys.
    }
}

/**
 * Auxiliary method for updateAssociations():
 * Put position into m_positions and assoc into m_ordered at the
 * correct index.
 * m_positions and m_ordered move in parallel and are sorted by
 * ascending position.
 */
void AssociationWidget::insertIntoLists(qreal position, const AssociationWidget* assoc)
{
    bool did_insertion = false;
    for (int index = 0; index < m_positions_len; ++index) {
        if (position < m_positions[index]) {
            for (int moveback = m_positions_len; moveback > index; moveback--)
                m_positions[moveback] = m_positions[moveback - 1];
            m_positions[index] = position;
            m_ordered.insert(index, const_cast<AssociationWidget*>(assoc));
            did_insertion = true;
            break;
        }
    }
    if (! did_insertion) {
        m_positions[m_positions_len] = position;
        m_ordered.append(const_cast<AssociationWidget*>(assoc));
    }
    m_positions_len++;
}

/**
 * Tells all the other view associations the new count for the
 * given widget on a certain region. And also what index they should be.
 */
void AssociationWidget::updateAssociations(int totalCount,
                                           Uml::Region::Enum region,
                                           Uml::RoleType::Enum role)
{
    if ((region == Uml::Region::Error) | (umlScene() == 0)) {
        return;
    }
    AssociationWidgetList list = m_scene->associationList();

    UMLWidget *ownWidget = m_role[role].umlWidget;
    m_positions_len = 0;
    m_ordered.clear();
    // we order the AssociationWidget list by region and x/y value
    foreach (AssociationWidget* assocwidget, list) {
        WidgetRole *roleA = &assocwidget->m_role[RoleType::A];
        WidgetRole *roleB = &assocwidget->m_role[RoleType::B];
        UMLWidget *wA = roleA->umlWidget;
        UMLWidget *wB = roleB->umlWidget;
        // Skip self associations.
        if (wA == wB)
            continue;
        // Now we must find out with which end the assocwidget connects
        // to the input widget (ownWidget).
        bool inWidgetARegion = (ownWidget == wA &&
                                 region == roleA->m_WidgetRegion);
        bool inWidgetBRegion = (ownWidget == wB &&
                                 region == roleB->m_WidgetRegion);
        if (!inWidgetARegion && !inWidgetBRegion)
            continue;
        // Determine intercept position on the edge indicated by `region'.
        UMLWidget * otherWidget = (inWidgetARegion ? wB : wA);
        AssociationLine *linepath = assocwidget->associationLine();
        QPointF refpoint;
        if (assocwidget->linePathStartsAt(otherWidget))
            refpoint = linepath->point(linepath->count() - 2);
        else
            refpoint = linepath->point(1);
        // The point is authoritative if we're called for the second time
        // (i.e. role==B) or it is a waypoint on the line path.
        bool pointIsAuthoritative = (role == RoleType::B || linepath->count() > 2);
        if (! pointIsAuthoritative) {
            // If the point is not authoritative then we use the other
            // widget's center.
            refpoint.setX(otherWidget->scenePos().x() + otherWidget->width() / 2);
            refpoint.setY(otherWidget->scenePos().y() + otherWidget->height() / 2);
        }
        qreal intercept = findInterceptOnEdge(ownWidget->rect(), region, refpoint);
        if (intercept < 0) {
            DEBUG(DBG_SRC) << "error from findInterceptOnEdge for"
                           << " assocType=" << assocwidget->associationType()
                           << " ownWidget=" << ownWidget->name()
                           << " otherWidget=" << otherWidget->name();
            continue;
        }
        insertIntoLists(intercept, assocwidget);
    } // while ((assocwidget = assoc_it.current()))

    // we now have an ordered list and we only have to call updateRegionLineCount
    int index = 1;
    foreach (AssociationWidget* assocwidget, m_ordered ) {
        if (ownWidget == assocwidget->widgetForRole(RoleType::A)) {
            assocwidget->updateRegionLineCount(index++, totalCount, region, RoleType::A);
        } else if (ownWidget == assocwidget->widgetForRole(RoleType::B)) {
            assocwidget->updateRegionLineCount(index++, totalCount, region, RoleType::B);
        }
    } // for (assocwidget = ordered.first(); ...)
}

/**
 * Called to tell the association that another association has added
 * a line to the region of one of its widgets. The widget is identified
 * by its role (A or B).
 *
 * Called by @ref updateAssociations which is called by
 * @ref calculateEndingPoints when required.
 */
void AssociationWidget::updateRegionLineCount(int index, int totalCount,
                                              Uml::Region::Enum region,
                                              Uml::RoleType::Enum role)
{
    if ((region == Uml::Region::Error) | (umlScene() == 0)) {
        return;
    }
    // If the association is to self and the line ends are on the same region then
    // use a different calculation.
    if (isSelf() &&
            m_role[RoleType::A].m_WidgetRegion == m_role[RoleType::B].m_WidgetRegion) {
        UMLWidget * pWidget = m_role[RoleType::A].umlWidget;
        qreal x = pWidget->scenePos().x();
        qreal y = pWidget->scenePos().y();
        qreal wh = pWidget->height();
        qreal ww = pWidget->width();
        int size = m_associationLine->count();
        // See if above widget ok to place assoc.
        switch( m_role[RoleType::A].m_WidgetRegion ) {
        case Uml::Region::North:
            m_associationLine->setPoint( 0, QPointF( x + ( ww / 4 ), y ) );
            m_associationLine->setPoint( size - 1, QPointF(x + ( ww * 3 / 4 ), y ) );
            break;

        case Uml::Region::South:
            m_associationLine->setPoint( 0, QPointF( x + ( ww / 4 ), y + wh ) );
            m_associationLine->setPoint( size - 1, QPointF( x + ( ww * 3 / 4 ), y + wh ) );
            break;

        case Uml::Region::East:
            m_associationLine->setPoint( 0, QPointF( x + ww, y + ( wh / 4 ) ) );
            m_associationLine->setPoint( size - 1, QPointF( x + ww, y + ( wh * 3 / 4 ) ) );
            break;

        case Uml::Region::West:
            m_associationLine->setPoint( 0, QPointF( x, y + ( wh / 4 ) ) );
            m_associationLine->setPoint( size - 1, QPointF( x, y + ( wh * 3 / 4 ) ) );
            break;
        default:
            break;
        }//end switch

        return;
    }

    WidgetRole& robj = m_role[role];
    UMLWidget * pWidget = robj.umlWidget;

    robj.m_nIndex = index;
    robj.m_nTotalCount = totalCount;
    qreal x = pWidget->scenePos().x();
    qreal y = pWidget->scenePos().y();
    qreal ww = pWidget->width();
    qreal wh = pWidget->height();
    const bool angular = Settings::optionState().generalState.angularlines;
    qreal ch = 0;
    qreal cw = 0;
    if (angular) {
        uint nind = (role == RoleType::A ? 1 : m_associationLine->count() - 2);
        QPointF neighbour = m_associationLine->point(nind);
        if (neighbour.x() < x)
            cw = 0;
        else if (neighbour.x() > x + ww)
            cw = 0 + ww;
        else
            cw = neighbour.x() - x;
        if (neighbour.y() < y)
            ch = 0;
        else if (neighbour.y() > y + wh)
            ch = 0 + wh;
        else
            ch = neighbour.y() - y;
    } else {
        ch = wh * index / totalCount;
        cw = ww * index / totalCount;
    }

    qreal newX = x + cw;
    qreal newY = y + ch;

    QPointF pt;
    if (angular) {
        pt = QPointF(newX, newY);
    } else {
        UMLWidget *pWidgetA = m_role[RoleType::A].umlWidget;
        UMLWidget *pWidgetB = m_role[RoleType::B].umlWidget;
        QList<QPolygonF> polyListA = pWidgetA->shape().toSubpathPolygons();
        QPolygonF polyA = polyListA.at(0);
        if (polyListA.size() > 1) {
            for (int i = 1; i < polyListA.size(); i++) {
                 polyA = polyA.united(polyListA.at(i));
            }
        }
        polyA = polyA.translated(pWidgetA->pos());
        QList<QPolygonF> polyListB = pWidgetB->shape().toSubpathPolygons();
        QPolygonF polyB = polyListB.at(0);
        if (polyListB.size() > 1) {
            for (int i = 1; i < polyListB.size(); i++) {
                 polyB = polyB.united(polyListB.at(i));
            }
        }
        polyB = polyB.translated(pWidgetB->pos());
        QLineF nearestPoints = Widget_Utils::closestPoints(polyA, polyB);
        if (nearestPoints.isNull()) {
            uError() << "Widget_Utils::closestPoints failed, falling back to simple widget positions";
            switch(region) {
                case Uml::Region::West:
                    pt.setX(x);
                    pt.setY(newY);
                    break;
                case Uml::Region::North:
                    pt.setX(newX);
                    pt.setY(y);
                    break;
                case Uml::Region::East:
                    pt.setX(x + ww);
                    pt.setY(newY);
                    break;
                case Uml::Region::South:
                    pt.setX(newX);
                    pt.setY(y + wh);
                    break;
                case Uml::Region::Center:
                    pt.setX(x + ww / 2);
                    pt.setY(y + wh / 2);
                    break;
                default:
                    break;
            }
        } else {
            if (role == RoleType::A)
                pt = nearestPoints.p1();
            else
                pt = nearestPoints.p2();
        }
    }
    if (role == RoleType::A) {
        m_associationLine->setPoint(0, pt);
    }
    else {
        m_associationLine->setPoint(m_associationLine->count() - 1, pt);
    }
}

/**
 * Sets the state of whether the widget is selected.
 *
 * @param _select   The state of whether the widget is selected.
 */
void AssociationWidget::setSelected(bool _select /* = true */)
{
    WidgetBase::setSelected(_select);
    if ( m_nameWidget)
        m_nameWidget->setSelected( _select );
    if ( m_role[RoleType::A].roleWidget )
        m_role[RoleType::A].roleWidget->setSelected( _select );
    if ( m_role[RoleType::B].roleWidget )
        m_role[RoleType::B].roleWidget->setSelected( _select );
    if ( m_role[RoleType::A].multiplicityWidget )
        m_role[RoleType::A].multiplicityWidget->setSelected( _select );
    if ( m_role[RoleType::B].multiplicityWidget )
        m_role[RoleType::B].multiplicityWidget->setSelected( _select );
    if ( m_role[RoleType::A].changeabilityWidget)
        m_role[RoleType::A].changeabilityWidget->setSelected( _select );
    if ( m_role[RoleType::B].changeabilityWidget)
        m_role[RoleType::B].changeabilityWidget->setSelected( _select );

    // Update the docwindow for this association.
    // This is done last because each of the above setSelected calls
    // overwrites the docwindow, but we want the main association doc
    // to win.
    if (_select) {
        if (m_scene->selectedCount() == 0)
                UMLApp::app()->docWindow()->showDocumentation(this, false);
    } else
        UMLApp::app()->docWindow()->updateDocumentation(true);

    m_associationLine->setSelected(_select);
    if (! _select) {
        // For now, if _select is true we don't make the assoc class line
        // selected. But that's certainly open for discussion.
        // At any rate, we need to deselect the assoc class line
        // if _select is false.
        selectAssocClassLine(false);
    }
    UMLApp::app()->document()->writeToStatusBar(_select ? i18n("Press Ctrl with left mouse click to delete a point") : QString());
}

/**
 * Reimplement method from WidgetBase in order to check owned floating texts.
 *
 * @param p Point to be checked.
 *
 * @return m_nameWidget if m_nameWidget is non NULL and m_nameWidget->onWidget(p) returns non 0;
 *         m_role[0].(multiplicity|changeability|role)Widget if the resp. widget is non NULL and
 *         its onWidget(p) returns non 0;
 *         m_role[1].(multiplicity|changeability|role)Widget if the resp. widget is non NULL and
 *         its onWidget(p) returns non 0;
 *         else NULL.
 */
UMLWidget* AssociationWidget::onWidget(const QPointF &p)
{
    if (m_nameWidget && m_nameWidget->onWidget(p)) {
        return m_nameWidget;
    }
    for (int i = 0; i <= 1; i++) {
        const WidgetRole& r = m_role[i];
        if (r.multiplicityWidget && r.multiplicityWidget->onWidget(p))
            return r.multiplicityWidget;
        if (r.changeabilityWidget && r.changeabilityWidget->onWidget(p))
            return r.changeabilityWidget;
        if (r.roleWidget && r.roleWidget->onWidget(p))
            return r.roleWidget;
    }
    return 0;
}

/**
 * Returns true if the given point is on the connecting line to
 * the association class. Returns false if there is no association
 * class attached, or if the given point is not on the connecting
 * line.
 */
bool AssociationWidget::onAssocClassLine(const QPointF &point)
{
    bool onLine = false;
    if (m_pAssocClassLine) {
//:TODO:
//        const QPointF mapped = m_pAssocClassLine->mapFromParent(point);
//        bool onLine = m_pAssocClassLine->contains(mapped);
//        return onLine;
        UMLSceneItemList list = m_scene->collisions(point);
        UMLSceneItemList::iterator end(list.end());
        for (UMLSceneItemList::iterator item_it(list.begin()); item_it != end; ++item_it) {
            if (*item_it == m_pAssocClassLine) {
                onLine = true;
                break;
            }
        }
    }
    DEBUG(DBG_SRC) << onLine;
    return onLine;
}

/**
 * Returns true if the given point is on the association line.
 * A circle (rectangle) around the point is used to obtain more tolerance.
 * @param point   the point to check
 * @return   flag whether point is on association line
 */
bool AssociationWidget::onAssociation(const QPointF& point)
{
    // check the path
    const qreal diameter(4.0);
    QPainterPath path = m_associationLine->shape();
    if (path.contains(point)) {
        DEBUG(DBG_SRC) << "on path";
        return true;
    }
    // check also the points
    if (m_associationLine->layout() == AssociationLine::Spline) {
        if (m_associationLine->closestPointIndex(point, diameter) > -1) {
            DEBUG(DBG_SRC) << "on spline point";
            return true;
        }
    }
    return onAssocClassLine(point);
}

/**
 * Set all association points to x coordinate.
 */
void AssociationWidget::setXEntireAssoc(qreal x)
{
    for (int i = 0; i < m_associationLine->count(); ++i) {
        QPointF p = m_associationLine->point(i);
        p.setX(x);
        m_associationLine->setPoint(i, p);
    }
}

/**
 * Set all association points to y coordinate.
 */
void AssociationWidget::setYEntireAssoc(qreal y)
{
    for (int i = 0; i < m_associationLine->count(); ++i) {
        QPointF p = m_associationLine->point(i);
        p.setY(y);
        m_associationLine->setPoint(i, p);
    }
}

/**
 * Moves all the mid points (all expcept start /end) by the given amount.
 */
void AssociationWidget::moveMidPointsBy(qreal x, qreal y)
{
    int pos = m_associationLine->count() - 1;
    for (int i = 1; i < (int)pos; ++i) {
        QPointF p = m_associationLine->point( i );
        qreal newX = p.x() + x;
        qreal newY = p.y() + y;
        p.setX( newX );
        p.setY( newY );
        m_associationLine->setPoint( i, p );
    }
}

/**
 * Moves the entire association by the given offset.
 */
void AssociationWidget::moveEntireAssoc(qreal x, qreal y)
{
    //TODO: ADD SUPPORT FOR ASSOC. ON SEQ. DIAGRAMS WHEN NOTES BACK IN.
    moveMidPointsBy(x, y);
    // multi select
    if (umlScene()->selectedCount() > 1) {
        QPointF d(x, y);
        QPointF s = m_associationLine->startPoint() + d;
        QPointF e = m_associationLine->endPoint() + d;
        m_associationLine->setEndPoints(s, e);
    }
    calculateEndingPoints();
    calculateNameTextSegment();
    resetTextPositions();
}

/**
 * Returns the bounding rectangle of all segments of the association.
 */
QRectF AssociationWidget::boundingRect() const
{
    return m_associationLine->boundingRect();
}

/**
 * Returns the shape of all segments of the association.
 */
QPainterPath AssociationWidget::shape() const
{
    return m_associationLine->shape();
}

/**
 * Connected to UMLClassifier::attributeRemoved() or UMLEntity::constraintRemoved()
 * in case this AssociationWidget is linked to a clasifier list item
 * (an attribute or a foreign key constraint)
 *
 * @param obj   The UMLClassifierListItem removed.
 */
void AssociationWidget::slotClassifierListItemRemoved(UMLClassifierListItem* obj)
{
    if (obj != m_umlObject) {
        DEBUG(DBG_SRC) << "obj=" << obj << ": m_umlObject=" << m_umlObject;
        return;
    }
    m_umlObject = 0;
    m_scene->removeAssoc(this);
}

/**
 * Connected to UMLObject::modified() in case this
 * AssociationWidget is linked to a classifer's attribute type.
 */
void AssociationWidget::slotAttributeChanged()
{
    UMLAttribute *attr = attribute();
    if (attr == 0) {
        uError() << "attribute() returns NULL";
        return;
    }
    setVisibility(attr->visibility(), RoleType::B);
    setRoleName(attr->name(), RoleType::B);
}

void AssociationWidget::clipSize()
{
    if (m_nameWidget)
        m_nameWidget->clipSize();

    if (m_role[RoleType::A].multiplicityWidget)
        m_role[RoleType::A].multiplicityWidget->clipSize();

    if (m_role[RoleType::B].multiplicityWidget)
        m_role[RoleType::B].multiplicityWidget->clipSize();

    if (m_role[RoleType::A].roleWidget)
        m_role[RoleType::A].roleWidget->clipSize();

    if (m_role[RoleType::B].roleWidget)
        m_role[RoleType::B].roleWidget->clipSize();

    if (m_role[RoleType::A].changeabilityWidget)
        m_role[RoleType::A].changeabilityWidget->clipSize();

    if (m_role[RoleType::B].changeabilityWidget)
        m_role[RoleType::B].changeabilityWidget->clipSize();

    if (m_associationClass)
        m_associationClass->clipSize();
}

/**
 * Event handler for context menu events, called from the line segments.
 */
void AssociationWidget::contextMenuEvent(QGraphicsSceneContextMenuEvent *event)
{
    const Uml::AssociationType::Enum type = associationType();
    ListPopupMenu::MenuType menuType = ListPopupMenu::mt_Association_Selected;
    if ((type == Uml::AssociationType::Anchor) ||
            onAssocClassLine(event->scenePos())) {
        menuType = ListPopupMenu::mt_Anchor;
    } else if (isCollaboration()) {
        menuType = ListPopupMenu::mt_Collaboration_Message;
    } else if (!association()) {
        menuType = ListPopupMenu::mt_AttributeAssociation;
    } else if (AssocRules::allowRole(type)) {
        menuType = ListPopupMenu::mt_FullAssociation;
    }

    event->accept();
    DEBUG(DBG_SRC) << "menue type = " << ListPopupMenu::toString(menuType)
                   << " / association = " << Uml::AssociationType::toString(type);

    UMLScene *scene = umlScene();
    QWidget *parent = 0;
    if (scene) {
        parent = scene->activeView();
    }

    if (!isSelected() && scene && !scene->selectedItems().isEmpty()) {
        Qt::KeyboardModifiers forSelection = (Qt::ControlModifier | Qt::ShiftModifier);
        if ((event->modifiers() & forSelection) == 0) {
            scene->clearSelection();
        }
    }
    setSelected(true);
    m_eventScenePos = event->scenePos();
    ListPopupMenu popup(parent, menuType, this);
    QAction *triggered = popup.exec(event->screenPos());
    ListPopupMenu *parentMenu = ListPopupMenu::menuFromAction(triggered);

    if (!parentMenu) {
        uWarning() << "Action's data field does not contain ListPopupMenu pointer";
        return;
    }

    WidgetBase *ownerWidget = parentMenu->ownerWidget();
    // assert because logic is based on only WidgetBase being the owner of
    // ListPopupMenu actions executed in this context menu.
    Q_ASSERT_X(ownerWidget != 0, "AssociationWidget::contextMenuEvent",
            "ownerWidget is null which means action belonging to UMLView, UMLScene"
            " or UMLObject is the one triggered in ListPopupMenu");

    ownerWidget->slotMenuSelection(triggered);
}

/**
 * Reimplemented event handler for hover enter events.
 */
void AssociationWidget::hoverEnterEvent(QGraphicsSceneHoverEvent *event)
{
    associationLine()->hoverEnterEvent(event);
}

/**
 * Reimplemented event handler for hover leave events.
 */
void AssociationWidget::hoverLeaveEvent(QGraphicsSceneHoverEvent *event)
{
    associationLine()->hoverLeaveEvent(event);
}

/**
 * Reimplemented event handler for hover move events.
 */
void AssociationWidget::hoverMoveEvent(QGraphicsSceneHoverEvent *event)
{
    associationLine()->hoverMoveEvent(event);
}

/**
 * Saves this widget to the "assocwidget" XMI element.
 */
void AssociationWidget::saveToXMI1(QDomDocument &qDoc, QDomElement &qElement)
{
    QDomElement assocElement = qDoc.createElement(QLatin1String("assocwidget"));

    WidgetBase::saveToXMI1(qDoc, assocElement);
    LinkWidget::saveToXMI1(qDoc, assocElement);
    if (m_umlObject) {
        assocElement.setAttribute(QLatin1String("xmi.id"), Uml::ID::toString(m_umlObject->id()));
    }
    assocElement.setAttribute(QLatin1String("type"), associationType());
    if (!association()) {
        assocElement.setAttribute(QLatin1String("visibilityA"), visibility(RoleType::A));
        assocElement.setAttribute(QLatin1String("visibilityB"), visibility(RoleType::B));
        assocElement.setAttribute(QLatin1String("changeabilityA"), changeability(RoleType::A));
        assocElement.setAttribute(QLatin1String("changeabilityB"), changeability(RoleType::B));
        if (m_umlObject == 0) {
            assocElement.setAttribute(QLatin1String("roleAdoc"), roleDocumentation(RoleType::A));
            assocElement.setAttribute(QLatin1String("roleBdoc"), roleDocumentation(RoleType::B));
            assocElement.setAttribute(QLatin1String("documentation"), documentation());
        }
    }
    assocElement.setAttribute(QLatin1String("widgetaid"), Uml::ID::toString(widgetIDForRole(RoleType::A)));
    assocElement.setAttribute(QLatin1String("widgetbid"), Uml::ID::toString(widgetIDForRole(RoleType::B)));
    assocElement.setAttribute(QLatin1String("indexa"), m_role[RoleType::A].m_nIndex);
    assocElement.setAttribute(QLatin1String("indexb"), m_role[RoleType::B].m_nIndex);
    assocElement.setAttribute(QLatin1String("totalcounta"), m_role[RoleType::A].m_nTotalCount);
    assocElement.setAttribute(QLatin1String("totalcountb"), m_role[RoleType::B].m_nTotalCount);
    m_associationLine->saveToXMI1(qDoc, assocElement);

    if (m_nameWidget) {
        m_nameWidget->saveToXMI1(qDoc, assocElement);
    }

    if (multiplicityWidget(RoleType::A)) {
        multiplicityWidget(RoleType::A)->saveToXMI1(qDoc, assocElement);
    }

    if (multiplicityWidget(RoleType::B)) {
        multiplicityWidget(RoleType::B)->saveToXMI1(qDoc, assocElement);
    }

    if (roleWidget(RoleType::A)) {
        roleWidget(RoleType::A)->saveToXMI1(qDoc, assocElement);
    }

    if (roleWidget(RoleType::B)) {
        roleWidget(RoleType::B)->saveToXMI1(qDoc, assocElement);
    }

    if (changeabilityWidget(RoleType::A)) {
        changeabilityWidget(RoleType::A)->saveToXMI1(qDoc, assocElement);
    }

    if (changeabilityWidget(RoleType::B)) {
        changeabilityWidget(RoleType::B)->saveToXMI1(qDoc, assocElement);
    }

    if (m_associationClass) {
        QString acid = Uml::ID::toString(m_associationClass->id());
        assocElement.setAttribute(QLatin1String("assocclass"), acid);
        assocElement.setAttribute(QLatin1String("aclsegindex"), m_nLinePathSegmentIndex);
    }

    qElement.appendChild(assocElement);
}

/**
 * Uses the supplied widgetList for resolving
 * the role A and role B widgets. (The other loadFromXMI1() queries
 * the UMLView for these widgets.)
 * Required for clipboard operations.
 */
bool AssociationWidget::loadFromXMI1(QDomElement& qElement,
                                    const UMLWidgetList& widgets,
                                    const MessageWidgetList* messages)
{
    if (!WidgetBase::loadFromXMI1(qElement)) {
        return false;
    }

    if (!LinkWidget::loadFromXMI1(qElement)) {
        return false;
    }

    // load child widgets first
    QString widgetaid = qElement.attribute(QLatin1String("widgetaid"), QLatin1String("-1"));
    QString widgetbid = qElement.attribute(QLatin1String("widgetbid"), QLatin1String("-1"));
    Uml::ID::Type aId = Uml::ID::fromString(widgetaid);
    Uml::ID::Type bId = Uml::ID::fromString(widgetbid);
    UMLWidget *pWidgetA = Widget_Utils::findWidget(aId, widgets, messages);
    if (!pWidgetA) {
        uError() << "cannot find widget for roleA id " << Uml::ID::toString(aId);
        return false;
    }
    UMLWidget *pWidgetB = Widget_Utils::findWidget(bId, widgets, messages);
    if (!pWidgetB) {
        uError() << "cannot find widget for roleB id " << Uml::ID::toString(bId);
        return false;
    }
    setWidgetForRole(pWidgetA, RoleType::A);
    setWidgetForRole(pWidgetB, RoleType::B);

    QString type = qElement.attribute(QLatin1String("type"), QLatin1String("-1"));
    Uml::AssociationType::Enum aType = Uml::AssociationType::fromInt(type.toInt());

    QString id = qElement.attribute(QLatin1String("xmi.id"), QLatin1String("-1"));
    bool oldStyleLoad = false;
    if (id == QLatin1String("-1")) {
        // xmi.id not present, ergo either a pure widget association,
        // or old (pre-1.2) style:
        // Everything is loaded from the AssociationWidget.
        // UMLAssociation may or may not be saved - if it is, it's a dummy.
        // Create the UMLAssociation if both roles are UML objects;
        // else load the info locally.

        if (Uml::AssociationType::hasUMLRepresentation(aType)) {
            // lack of an association in our widget AND presence of
            // both uml objects for each role clearly identifies this
            // as reading in an old-school file. Note it as such, and
            // create, and add, the UMLAssociation for this widget.
            // Remove this special code when backwards compatibility
            // with older files isn't important anymore. -b.t.
            UMLObject* umlRoleA = pWidgetA->umlObject();
            UMLObject* umlRoleB = pWidgetB->umlObject();
            if (!m_umlObject && umlRoleA && umlRoleB) {
                oldStyleLoad = true; // flag for further special config below
                if (aType == AssociationType::Aggregation || aType == AssociationType::Composition) {
                    uWarning()<<" Old Style save file? swapping roles on association widget"<<this;
                    // We have to swap the A and B widgets to compensate
                    // for the long standing bug in AssociationLine of drawing
                    // the diamond at the wrong end which was fixed
                    // just before the 1.2 release.
                    // The logic here is that the user has understood
                    // that the diamond belongs at the SOURCE end of the
                    // the association (i.e. at the container, not at the
                    // contained), and has compensated for this anomaly
                    // by drawing the aggregations/compositions from
                    // target to source.
                    UMLWidget *tmpWidget = pWidgetA;
                    pWidgetA = pWidgetB;
                    pWidgetB = tmpWidget;
                    setWidgetForRole(pWidgetA, RoleType::A);
                    setWidgetForRole(pWidgetB, RoleType::B);
                    umlRoleA = pWidgetA->umlObject();
                    umlRoleB = pWidgetB->umlObject();
                }

                setUMLAssociation(umlDoc()->createUMLAssociation(umlRoleA, umlRoleB, aType));
            }
        }

        setDocumentation(qElement.attribute(QLatin1String("documentation")));
        setRoleDocumentation(qElement.attribute(QLatin1String("roleAdoc")), RoleType::A);
        setRoleDocumentation(qElement.attribute(QLatin1String("roleBdoc")), RoleType::B);

        // visibility defaults to Public if it cant set it here..
        QString visibilityA = qElement.attribute(QLatin1String("visibilityA"), QLatin1String("0"));
        int vis = visibilityA.toInt();
        if (vis >= 200) {  // bkwd compat.
            vis -= 200;
        }
        setVisibility((Uml::Visibility::Enum)vis, RoleType::A);

        QString visibilityB = qElement.attribute(QLatin1String("visibilityB"), QLatin1String("0"));
        vis = visibilityB.toInt();
        if (vis >= 200) { // bkwd compat.
            vis -= 200;
        }
        setVisibility((Uml::Visibility::Enum)vis, RoleType::B);

        // Changeability defaults to "Changeable" if it cant set it here..
        QString changeabilityA = qElement.attribute(QLatin1String("changeabilityA"), QLatin1String("0"));
        if (changeabilityA.toInt() > 0)
            setChangeability(Uml::Changeability::fromInt(changeabilityA.toInt()), RoleType::A);

        QString changeabilityB = qElement.attribute(QLatin1String("changeabilityB"), QLatin1String("0"));
        if (changeabilityB.toInt() > 0)
            setChangeability(Uml::Changeability::fromInt(changeabilityB.toInt()), RoleType::B);

    } else {

        // we should disconnect any prior association (can this happen??)
        if (m_umlObject && m_umlObject->baseType() == UMLObject::ot_Association) {
            UMLAssociation *umla = association();
            umla->disconnect(this);
            umla->nrof_parent_widgets--;
        }

        // New style: The xmi.id is a reference to the UMLAssociation.
        // If the UMLObject is not found right now, we try again later
        // during the type resolution pass - see activate().
        m_nId = Uml::ID::fromString(id);
        UMLObject *myObj = umlDoc()->findObjectById(m_nId);
        if (myObj) {
            const UMLObject::ObjectType ot = myObj->baseType();
            if (ot != UMLObject::ot_Association) {
                setUMLObject(myObj);
            } else {
                UMLAssociation * myAssoc = myObj->asUMLAssociation();
                setUMLAssociation(myAssoc);
                if (type == QLatin1String("-1"))
                    aType = myAssoc->getAssocType();
            }
        }
    }

    setAssociationType(aType);

    QString indexa = qElement.attribute(QLatin1String("indexa"), QLatin1String("0"));
    QString indexb = qElement.attribute(QLatin1String("indexb"), QLatin1String("0"));
    QString totalcounta = qElement.attribute(QLatin1String("totalcounta"), QLatin1String("0"));
    QString totalcountb = qElement.attribute(QLatin1String("totalcountb"), QLatin1String("0"));
    m_role[RoleType::A].m_nIndex = indexa.toInt();
    m_role[RoleType::B].m_nIndex = indexb.toInt();
    m_role[RoleType::A].m_nTotalCount = totalcounta.toInt();
    m_role[RoleType::B].m_nTotalCount = totalcountb.toInt();

    QString assocclassid = qElement.attribute(QLatin1String("assocclass"));
    if (! assocclassid.isEmpty()) {
        Uml::ID::Type acid = Uml::ID::fromString(assocclassid);
        UMLWidget *w = Widget_Utils::findWidget(acid, widgets);
        if (w) {
            ClassifierWidget* aclWidget = static_cast<ClassifierWidget*>(w);
            QString aclSegIndex = qElement.attribute(QLatin1String("aclsegindex"), QLatin1String("0"));
            createAssocClassLine(aclWidget, aclSegIndex.toInt());
        } else {
            uError() << "cannot find assocclass " << assocclassid;
        }
    }

    //now load child elements
    QDomNode node = qElement.firstChild();
    QDomElement element = node.toElement();
    while (!element.isNull()) {
        QString tag = element.tagName();
        if (tag == QLatin1String("linepath")) {
            if (!m_associationLine->loadFromXMI1(element)) {
                return false;
            }
        } else if (tag == QLatin1String("floatingtext") ||
                   tag == QLatin1String("UML:FloatingTextWidget")) {  // for bkwd compatibility
            QString r = element.attribute(QLatin1String("role"), QLatin1String("-1"));
            if (r == QLatin1String("-1"))
                return false;
            Uml::TextRole::Enum role = Uml::TextRole::fromInt(r.toInt());
            FloatingTextWidget *ft = new FloatingTextWidget(m_scene, role, QString(), Uml::ID::Reserved);
            if (! ft->loadFromXMI1(element)) {
                // Most likely cause: The FloatingTextWidget is empty.
                delete ft;
                node = element.nextSibling();
                element = node.toElement();
                continue;
            }
            // always need this
            ft->setParentItem(this);
            ft->setLink(this);
            ft->setSequenceNumber(m_SequenceNumber);
            ft->setFontCmd(ft->font());

            switch(role) {
            case Uml::TextRole::MultiA:
                m_role[RoleType::A].multiplicityWidget = ft;
                if (oldStyleLoad)
                    setMultiplicity(m_role[RoleType::A].multiplicityWidget->text(), RoleType::A);
                break;

            case Uml::TextRole::MultiB:
                m_role[RoleType::B].multiplicityWidget = ft;
                if (oldStyleLoad)
                    setMultiplicity(m_role[RoleType::B].multiplicityWidget->text(), RoleType::B);
                break;

            case Uml::TextRole::ChangeA:
                m_role[RoleType::A].changeabilityWidget = ft;
                break;

            case Uml::TextRole::ChangeB:
                m_role[RoleType::B].changeabilityWidget = ft;
                break;

            case Uml::TextRole::Name:
                m_nameWidget = ft;
                if (oldStyleLoad)
                    setName(m_nameWidget->text());
                break;

            case Uml::TextRole::Coll_Message:
            case Uml::TextRole::Coll_Message_Self:
                m_nameWidget = ft;
                ft->setLink(this);
                ft->setActivated();
                if (FloatingTextWidget::isTextValid(ft->text()))
                    ft->show();
                else
                    ft->hide();
                break;

            case Uml::TextRole::RoleAName:
                m_role[RoleType::A].roleWidget = ft;
                setRoleName(ft->text(), RoleType::A);
                break;
            case Uml::TextRole::RoleBName:
                m_role[RoleType::B].roleWidget = ft;
                setRoleName(ft->text(), RoleType::B);
                break;
            default:
                DEBUG(DBG_SRC) << "unexpected FloatingTextWidget (TextRole::Enum " << role << ")";
                delete ft;
                break;
            }
        }
        node = element.nextSibling();
        element = node.toElement();
    }

    return true;
}

/**
 * Queries the UMLView for resolving the role A and role B widgets.
 * ....
 */
bool AssociationWidget::loadFromXMI1(QDomElement& qElement)
{
    UMLScene *scene = umlScene();
    if (scene) {
        const UMLWidgetList& widgetList = scene->widgetList();
        const MessageWidgetList& messageList = scene->messageList();
        return loadFromXMI1(qElement, widgetList, &messageList);
    }
    else {
        DEBUG(DBG_SRC) << "This isn't on UMLScene yet, so can neither fetch"
            "messages nor widgets on umlscene";
        return false;
    }
}
<|MERGE_RESOLUTION|>--- conflicted
+++ resolved
@@ -259,18 +259,11 @@
             connect(ent, &UMLEntity::entityConstraintRemoved, this, &AssociationWidget::slotClassifierListItemRemoved);
             break;
         case UMLObject::ot_InstanceAttribute:
-<<<<<<< HEAD
             klass = obj->umlParent()->asUMLInstance();
             connect(klass, &UMLInstance::attributeRemoved, this, &AssociationWidget::slotClassifierListItemRemoved);
             attr = obj->asUMLInstanceAttribute();
             connect(attr, &UMLInstanceAttribute::attributeChanged, this, &AssociationWidget::slotAttributeChanged);
         break;
-=======
-            connect(obj->umlParent(), SIGNAL(attributeRemoved()), this, SLOT(slotClassifierListItemRemoved()));
-            attr = obj->asUMLInstanceAttribute();
-            connect(attr, SIGNAL(attributeChanged()), this, SLOT(slotAttributeChanged()));
-            break;
->>>>>>> 576a4346
         default:
             uError() << "cannot associate UMLObject of type " << UMLObject::toString(ot);
             break;
