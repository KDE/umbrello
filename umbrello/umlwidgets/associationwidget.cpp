--- conflicted
+++ resolved
@@ -579,13 +579,8 @@
     if (m_umlObject == 0)
         return 0;
     UMLObject::ObjectType ot = m_umlObject->baseType();
-<<<<<<< HEAD
     if (ot != UMLObject::ot_Attribute && ot != UMLObject::ot_EntityAttribute && ot != UMLObject::ot_InstanceAttribute)
-        return NULL;
-=======
-    if (ot != UMLObject::ot_Attribute && ot != UMLObject::ot_EntityAttribute)
         return 0;
->>>>>>> 1754d6f3
     return m_umlObject->asUMLAttribute();
 }
 
@@ -3055,16 +3050,7 @@
                                         i18n("Multiplicity"),
                                         i18n("Enter multiplicity:"),
                                         QLineEdit::Normal,
-<<<<<<< HEAD
-                                        oldText, NULL);
-=======
                                         oldText, 0);
-#else
-        newText = KInputDialog::getText(i18n("Multiplicity"),
-                                        i18n("Enter multiplicity:"),
-                                        oldText, 0, m_scene->activeView(), &v);
-#endif
->>>>>>> 1754d6f3
         if (newText != oldText) {
             if (FloatingTextWidget::isTextValid(newText)) {
                 setMultiplicity(newText, r);
@@ -3084,16 +3070,7 @@
                                         i18n("Association Name"),
                                         i18n("Enter association name:"),
                                         QLineEdit::Normal,
-<<<<<<< HEAD
-                                        oldText, NULL);
-=======
                                         oldText, 0);
-#else
-        newText = KInputDialog::getText(i18n("Association Name"),
-                                        i18n("Enter association name:"),
-                                        oldText, 0, m_scene->activeView(), &v);
-#endif
->>>>>>> 1754d6f3
         if (newText != oldText) {
             if (FloatingTextWidget::isTextValid(newText)) {
                 setName(newText);
@@ -3115,16 +3092,7 @@
                                         i18n("Role Name"),
                                         i18n("Enter role name:"),
                                         QLineEdit::Normal,
-<<<<<<< HEAD
-                                        oldText, NULL);
-=======
                                         oldText, 0);
-#else
-        newText = KInputDialog::getText(i18n("Role Name"),
-                                        i18n("Enter role name:"),
-                                        oldText, 0, m_scene->activeView(), &v);
-#endif
->>>>>>> 1754d6f3
         if (newText != oldText) {
             if (FloatingTextWidget::isTextValid(newText)) {
                 setRoleName(newText, r);
