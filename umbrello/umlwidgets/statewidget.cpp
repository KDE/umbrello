/***************************************************************************
 *   This program is free software; you can redistribute it and/or modify  *
 *   it under the terms of the GNU General Public License as published by  *
 *   the Free Software Foundation; either version 2 of the License, or     *
 *   (at your option) any later version.                                   *
 *                                                                         *
 *   copyright (C) 2002-2014                                               *
 *   Umbrello UML Modeller Authors <umbrello-devel@kde.org>                *
 ***************************************************************************/

// own header
#include "statewidget.h"

// app includes
#include "debug_utils.h"
#include "dialog_utils.h"
#include "docwindow.h"
#include "listpopupmenu.h"
#include "statedialog.h"
#include "uml.h"
#include "umldoc.h"
#include "umlscene.h"
#include "umlview.h"
#include "umlwidget.h"

// kde includes
#include <KLocalizedString>

// qt includes
<<<<<<< HEAD
#include <QInputDialog>
=======
>>>>>>> 3999ddef
#include <QPointer>

/**
 * Creates a State widget.
 *
 * @param scene       The parent of the widget.
 * @param stateType   The type of state.
 * @param id          The ID to assign (-1 will prompt a new ID.)
 */
StateWidget::StateWidget(UMLScene * scene, StateType stateType, Uml::ID::Type id)
  : UMLWidget(scene, WidgetBase::wt_State, id)
{
    m_stateType = stateType;
    m_drawVertical = true;
    setAspectRatioMode();
    m_Text = QLatin1String("State");
    QSizeF size = minimumSize();
    setSize(size.width(), size.height());
}

/**
 * Destructor.
 */
StateWidget::~StateWidget()
{
}

/**
 * Overrides the standard paint event.
 */
void StateWidget::paint(QPainter *painter, const QStyleOptionGraphicsItem *option, QWidget *widget)
{
    Q_UNUSED(option);
    Q_UNUSED(widget);

    const qreal w = width();
    const qreal h = height();
    if (w == 0 || h == 0)
        return;

    setPenFromSettings(painter);
    switch (m_stateType) {
    case StateWidget::Normal:
        {
            if (UMLWidget::useFillColor()) {
                painter->setBrush(UMLWidget::fillColor());
            }
            const QFontMetrics &fm = getFontMetrics(FT_NORMAL);
            const int fontHeight  = fm.lineSpacing();
            int textStartY = (h / 2) - (fontHeight / 2);
            const int count = m_Activities.count();
            if (count == 0) {
                painter->drawRoundRect(0, 0, w, h, (h*40)/w, (w*40)/h);
                painter->setPen(textColor());
                QFont font = UMLWidget::font();
                font.setBold(false);
                painter->setFont(font);
                painter->drawText(STATE_MARGIN, textStartY,
                           w - STATE_MARGIN * 2, fontHeight,
                           Qt::AlignCenter, name());
                setPenFromSettings(painter);
            } else {
                painter->drawRoundRect(0, 0, w, h, (h*40)/w, (w*40)/h);
                textStartY = STATE_MARGIN;
                painter->setPen(textColor());
                QFont font = UMLWidget::font();
                font.setBold(true);
                painter->setFont(font);
                painter->drawText(STATE_MARGIN, textStartY, w - STATE_MARGIN * 2,
                           fontHeight, Qt::AlignCenter, name());
                font.setBold(false);
                painter->setFont(font);
                setPenFromSettings(painter);
                int linePosY = textStartY + fontHeight;

                QStringList::Iterator end(m_Activities.end());
                for(QStringList::Iterator it(m_Activities.begin()); it != end; ++it) {
                    textStartY += fontHeight;
                    painter->drawLine(0, linePosY, w, linePosY);
                    painter->setPen(textColor());
                    painter->drawText(STATE_MARGIN, textStartY, w - STATE_MARGIN * 2,
                               fontHeight, Qt::AlignCenter, *it);
                    setPenFromSettings(painter);
                    linePosY += fontHeight;
                }//end for
            }//end else
        }
        break;
    case StateWidget::Initial :
        painter->setBrush(WidgetBase::lineColor());
        painter->drawEllipse(0, 0, w, h);
        break;
    case StateWidget::End :
        painter->setBrush(WidgetBase::lineColor());
        painter->drawEllipse(0, 0, w, h);
        painter->setBrush(Qt::white);
        painter->drawEllipse(1, 1, w - 2, h - 2);
        painter->setBrush(WidgetBase::lineColor());
        painter->drawEllipse(3, 3, w - 6, h - 6);
        break;
    case StateWidget::Fork:
    case StateWidget::Join:
        {
            painter->setPen(Qt::black);
            painter->setBrush(Qt::black);
            painter->drawRect(rect());
        }
        break;
    case StateWidget::Junction:
        {
            painter->setPen(Qt::black);
            painter->setBrush(Qt::black);
            painter->drawEllipse(rect());
        }
        break;
    case StateWidget::DeepHistory:
        {
            painter->setBrush(Qt::white);
            painter->drawEllipse(rect());
            painter->setPen(Qt::black);
            painter->setFont(UMLWidget::font());
            const QFontMetrics &fm = getFontMetrics(FT_NORMAL);
            const int fontHeight  = fm.lineSpacing() / 2;
            const int xStar = fm.boundingRect(QLatin1String("H")).width();
            const int yStar = fontHeight / 4;
            painter->drawText((w / 6),
                       (h / 4) + fontHeight, QLatin1String("H"));
            painter->drawText((w / 6) + xStar,
                       (h / 4) + fontHeight - yStar, QLatin1String("*"));
        }
        break;
    case StateWidget::ShallowHistory:
        {
            painter->setBrush(Qt::white);
            painter->drawEllipse(rect());
            painter->setPen(Qt::black);
            painter->setFont(UMLWidget::font());
            const QFontMetrics &fm = getFontMetrics(FT_NORMAL);
            const int fontHeight  = fm.lineSpacing() / 2;
            painter->drawText((w / 6),
                       (h / 4) + fontHeight, QLatin1String("H"));
        }
        break;
    case StateWidget::Choice:
        {
            const qreal x = w / 2;
            const qreal y = h / 2;
            QPolygonF polygon;
            polygon << QPointF(x, 0) << QPointF(w, y)
                    << QPointF(x, h) << QPointF(0, y);
            painter->setBrush(UMLWidget::fillColor());
            painter->drawPolygon(polygon);
        }
        break;
    default:
        uWarning() << "Unknown state type: " << stateTypeStr();
        break;
    }

    UMLWidget::paint(painter, option, widget);
}

/**
 * Overrides method from UMLWidget
 */
QSizeF StateWidget::minimumSize() const
{
    int width = 10, height = 10;
    switch (m_stateType) {
        case StateWidget::Normal:
        {
            const QFontMetrics &fm = getFontMetrics(FT_BOLD);
            const int fontHeight  = fm.lineSpacing();
            int textWidth = fm.width(name());
            const int count = m_Activities.count();
            height = fontHeight;
            if(count > 0) {
                height = fontHeight * (count + 1);

                QStringList::ConstIterator end(m_Activities.end());
                for(QStringList::ConstIterator it(m_Activities.begin()); it != end; ++it) {
                    int w = fm.width(*it);
                    if(w > textWidth)
                        textWidth = w;
                }//end for
            }//end if
            width = textWidth > STATE_WIDTH?textWidth:STATE_WIDTH;
            height = height > STATE_HEIGHT?height:STATE_HEIGHT;
            width += STATE_MARGIN * 2;
            height += STATE_MARGIN * 2;
            break;
        }
        case StateWidget::Fork:
        case StateWidget::Join:
            if (m_drawVertical) {
                width = 8;
                height = 60;
            } else {
                width = 60;
                height = 8;
            }
            break;
        case StateWidget::Junction:
            width = 18;
            height = 18;
            break;
        case StateWidget::DeepHistory:
        case StateWidget::ShallowHistory:
            {
                const QFontMetrics &fm = getFontMetrics(FT_NORMAL);
                width = height = fm.lineSpacing();
            }
            break;
        case StateWidget::Choice:
            width = 25;
            height = 25;
            break;
        default:
            break;
    }

    return QSizeF(width, height);
}

/**
 * Overrides method from UMLWidget
 */
QSizeF StateWidget::maximumSize()
{
    switch (m_stateType) {
        case StateWidget::Initial:
        case StateWidget::End:
        case StateWidget::Junction:
        case StateWidget::Choice:
            return QSizeF(35, 35);
            break;
        case StateWidget::DeepHistory:
        case StateWidget::ShallowHistory:
            {
                const QFontMetrics &fm = getFontMetrics(FT_NORMAL);
                const int fontHeight  = fm.lineSpacing();
                return QSizeF(fontHeight + 10, fontHeight + 10);
            }
            break;
        default:
            break;
    }
    return UMLWidget::maximumSize();
}

/**
 * Set the aspect ratio mode.
 * Some state types have a fixed aspect ratio
 */
void StateWidget::setAspectRatioMode()
{
    switch (m_stateType) {
        case StateWidget::Initial:
        case StateWidget::End:
        case StateWidget::Choice:
        case StateWidget::DeepHistory:
        case StateWidget::ShallowHistory:
        case StateWidget::Fork:
        case StateWidget::Join:
        case StateWidget::Junction:
            setFixedAspectRatio(true);
            break;
        default:
            setFixedAspectRatio(false);
            break;
    }
}

/**
 * Returns the type of state.
 * @return StateType
 */
StateWidget::StateType StateWidget::stateType() const
{
    return m_stateType;
}

/**
 * Returns the type string of state.
 */
QString StateWidget::stateTypeStr() const
{
    return QLatin1String(ENUM_NAME(StateWidget, StateType, m_stateType));
}

/**
 * Sets the type of state.
 */
void StateWidget::setStateType(StateType stateType)
{
    m_stateType = stateType;
    setAspectRatioMode();
}

/**
 * Adds an activity to this widget.
 * @return true on success
 */
bool StateWidget::addActivity(const QString &activity)
{
    m_Activities.append(activity);
    updateGeometry();
    return true;
}

/**
 * Removes the given activity from the state.
 */
bool StateWidget::removeActivity(const QString &activity)
{
    if(m_Activities.removeAll(activity) == 0)
        return false;
    updateGeometry();
    return true;
}

/**
 * Renames the given activity.
 */
bool StateWidget::renameActivity(const QString &activity, const QString &newName)
{
    int index = - 1;
    if((index = m_Activities.indexOf(activity)) == -1)
        return false;
    m_Activities[ index ] = newName;
    return true;
}

/**
 * Sets the states activities to the ones given.
 */
void StateWidget::setActivities(const QStringList &list)
{
    m_Activities = list;
    updateGeometry();
}

/**
 * Returns the list of activities.
 */
QStringList StateWidget::activities() const
{
    return m_Activities;
}

/**
 * Get whether to draw a fork or join vertically.
 */
bool StateWidget::drawVertical() const
{
    return m_drawVertical;
}

/**
 * Set whether to draw a fork or join vertically.
 */
void StateWidget::setDrawVertical(bool to)
{
    m_drawVertical = to;
    setSize(height(), width());
    updateGeometry();
    UMLWidget::adjustAssocs(x(), y());
}

/**
 * Show a properties dialog for a StateWidget.
 */
void StateWidget::showPropertiesDialog()
{
    UMLApp::app()->docWindow()->updateDocumentation(false);

    QPointer<StateDialog> dialog = new StateDialog(m_scene->activeView(), this);
    if (dialog->exec() && dialog->getChangesMade()) {
        UMLApp::app()->docWindow()->showDocumentation(this, true);
        UMLApp::app()->document()->setModified(true);
    }
    delete dialog;
}

/**
 * Creates the "statewidget" XMI element.
 */
void StateWidget::saveToXMI(QDomDocument & qDoc, QDomElement & qElement)
{
    QDomElement stateElement = qDoc.createElement(QLatin1String("statewidget"));
    UMLWidget::saveToXMI(qDoc, stateElement);
    stateElement.setAttribute(QLatin1String("statename"), m_Text);
    stateElement.setAttribute(QLatin1String("documentation"), m_Doc);
    stateElement.setAttribute(QLatin1String("statetype"), m_stateType);
    if (m_stateType == Fork || m_stateType == Join)
        stateElement.setAttribute(QLatin1String("drawvertical"), m_drawVertical);
    //save states activities
    QDomElement activitiesElement = qDoc.createElement(QLatin1String("Activities"));

    QStringList::Iterator end(m_Activities.end());
    for(QStringList::Iterator it(m_Activities.begin()); it != end; ++it) {
        QDomElement tempElement = qDoc.createElement(QLatin1String("Activity"));
        tempElement.setAttribute(QLatin1String("name"), *it);
        activitiesElement.appendChild(tempElement);
    }//end for
    stateElement.appendChild(activitiesElement);
    qElement.appendChild(stateElement);
}

/**
 * Loads a "statewidget" XMI element.
 */
bool StateWidget::loadFromXMI(QDomElement & qElement)
{
    if(!UMLWidget::loadFromXMI(qElement))
        return false;
    m_Text = qElement.attribute(QLatin1String("statename"));
    m_Doc = qElement.attribute(QLatin1String("documentation"));
    QString type = qElement.attribute(QLatin1String("statetype"), QLatin1String("1"));
    m_stateType = (StateType)type.toInt();
    setAspectRatioMode();
    QString drawVertical = qElement.attribute(QLatin1String("drawvertical"), QLatin1String("1"));
    m_drawVertical = (bool)drawVertical.toInt();
    //load states activities
    QDomNode node = qElement.firstChild();
    QDomElement tempElement = node.toElement();
    if(!tempElement.isNull() && tempElement.tagName() == QLatin1String("Activities")) {
        QDomNode node = tempElement.firstChild();
        QDomElement activityElement = node.toElement();
        while(!activityElement.isNull()) {
            if(activityElement.tagName() == QLatin1String("Activity")) {
                QString name = activityElement.attribute(QLatin1String("name"));
                if(!name.isEmpty())
                    m_Activities.append(name);
            }//end if
            node = node.nextSibling();
            activityElement = node.toElement();
        }//end while
    }//end if
    return true;
}

/**
 * Captures any popup menu signals for menus it created.
 */
void StateWidget::slotMenuSelection(QAction* action)
{
    bool ok = false;
    QString nameNew = name();

    ListPopupMenu::MenuType sel = ListPopupMenu::typeFromAction(action);
    switch(sel) {
    case ListPopupMenu::mt_Rename:
<<<<<<< HEAD
        nameNew = QInputDialog::getText(Q_NULLPTR,
                                        i18n("Enter State Name"),
                                        i18n("Enter the name of the new state:"),
                                        QLineEdit::Normal,
                                        name(), &ok);
=======
        nameNew = name();
        ok = Dialog_Utils::askName(i18n("Enter State Name"),
                                   i18n("Enter the name of the new state:"),
                                   nameNew);
>>>>>>> 3999ddef
        if (ok && nameNew.length() > 0) {
            setName(nameNew);
        }
        break;

    case ListPopupMenu::mt_Properties:
        showPropertiesDialog();
        break;

    case ListPopupMenu::mt_New_Activity:
<<<<<<< HEAD
        nameNew = QInputDialog::getText(Q_NULLPTR,
                                        i18n("Enter Activity"),
                                        i18n("Enter the name of the new activity:"),
                                        QLineEdit::Normal,
                                        i18n("new activity"), &ok);
=======
        nameNew = i18n("new activity");
        ok = Dialog_Utils::askName(i18n("Enter Activity"),
                                   i18n("Enter the name of the new activity:"),
                                   nameNew);
>>>>>>> 3999ddef
        if (ok && nameNew.length() > 0) {
            addActivity(nameNew);
        }
        break;

    case ListPopupMenu::mt_Flip:
        setDrawVertical(!m_drawVertical);
        break;

    default:
        UMLWidget::slotMenuSelection(action);
        break;
    }
}
<|MERGE_RESOLUTION|>--- conflicted
+++ resolved
@@ -27,10 +27,6 @@
 #include <KLocalizedString>
 
 // qt includes
-<<<<<<< HEAD
-#include <QInputDialog>
-=======
->>>>>>> 3999ddef
 #include <QPointer>
 
 /**
@@ -484,18 +480,10 @@
     ListPopupMenu::MenuType sel = ListPopupMenu::typeFromAction(action);
     switch(sel) {
     case ListPopupMenu::mt_Rename:
-<<<<<<< HEAD
-        nameNew = QInputDialog::getText(Q_NULLPTR,
-                                        i18n("Enter State Name"),
-                                        i18n("Enter the name of the new state:"),
-                                        QLineEdit::Normal,
-                                        name(), &ok);
-=======
         nameNew = name();
         ok = Dialog_Utils::askName(i18n("Enter State Name"),
                                    i18n("Enter the name of the new state:"),
                                    nameNew);
->>>>>>> 3999ddef
         if (ok && nameNew.length() > 0) {
             setName(nameNew);
         }
@@ -506,18 +494,10 @@
         break;
 
     case ListPopupMenu::mt_New_Activity:
-<<<<<<< HEAD
-        nameNew = QInputDialog::getText(Q_NULLPTR,
-                                        i18n("Enter Activity"),
-                                        i18n("Enter the name of the new activity:"),
-                                        QLineEdit::Normal,
-                                        i18n("new activity"), &ok);
-=======
         nameNew = i18n("new activity");
         ok = Dialog_Utils::askName(i18n("Enter Activity"),
                                    i18n("Enter the name of the new activity:"),
                                    nameNew);
->>>>>>> 3999ddef
         if (ok && nameNew.length() > 0) {
             addActivity(nameNew);
         }
