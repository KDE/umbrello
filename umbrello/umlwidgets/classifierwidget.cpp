--- conflicted
+++ resolved
@@ -1387,16 +1387,6 @@
 
     UMLWidget::saveToXMI1(writer);
     if (saveShowAttributes) {
-<<<<<<< HEAD
-        conceptElement.setAttribute(QLatin1String("showoperations"), visualProperty(ShowOperations));
-        conceptElement.setAttribute(QLatin1String("showpubliconly"), visualProperty(ShowPublicOnly));
-        conceptElement.setAttribute(QLatin1String("showopsigs"),     m_operationSignature);
-        conceptElement.setAttribute(QLatin1String("showpackage"),    visualProperty(ShowPackage));
-        conceptElement.setAttribute(QLatin1String("showscope"),      visualProperty(ShowVisibility));
-        conceptElement.setAttribute(QLatin1String("showattributes"), visualProperty(ShowAttributes));
-        conceptElement.setAttribute(QLatin1String("showattsigs"),    m_attributeSignature);
-        conceptElement.setAttribute(QLatin1String("showstereotype"), m_showStereotype);
-=======
         writer.writeAttribute(QLatin1String("showoperations"), QString::number(visualProperty(ShowOperations)));
         writer.writeAttribute(QLatin1String("showpubliconly"), QString::number(visualProperty(ShowPublicOnly)));
         writer.writeAttribute(QLatin1String("showopsigs"),     QString::number(m_operationSignature));
@@ -1404,8 +1394,7 @@
         writer.writeAttribute(QLatin1String("showscope"),      QString::number(visualProperty(ShowVisibility)));
         writer.writeAttribute(QLatin1String("showattributes"), QString::number(visualProperty(ShowAttributes)));
         writer.writeAttribute(QLatin1String("showattsigs"),    QString::number(m_attributeSignature));
-        writer.writeAttribute(QLatin1String("showstereotype"), QString::number(visualProperty(ShowStereotype)));
->>>>>>> d59a46cd
+        writer.writeAttribute(QLatin1String("showstereotype"), QString::number(m_showStereotype));
     }
 #ifdef ENABLE_WIDGET_SHOW_DOC
     writer.writeAttribute(QLatin1String("showdocumentation"), QString::number(visualProperty(ShowDocumentation)));
