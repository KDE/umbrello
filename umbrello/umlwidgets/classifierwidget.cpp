/***************************************************************************
 *   This program is free software; you can redistribute it and/or modify  *
 *   it under the terms of the GNU General Public License as published by  *
 *   the Free Software Foundation; either version 2 of the License, or     *
 *   (at your option) any later version.                                   *
 *                                                                         *
 *   copyright (C) 2004-2014                                               *
 *   Umbrello UML Modeller Authors <umbrello-devel@kde.org>                *
 ***************************************************************************/

// own header
#include "classifierwidget.h"

// app includes
#include "floatingtextwidget.h"
#include "associationwidget.h"
#include "associationline.h"
#include "classifier.h"
#include "cmds.h"
#include "debug_utils.h"
#include "diagram_utils.h"
#include "dialog_utils.h"
#include "instance.h"
#include "listpopupmenu.h"
#include "object_factory.h"
#include "operation.h"
#include "template.h"
#include "uml.h"
#include "umldoc.h"
#include "umlview.h"
#include "widget_utils.h"

// qt includes
#include <QPainter>

DEBUG_REGISTER_DISABLED(ClassifierWidget)

const int ClassifierWidget::CIRCLE_SIZE = 30;
const int ClassifierWidget::SOCKET_INCREMENT = 10;

/**
 * Constructs a ClassifierWidget.
 *
 * @param scene   The parent of this ClassifierWidget.
 * @param c       The UMLClassifier to represent.
 */
ClassifierWidget::ClassifierWidget(UMLScene * scene, UMLClassifier *c)
  : UMLWidget(scene, WidgetBase::wt_Class, c),
    m_pAssocWidget(nullptr),
    m_pInterfaceName(nullptr)
{
    DiagramProxyWidget::setShowLinkedDiagram(false);
    const Settings::OptionState& ops = m_scene->optionState();
    setVisualPropertyCmd(ShowVisibility, ops.classState.showVisibility);
    setVisualPropertyCmd(ShowOperations, ops.classState.showOps);
    setVisualPropertyCmd(ShowPublicOnly, ops.classState.showPublicOnly);
    setVisualPropertyCmd(ShowPackage,    ops.classState.showPackage);
    m_attributeSignature = Uml::SignatureType::ShowSig;
    /*:TODO:
    setVisualProperty(ShowOperationSignature, ops.classState.showOpSig);
      Cannot do that because we get "pure virtual method called". Open code:
     */
    if(!ops.classState.showOpSig) {
        if (visualProperty(ShowVisibility))
            m_operationSignature = Uml::SignatureType::NoSig;
        else
            m_operationSignature = Uml::SignatureType::NoSigNoVis;

    } else if (visualProperty(ShowVisibility))
        m_operationSignature = Uml::SignatureType::ShowSig;
    else
        m_operationSignature = Uml::SignatureType::SigNoVis;

    setVisualPropertyCmd(ShowAttributes, ops.classState.showAtts);
    setVisualPropertyCmd(ShowStereotype, ops.classState.showStereoType);
    setVisualPropertyCmd(DrawAsCircle, false);

    setShowAttSigs(ops.classState.showAttSig);

    if (c && c->isInterface()) {
        setBaseType(WidgetBase::wt_Interface);
        m_visualProperties = ShowOperations | ShowVisibility | ShowStereotype;
        setShowStereotype(true);
        updateSignatureTypes();
    }

    if (c && scene->isObjectDiagram()) {
        setBaseType(WidgetBase::wt_Instance);
        m_visualProperties =  ShowAttributes;
        updateSignatureTypes();
    }
}

/**
 * Constructs a ClassifierWidget.
 *
 * @param scene   The parent of this ClassifierWidget.
 * @param o       The UMLPackage to represent.
 */
ClassifierWidget::ClassifierWidget(UMLScene * scene, UMLPackage *o)
  : UMLWidget(scene, WidgetBase::wt_Package, o),
    m_pAssocWidget(nullptr),
    m_pInterfaceName(nullptr)
{
    const Settings::OptionState& ops = m_scene->optionState();
    setVisualPropertyCmd(ShowVisibility, ops.classState.showVisibility);
    setVisualPropertyCmd(ShowOperations, ops.classState.showOps);
    setVisualPropertyCmd(ShowPublicOnly, ops.classState.showPublicOnly);
    setVisualPropertyCmd(ShowPackage,    ops.classState.showPackage);
    m_attributeSignature = Uml::SignatureType::ShowSig;

    if(!ops.classState.showOpSig) {
        if (visualProperty(ShowVisibility))
            m_operationSignature = Uml::SignatureType::NoSig;
        else
            m_operationSignature = Uml::SignatureType::NoSigNoVis;

    } else if (visualProperty(ShowVisibility))
        m_operationSignature = Uml::SignatureType::ShowSig;
    else
        m_operationSignature = Uml::SignatureType::SigNoVis;

    setVisualPropertyCmd(ShowAttributes, ops.classState.showAtts);
    setVisualPropertyCmd(ShowStereotype, ops.classState.showStereoType);
    setVisualPropertyCmd(DrawAsPackage, true);

    setShowAttSigs(ops.classState.showAttSig);
}

/**
 * Destructor.
 */
ClassifierWidget::~ClassifierWidget()
{
    if (m_pAssocWidget)
        m_pAssocWidget->removeAssocClassLine();
    if (m_pInterfaceName) {
        delete m_pInterfaceName;
        m_pInterfaceName = nullptr;
    }
}

/**
 * Return the UMLClassifier which this ClassifierWidget
 * represents.
 */
UMLClassifier *ClassifierWidget::classifier() const
{
    return m_umlObject->asUMLClassifier();
}

/**
 * @return the visual properties
 */
ClassifierWidget::VisualProperties ClassifierWidget::visualProperties() const
{
    return m_visualProperties;
}

/**
 * Set an OR combination of properties stored in \a properties on this
 * widget.
 */
void ClassifierWidget::setVisualProperties(VisualProperties properties)
{
    // Don't do anything if the argument is equal to current status.
    if (quint32(m_visualProperties) == quint32(properties)) {
        return;
    }

    m_visualProperties = properties;
    updateSignatureTypes();
}

/**
 * @return The status of the property passed in.
 *
 * @note Use @ref attributeSignature() and @ref
 *       operationSignature() to get signature status.  This
 *       method only indicates whether signature is visible or not.
 */
bool ClassifierWidget::visualProperty(VisualProperty property) const
{
    if (property == ShowAttributeSignature) {
        return (m_attributeSignature == Uml::SignatureType::ShowSig
                || m_attributeSignature == Uml::SignatureType::SigNoVis);
    }

    else if(property == ShowOperationSignature) {
        return (m_operationSignature == Uml::SignatureType::ShowSig
                || m_operationSignature == Uml::SignatureType::SigNoVis);
    }

    return m_visualProperties.testFlag(property);
}

/**
 * A convenient method to set and reset individual VisualProperty
 *
 * Undo command.
 *
 * @param property The property to be set/reset.
 * @param enable   True/false to set/reset. (default = true)
 *
 * @note This method handles ShowAttributeSignature and
 *       ShowOperationSignature specially.
 */
void ClassifierWidget::setVisualProperty(VisualProperty property, bool enable)
{
    if (visualProperty(property) != enable) {
        UMLApp::app()->executeCommand(new Uml::CmdChangeVisualProperty(this, property, enable));
    }
}

/**
 * A convenient method to set and reset individual VisualProperty
 *
 * @param property The property to be set/reset.
 * @param enable   True/false to set/reset. (default = true)
 *
 * @note This method handles ShowAttributeSignature and
 *       ShowOperationSignature specially.
 */
void ClassifierWidget::setVisualPropertyCmd(VisualProperty property, bool enable)
{
    // Handle ShowAttributeSignature and ShowOperationSignature
    // specially.

    if (property == ShowAttributeSignature) {
        if (!enable) {
            m_attributeSignature = visualProperty(ShowVisibility) ?
                Uml::SignatureType::NoSig : Uml::SignatureType::NoSigNoVis;
        } else {
            m_attributeSignature = visualProperty(ShowVisibility) ?
                Uml::SignatureType::ShowSig : Uml::SignatureType::SigNoVis;
        }
        //:TODO: updateTextItemGroups();
        updateSignatureTypes();
    }

    else if (property == ShowOperationSignature) {
        if (!enable) {
            m_operationSignature = visualProperty(ShowVisibility) ?
                Uml::SignatureType::NoSig : Uml::SignatureType::NoSigNoVis;
        } else {
            m_operationSignature = visualProperty(ShowVisibility) ?
                Uml::SignatureType::ShowSig : Uml::SignatureType::SigNoVis;
        }
        //:TODO: updateTextItemGroups();
        updateSignatureTypes();
    }

    else if (property == ShowStereotype) {
        // Now just update flag and use base method for actual work.
        if (enable) {
            m_visualProperties |= property;
        } else {
            m_visualProperties &= ~property;
        }
        setShowStereotype(enable);
    }

    else if (property == DrawAsCircle) {
        // Don't do anything if the flag status is same.
        if (visualProperty(property) == enable)
            return;
        if (enable) {
            m_visualProperties |= property;
        } else {
            m_visualProperties &= ~property;
        }
        setDrawAsCircle(enable);
    }

    // Some other flag.
    else {
        // Don't do anything if the flag status is same.
        if (visualProperty(property) == enable) {
            return;
        }

        // Call setVisualProperties appropriately based on enable.
        if (enable) {
            setVisualProperties(visualProperties() | property);
        } else {
            setVisualProperties(visualProperties() & ~property);
        }
    }
}

/**
 * A convenient method to toggle individual VisualProperty of this
 * widget.
 *
 * @param property The property to be toggled.
 *
 * @note This method handles ShowAttributeSignature and
 *       ShowOperationSignature specially.
 */
void ClassifierWidget::toggleVisualProperty(VisualProperty property)
{
    bool oppositeStatus;
    if (property == ShowOperationSignature) {
        oppositeStatus = !(m_operationSignature == Uml::SignatureType::ShowSig
                           || m_operationSignature == Uml::SignatureType::SigNoVis);
    }
    else if (property == ShowAttributeSignature) {
        oppositeStatus = !(m_attributeSignature == Uml::SignatureType::ShowSig
                           || m_attributeSignature == Uml::SignatureType::SigNoVis);
    }
    else {
        oppositeStatus = !visualProperty(property);
    }

    DEBUG(DBG_SRC) << "VisualProperty: " << property << " to opposite status " << oppositeStatus;
    setVisualProperty(property, oppositeStatus);
}

/**
 * Updates m_operationSignature to match m_showVisibility.
 */
void ClassifierWidget::updateSignatureTypes()
{
    //turn on scope
    if (visualProperty(ShowVisibility)) {
        if (m_operationSignature == Uml::SignatureType::NoSigNoVis) {
            m_operationSignature = Uml::SignatureType::NoSig;
        } else if (m_operationSignature == Uml::SignatureType::SigNoVis) {
            m_operationSignature = Uml::SignatureType::ShowSig;
        }
    }
    //turn off scope
    else {
        if (m_operationSignature == Uml::SignatureType::ShowSig) {
            m_operationSignature = Uml::SignatureType::SigNoVis;
        } else if (m_operationSignature == Uml::SignatureType::NoSig) {
            m_operationSignature = Uml::SignatureType::NoSigNoVis;
        }
    }
    if (visualProperty(ShowVisibility)) {
        if (m_attributeSignature == Uml::SignatureType::NoSigNoVis)
            m_attributeSignature = Uml::SignatureType::NoSig;
        else if (m_attributeSignature == Uml::SignatureType::SigNoVis)
            m_attributeSignature = Uml::SignatureType::ShowSig;
    } else {
        if (m_attributeSignature == Uml::SignatureType::ShowSig)
            m_attributeSignature = Uml::SignatureType::SigNoVis;
        else if(m_attributeSignature == Uml::SignatureType::NoSig)
            m_attributeSignature = Uml::SignatureType::NoSigNoVis;
    }
    updateGeometry();
    update();
}

/**
 * Returns whether to show attribute signatures.
 * Only applies when m_umlObject->getBaseType() is ot_Class.
 *
 * @return  Status of how attribute signatures are shown.
 */
Uml::SignatureType::Enum ClassifierWidget::attributeSignature() const
{
    return m_attributeSignature;
}

/**
 * Sets the type of signature to display for an attribute.
 * Only applies when m_umlObject->getBaseType() is ot_Class.
 *
 * @param sig   Type of signature to display for an attribute.
 */
void ClassifierWidget::setAttributeSignature(Uml::SignatureType::Enum sig)
{
    m_attributeSignature = sig;
    updateSignatureTypes();
    updateGeometry();
    update();
}

/**
 * @return The Uml::SignatureType::Enum value for the operations.
 */
Uml::SignatureType::Enum ClassifierWidget::operationSignature() const
{
    return m_operationSignature;
}

/**
 * Set the type of signature to display for an Operation
 *
 * @param sig   Type of signature to display for an operation.
 */
void ClassifierWidget::setOperationSignature(Uml::SignatureType::Enum sig)
{
    m_operationSignature = sig;
    updateSignatureTypes();
    updateGeometry();
    update();
}

/**
 * Sets whether to show attribute signature
 * Only applies when m_umlObject->getBaseType() is ot_Class.
 *
 * @param _status  True if attribute signatures shall be shown.
 */
void ClassifierWidget::setShowAttSigs(bool _status)
{
    if(!_status) {
        if (visualProperty(ShowVisibility))
            m_attributeSignature = Uml::SignatureType::NoSig;
        else
            m_attributeSignature = Uml::SignatureType::NoSigNoVis;
    }
    else if (visualProperty(ShowVisibility))
        m_attributeSignature = Uml::SignatureType::ShowSig;
    else
        m_attributeSignature = Uml::SignatureType::SigNoVis;
    if (UMLApp::app()->document()->loading())
        return;
    updateGeometry();
    update();
}

/**
 * Toggles whether to show attribute signatures.
 * Only applies when m_umlObject->getBaseType() is ot_Class.
 */
void ClassifierWidget::toggleShowAttSigs()
{
    if (m_attributeSignature == Uml::SignatureType::ShowSig ||
            m_attributeSignature == Uml::SignatureType::SigNoVis) {
        if (visualProperty(ShowVisibility)) {
            m_attributeSignature = Uml::SignatureType::NoSig;
        } else {
            m_attributeSignature = Uml::SignatureType::NoSigNoVis;
        }
    } else if (visualProperty(ShowVisibility)) {
        m_attributeSignature = Uml::SignatureType::ShowSig;
    } else {
        m_attributeSignature = Uml::SignatureType::SigNoVis;
    }
    updateGeometry();
    update();
}

/**
 * Return the number of displayed members of the given ObjectType.
 * Takes into consideration m_showPublicOnly but not other settings.
 */
int ClassifierWidget::displayedMembers(UMLObject::ObjectType ot) const
{
    int count = 0;
    UMLClassifier *umlc = this->classifier();
    if (!umlc)
        return count;
    UMLClassifierListItemList list = umlc->getFilteredList(ot);
    foreach (UMLClassifierListItem *m, list) {
      if (!(visualProperty(ShowPublicOnly) && m->visibility() != Uml::Visibility::Public))
            count++;
    }
    return count;
}

/**
 * Overrides method from UMLWidget.
 */
QSizeF ClassifierWidget::minimumSize() const
{
    return calculateSize();
}

/**
 * Calculate content related size of widget.
 * Overrides method from UMLWidget.
 */
QSizeF ClassifierWidget::calculateSize(bool withExtensions /* = true */) const
{
    if (!m_umlObject) {
        return UMLWidget::minimumSize();
    }
    if (m_umlObject->baseType() == UMLObject::ot_Package) {
        return calculateAsPackageSize();
    }
    UMLClassifier *umlc = this->classifier();
    if (!umlc) {
        uError() << "Internal error - classifier() returns NULL";
        return UMLWidget::minimumSize();
    }
    if (umlc->isInterface() && visualProperty(DrawAsCircle)) {
        return calculateAsCircleSize();
    }

    const bool showNameOnly = !visualProperty(ShowAttributes) &&
                              !visualProperty(ShowOperations) &&
                              !visualProperty(ShowDocumentation);

    const QFontMetrics &fm = getFontMetrics(UMLWidget::FT_NORMAL);
    const int fontHeight = fm.lineSpacing();
    // width is the width of the longest 'word'
    int width = 0, height = 0;
    // consider stereotype
    if (visualProperty(ShowStereotype) && !m_umlObject->stereotype().isEmpty()) {
        height += fontHeight;
        // ... width
        const QFontMetrics &bfm = UMLWidget::getFontMetrics(UMLWidget::FT_BOLD);
        const int stereoWidth = bfm.size(0, m_umlObject->stereotype(true)).width();
        if (stereoWidth > width)
            width = stereoWidth;
    } else if (showNameOnly) {
        height += defaultMargin;
    }

    // consider name
    height += fontHeight;
    // ... width
    QString name;
    UMLObject *o;
    if (m_umlObject && m_umlObject->isUMLInstance() && m_umlObject->asUMLInstance()->classifier())
        o = m_umlObject->asUMLInstance()->classifier();
    else
        o = m_umlObject;
    if (!o)
        name = m_Text;
    else
    if (visualProperty(ShowPackage))
        name = o->fullyQualifiedName();
    else
        name = o->name();

    QString displayedName;
    if (m_umlObject->isUMLInstance())
        displayedName = m_umlObject->name() + QLatin1String(" : ") + name;
    else
        displayedName = name;

    const UMLWidget::FontType nft = (m_umlObject->isAbstract() ? FT_BOLD_ITALIC : FT_BOLD);
    const int nameWidth = UMLWidget::getFontMetrics(nft).size(0, displayedName).width();
    if (nameWidth > width)
        width = nameWidth;

#ifdef ENABLE_WIDGET_SHOW_DOC
    // consider documentation
    if (visualProperty(ShowDocumentation)) {
        if (!documentation().isEmpty()) {
            QRect brect = fm.boundingRect(QRect(0, 0, this->width()-2*defaultMargin, this->height()-height), Qt::AlignLeft | Qt::AlignTop | Qt::TextWordWrap, documentation());
            height += brect.height();
            if (!visualProperty(ShowOperations) && !visualProperty(ShowAttributes)) {
                if (brect.width() >= width)
                    width = brect.width();
            }
        }
        else
            height += fontHeight / 2;
    }
#endif

    // consider attributes
    if (visualProperty(ShowAttributes)) {
        const int numAtts = displayedAttributes();
        if (numAtts > 0) {
            height += fontHeight * numAtts;
            // calculate width of the attributes
            UMLClassifierListItemList list = umlc->getFilteredList(
                        m_umlObject->isUMLInstance() ? UMLObject::ot_InstanceAttribute : UMLObject::ot_Attribute);
            foreach (UMLClassifierListItem *a, list) {
                if (visualProperty(ShowPublicOnly) && a->visibility() != Uml::Visibility::Public)
                    continue;
                const int attWidth = fm.size(0, a->toString(m_attributeSignature, visualProperty(ShowStereotype))).width();
                if (attWidth > width)
                    width = attWidth;
            }
        }
        else
            height += fontHeight / 2;
    }

    // consider operations
    if (visualProperty(ShowOperations)) {
        const int numOps = displayedOperations();
        if (numOps > 0) {
            height += numOps * fontHeight;
            // ... width
            UMLOperationList list(umlc->getOpList());
            foreach (UMLOperation* op,  list) {
                      if (visualProperty(ShowPublicOnly) && op->visibility() != Uml::Visibility::Public)
                    continue;
                const QString displayedOp = op->toString(m_operationSignature, visualProperty(ShowStereotype));
                UMLWidget::FontType oft;
                oft = (op->isAbstract() ? UMLWidget::FT_ITALIC : UMLWidget::FT_NORMAL);
                const int w = UMLWidget::getFontMetrics(oft).size(0, displayedOp).width();
                if (w > width)
                    width = w;
            }
        }
        else
            height += fontHeight / 2;
    }

    if (withExtensions) {
        // consider template box _as last_ !
        QSize templatesBoxSize = calculateTemplatesBoxSize();
        if (templatesBoxSize.width() != 0) {
            // add width to largest 'word'
            width += templatesBoxSize.width() / 2;
        }
        if (templatesBoxSize.height() != 0) {
            height += templatesBoxSize.height() - defaultMargin;
        }
    }

    // allow for height margin
    if (showNameOnly) {
        height += defaultMargin;
    }

    // allow for width margin
    width += defaultMargin * 2;

    if (DiagramProxyWidget::linkedDiagram() || DiagramProxyWidget::diagramLink() != Uml::ID::None)
        width += 2 * DiagramProxyWidget::iconRect().width();

    return QSizeF(width, height);
}

/**
 * Calculcates the size of the templates box in the top left
 * if it exists, returns QSize(0, 0) if it doesn't.
 *
 * @return  QSize of the templates flap.
 */
QSize ClassifierWidget::calculateTemplatesBoxSize() const
{
    if (!classifier())
        return QSize(0, 0);
    UMLTemplateList list = classifier()->getTemplateList();
    int count = list.count();
    if (count == 0) {
        return QSize(0, 0);
    }

    QFont font = UMLWidget::font();
    font.setItalic(false);
    font.setUnderline(false);
    font.setBold(false);
    const QFontMetrics fm(font);

    int width = 0;
    int height = count * fm.lineSpacing() + (defaultMargin*2);

    foreach (UMLTemplate *t, list) {
        int textWidth = fm.size(0, t->toString(Uml::SignatureType::NoSig, visualProperty(ShowStereotype))).width();
        if (textWidth > width)
            width = textWidth;
    }

    width += (defaultMargin*2);
    return QSize(width, height);
}

/**
 * Return the number of displayed attributes.
 */
int ClassifierWidget::displayedAttributes() const
{
    if (!visualProperty(ShowAttributes))
        return 0;
    if(baseType() == WidgetBase::wt_Instance)
        return displayedMembers(UMLObject::ot_InstanceAttribute);
    else
    return displayedMembers(UMLObject::ot_Attribute);
}

/**
 * Return the number of displayed operations.
 */
int ClassifierWidget::displayedOperations() const
{
    if (!visualProperty(ShowOperations))
        return 0;
    return displayedMembers(UMLObject::ot_Operation);
}

/**
 * Set the AssociationWidget when this ClassWidget acts as
 * an association class.
 */
void ClassifierWidget::setClassAssociationWidget(AssociationWidget *assocwidget)
{
    if (!classifier()) {
        uError() << "Class association cannot be applied to package";
        return;
    }
    m_pAssocWidget = assocwidget;
<<<<<<< HEAD
    UMLAssociation *umlassoc = nullptr;
    if (assocwidget)
        umlassoc = assocwidget->association();
=======
>>>>>>> 2807dcca
}

/**
 * Return the AssociationWidget when this classifier acts as
 * an association class (else return NULL.)
 */
AssociationWidget *ClassifierWidget::classAssociationWidget() const
{
    return m_pAssocWidget;
}

/**
 * Overrides standard method.
 * Auxiliary to reimplementations in the derived classes.
 * @note keep fetching attributes in sync with calculateSize()
 */
void ClassifierWidget::paint(QPainter *painter, const QStyleOptionGraphicsItem *option, QWidget *widget)
{
    Q_UNUSED(option);
    Q_UNUSED(widget);
    setPenFromSettings(painter);
    if (UMLWidget::useFillColor())
        painter->setBrush(UMLWidget::fillColor());
    else {
        painter->setBrush(m_scene->backgroundColor());
    }
    if (m_umlObject->baseType() == UMLObject::ot_Package) {
        drawAsPackage(painter, option);
        UMLWidget::paint(painter, option, widget);
        return;
    }
    UMLClassifier *umlc = this->classifier();
    if (!umlc) {
        uError() << "Internal error - classifier() returns NULL";
        return;
    }
    if (umlc->isInterface() && visualProperty(DrawAsCircle)) {
        drawAsCircle(painter, option);
        UMLWidget::paint(painter, option, widget);
        return;
    }

    // Draw the bounding rectangle
    QSize templatesBoxSize = calculateTemplatesBoxSize();
    int bodyOffsetY = 0;
    if (templatesBoxSize.height() > 0)
        bodyOffsetY += templatesBoxSize.height() - defaultMargin;
    int w = width();
    if (templatesBoxSize.width() > 0)
        w -= templatesBoxSize.width() / 2;
    int h = height();
    if (templatesBoxSize.height() > 0)
        h -= templatesBoxSize.height() - defaultMargin;
    painter->drawRect(0, bodyOffsetY, w, h);

    QFont font = UMLWidget::font();
    font.setUnderline(false);
    font.setItalic(false);
    const QFontMetrics &fm = UMLWidget::getFontMetrics(UMLWidget::FT_NORMAL);
    const int fontHeight = fm.lineSpacing();

    //If there are any templates then draw them
    UMLTemplateList tlist = umlc->getTemplateList();
    if (tlist.count() > 0) {
        setPenFromSettings(painter);
        QPen pen = painter->pen();
        pen.setStyle(Qt::DotLine);
        painter->setPen(pen);
        painter->drawRect(width() - templatesBoxSize.width(), 0,
                    templatesBoxSize.width(), templatesBoxSize.height());
        painter->setPen(QPen(textColor()));
        font.setBold(false);
        painter->setFont(font);
        const int x = width() - templatesBoxSize.width() + defaultMargin;
        int y = defaultMargin;
        foreach (UMLTemplate *t, tlist) {
            QString text = t->toString(Uml::SignatureType::NoSig, visualProperty(ShowStereotype));
            painter->drawText(x, y, fm.size(0, text).width(), fontHeight, Qt::AlignVCenter, text);
            y += fontHeight;
        }
    }

    const int textX = defaultMargin;
    const int textWidth = w - defaultMargin * 2;

    painter->setPen(QPen(textColor()));

    // draw stereotype
    font.setBold(true);
    const bool showNameOnly = !visualProperty(ShowAttributes) &&
                              !visualProperty(ShowOperations) &&
                              !visualProperty(ShowDocumentation);

    int nameHeight = fontHeight;
    if (visualProperty(ShowStereotype) && !m_umlObject->stereotype().isEmpty()) {
        painter->setFont(font);
        painter->drawText(textX, bodyOffsetY, textWidth, fontHeight, Qt::AlignCenter, m_umlObject->stereotype(true));
        bodyOffsetY += fontHeight;
    } else if (showNameOnly) {
        nameHeight = h;
    }

    // draw name
    QString name;
    UMLObject *o;
    if (m_umlObject && m_umlObject->isUMLInstance() && m_umlObject->asUMLInstance()->classifier())
        o = m_umlObject->asUMLInstance()->classifier();
    else
        o = m_umlObject;
    if (!o)
        name = m_Text;
    else if (visualProperty(ShowPackage))
        name = o->fullyQualifiedName();
    else
        name = o->name();

    QString displayedName;
    if (m_umlObject->isUMLInstance())
        displayedName = m_umlObject->name() + QLatin1String(" : ") + name;
    else
        displayedName = name;

    font.setItalic(m_umlObject->isAbstract());
    painter->setFont(font);
    painter->drawText(textX, bodyOffsetY, textWidth, nameHeight, Qt::AlignCenter, displayedName);
    bodyOffsetY += fontHeight;
    font.setBold(false);
    font.setItalic(false);
    painter->setFont(font);

#ifdef ENABLE_WIDGET_SHOW_DOC
    // draw documentation
    if (visualProperty(ShowDocumentation)) {
        setPenFromSettings(painter);
        painter->drawLine(0, bodyOffsetY, w, bodyOffsetY);
        painter->setPen(textColor());

        if (!documentation().isEmpty()) {
            QRect brect = fm.boundingRect(QRect(0, 0, w-2*defaultMargin, h-bodyOffsetY), Qt::AlignLeft | Qt::AlignTop | Qt::TextWordWrap, documentation());
            if (brect.width() > width() + 2*defaultMargin)
                brect.setWidth(width()-2*defaultMargin);
            brect.adjust(textX, bodyOffsetY, textX, bodyOffsetY);
            painter->drawText(brect, Qt::AlignLeft | Qt::TextWordWrap, documentation());
            bodyOffsetY += brect.height();
        }
        else
            bodyOffsetY += fontHeight / 2;
    }
#endif
    // draw attributes
    if (visualProperty(ShowAttributes)) {
        // draw dividing line between doc/name and attributes
        setPenFromSettings(painter);
        painter->drawLine(0, bodyOffsetY, w, bodyOffsetY);
        painter->setPen(textColor());

        const int numAtts = displayedAttributes();
        if (numAtts > 0) {
            if (baseType() == WidgetBase::wt_Instance) {
                drawMembers(painter, UMLObject::ot_InstanceAttribute, m_attributeSignature, textX,
                            bodyOffsetY, fontHeight);
            } else {
                drawMembers(painter, UMLObject::ot_Attribute, m_attributeSignature, textX,
                            bodyOffsetY, fontHeight);
            }
            bodyOffsetY += fontHeight * numAtts;
        }
        else
            bodyOffsetY += fontHeight / 2;
    }

    // draw operations
    if (visualProperty(ShowOperations)) {
        // draw dividing line between attributes and operations
        setPenFromSettings(painter);
        painter->drawLine(0, bodyOffsetY, w, bodyOffsetY);
        painter->setPen(QPen(textColor()));

        const int numOps = displayedOperations();
        if (numOps >= 0) {
            drawMembers(painter, UMLObject::ot_Operation, m_operationSignature, textX,
                        bodyOffsetY, fontHeight);
        }
    }

    if (DiagramProxyWidget::linkedDiagram()) {
        DiagramProxyWidget::paint(painter, option, widget);
    }

    UMLWidget::paint(painter, option, widget);
}

/**
 * @return The shape of the ClassifierWidget.
 */
QPainterPath ClassifierWidget::shape() const
{
    QPainterPath path;
    if (classifier() && classifier()->isInterface() && visualProperty(DrawAsCircle)) {
        path.addEllipse(QRectF(QPointF(), calculateAsCircleSize()));
        return path;
    }
    QSizeF mainSize = rect().size();
    QSize templatesBoxSize = calculateTemplatesBoxSize();
    qreal mainY = 0.0;
    if (templatesBoxSize.height() > 0) {
        mainY += templatesBoxSize.height() - defaultMargin;
        path.addRect(QRectF(mainSize.width() - templatesBoxSize.width() / 2, 0.0,
                            templatesBoxSize.width(), templatesBoxSize.height()));
    }
    path.addRect(QRectF(0.0, mainY, mainSize.width(), mainSize.height()));
    return path;
}

/**
 * Draws the interface as a circle.
 * Only applies when m_umlObject->getBaseType() is ot_Interface.
 */
void ClassifierWidget::drawAsCircle(QPainter *painter, const QStyleOptionGraphicsItem *option)
{
    Q_UNUSED(option);

    const int w = width();
    bool showProvider = associationWidgetList().size() == 0;
    bool showRequired = false;
    AssociationWidgetList requiredAssocs;

    foreach (AssociationWidget *aw, associationWidgetList()) {
        const Uml::AssociationType::Enum aType = aw->associationType();
        UMLWidget *otherEnd = aw->widgetForRole(Uml::RoleType::A);
        UMLWidget *thisEnd = aw->widgetForRole(Uml::RoleType::B);
        if (aType == Uml::AssociationType::UniAssociation ||
                aType == Uml::AssociationType::Association) {
            if (otherEnd->baseType() == WidgetBase::wt_Component ||
                    otherEnd->baseType() == WidgetBase::wt_Port)  // provider
                showProvider = true;
            else if (thisEnd->baseType() == WidgetBase::wt_Component ||
                     thisEnd->baseType() == WidgetBase::wt_Port) {
                showRequired = true;
                requiredAssocs.push_back(aw);
            }
        }
    }

    if (showProvider || !showRequired)
        painter->drawEllipse(w/2 - CIRCLE_SIZE/2, SOCKET_INCREMENT / 2, CIRCLE_SIZE, CIRCLE_SIZE);

    if (showRequired) {
        // Draw socket for required interface.
        const qreal angleSpan = 180;   // 360.0 / (m_Assocs.size() + 1.0);
        const int arcDiameter = CIRCLE_SIZE + SOCKET_INCREMENT;
        QRect requireArc(w/2 - arcDiameter/2, 0, arcDiameter, arcDiameter);
        const QPointF center(x() + w/2, y() + arcDiameter/2);
        const qreal cX = center.x();
        const qreal cY = center.y();

        foreach (AssociationWidget *aw, requiredAssocs) {
            AssociationLine *assocLine = aw->associationLine();
            const QPointF p(assocLine->endPoint());
            const qreal tolerance = 18.0;
            bool drawArc = true;
            qreal midAngle;
            if (p.x() < cX - tolerance) {
                if (p.y() < cY - tolerance)
                    midAngle = 135;
                else if (p.y() > cY + tolerance)
                    midAngle = 225;
                else
                    midAngle = 180;
            } else if (p.x() > cX + tolerance) {
                if (p.y() < cY - tolerance)
                    midAngle = 45;
                else if (p.y() > cY + tolerance)
                    midAngle = 315;
                else
                    midAngle = 0;
            } else {
                if (p.y() < cY - tolerance)
                    midAngle = 90;
                else if (p.y() > cY + tolerance)
                    midAngle = 270;
                else
                    drawArc = false;
            }
            if (drawArc) {
                // uDebug() << "number of assocs: " << m_Assocs.size()
                //          << ", p: " << p << ", center: " << center
                //          << ", midAngle: " << midAngle << ", angleSpan: " << angleSpan;
                painter->drawArc(requireArc, 16 * (midAngle - angleSpan/2), 16 * angleSpan);
            } else {
                uError() << "socket: assocLine endPoint " << p
                         << " too close to own center" << center;
            }
        }
    }
}

/**
 * Calculates the size of the object when drawn as a circle.
 * Only applies when m_umlObject->getBaseType() is ot_Interface.
 */
QSize ClassifierWidget::calculateAsCircleSize() const
{
    int circleSize = CIRCLE_SIZE;
    circleSize += SOCKET_INCREMENT;
    return QSize(circleSize, circleSize);
}

void ClassifierWidget::drawAsPackage(QPainter *painter, const QStyleOptionGraphicsItem *option)
{
    Q_UNUSED(option);

    int w = width();
    int h = height();
    QFont font = UMLWidget::font();
    font.setBold(true);
    //FIXME italic is true when a package is first created until you click elsewhere, not sure why
    font.setItalic(false);
    const QFontMetrics &fm = getFontMetrics(FT_BOLD);
    const int fontHeight  = fm.lineSpacing();

    painter->drawRect(0, 0, 50, fontHeight);
    if (m_umlObject->stereotype() == QLatin1String("subsystem")) {
        const int fHalf = fontHeight / 2;
        const int symY = fHalf;
        const int symX = 38;
        painter->drawLine(symX, symY, symX, symY + fHalf - 2);          // left leg
        painter->drawLine(symX + 8, symY, symX + 8, symY + fHalf - 2);  // right leg
        painter->drawLine(symX, symY, symX + 8, symY);                  // waist
        painter->drawLine(symX + 4, symY, symX + 4, symY - fHalf + 2);  // head
    }
    painter->drawRect(0, fontHeight - 1, w, h - fontHeight);

    painter->setPen(textColor());
    painter->setFont(font);

    int lines = 1;
    QString stereotype = m_umlObject->stereotype();
    if (!stereotype.isEmpty()) {
        painter->drawText(0, fontHeight + defaultMargin,
                   w, fontHeight, Qt::AlignCenter, m_umlObject->stereotype(true));
        lines = 2;
    }

    painter->drawText(0, (fontHeight*lines) + defaultMargin,
               w, fontHeight, Qt::AlignCenter, name());
}

QSize ClassifierWidget::calculateAsPackageSize() const
{
    const QFontMetrics &fm = getFontMetrics(FT_BOLD_ITALIC);
    const int fontHeight = fm.lineSpacing();

    int lines = 1;

    int width = fm.width(m_umlObject->name());

    int tempWidth = 0;
    if (!m_umlObject->stereotype().isEmpty()) {
        tempWidth = fm.width(m_umlObject->stereotype(true));
        lines = 2;
    }
    if (tempWidth > width)
        width = tempWidth;
    width += defaultMargin * 2;
    if (width < 70)
        width = 70;  // minumin width of 70

    int height = (lines*fontHeight) + fontHeight + (defaultMargin * 2);

    return QSize(width, height);
}

/**
 * Auxiliary method for draw() of child classes:
 * Draw the attributes or operations.
 *
 * @param p          QPainter to paint to.
 * @param ot         Object type to draw, either ot_Attribute or ot_Operation.
 * @param sigType    Governs details of the member display.
 * @param x          X coordinate at which to draw the texts.
 * @param y          Y coordinate at which text drawing commences.
 * @param fontHeight The font height.
 */
void ClassifierWidget::drawMembers(QPainter * painter, UMLObject::ObjectType ot, Uml::SignatureType::Enum sigType,
                                   int x, int y, int fontHeight)
{
    UMLClassifier *umlc = classifier();
    if (!umlc) {
        return;
    }
    QFont f = UMLWidget::font();
    f.setBold(false);
    UMLClassifierListItemList list = umlc->getFilteredList(ot);
    painter->setClipping(true);
    painter->setClipRect(rect());
    foreach (UMLClassifierListItem *obj, list) {
          if (visualProperty(ShowPublicOnly) && obj->visibility() != Uml::Visibility::Public)
            continue;
        QString text = obj->toString(sigType, visualProperty(ShowStereotype));
        f.setItalic(obj->isAbstract());
        f.setUnderline(obj->isStatic());
        painter->setFont(f);
        QFontMetrics fontMetrics(f);
        painter->drawText(x, y, fontMetrics.size(0, text).width(), fontHeight, Qt::AlignVCenter, text);
        f.setItalic(false);
        f.setUnderline(false);
        painter->setFont(f);
        y += fontHeight;
    }
    painter->setClipping(false);
}

/**
 * Override method from UMLWidget in order to additionally check m_pInterfaceName.
 *
 * @param p Point to be checked.
 *
 * @return 'this' if UMLWidget::onWidget(p) returns non 0;
 *         m_pInterfaceName if m_pName is non NULL and
 *         m_pInterfaceName->onWidget(p) returns non 0; else NULL.
 */
UMLWidget* ClassifierWidget::onWidget(const QPointF &p)
{
    if (UMLWidget::onWidget(p) != nullptr)
        return this;
    if (getDrawAsCircle() && m_pInterfaceName) {
        uDebug() << "floatingtext: " << m_pInterfaceName->text();
        return m_pInterfaceName->onWidget(p);
    }
    return nullptr;
}

/**
 * Reimplement function from UMLWidget.
 */
UMLWidget* ClassifierWidget::widgetWithID(Uml::ID::Type id)
{
    if (UMLWidget::widgetWithID(id))
        return this;
    if (getDrawAsCircle() && m_pInterfaceName && m_pInterfaceName->widgetWithID(id))
        return m_pInterfaceName;
    return nullptr;
}

void ClassifierWidget::setDocumentation(const QString &doc)
{
    WidgetBase::setDocumentation(doc);
    updateGeometry();
}

/**
 * Sets whether to draw as circle.
 * Only applies when m_umlObject->getBaseType() is ot_Interface.
 *
 * @param drawAsCircle   True if widget shall be drawn as circle.
 */
void ClassifierWidget::setDrawAsCircle(bool drawAsCircle)
{
    setVisualPropertyCmd(DrawAsCircle, drawAsCircle);
    const int circleSize = CIRCLE_SIZE + SOCKET_INCREMENT;
    if (drawAsCircle) {
        setX(x() + (width()/2 - circleSize/2));
        setY(y() + (height()/2 - circleSize/2));
        setSize(circleSize, circleSize);
        if (m_pInterfaceName) {
            m_pInterfaceName->show();
        } else {
            m_pInterfaceName = new FloatingTextWidget(m_scene, Uml::TextRole::Floating, name());
            m_pInterfaceName->setParentItem(this);
            m_pInterfaceName->setText(name());  // to get geometry update
            m_pInterfaceName->setX(circleSize/2 - m_pInterfaceName->width() / 2);
            m_pInterfaceName->setY(circleSize + SOCKET_INCREMENT);
        }
        m_resizable = false;
    } else {
        setSize(ClassifierWidget::minimumSize());
        setX(x() - (width()/2 - circleSize/2));
        setY(y() - (height()/2 - circleSize/2));
        if (m_pInterfaceName)
            m_pInterfaceName->hide();
        m_resizable = true;
    }
    setChangesShape(drawAsCircle);
    updateGeometry();
    update();
}

/**
 * Returns whether to draw as circle.
 * Only applies when m_umlObject->getBaseType() is ot_Interface.
 *
 * @return   True if widget is drawn as circle.
 */
bool ClassifierWidget::getDrawAsCircle() const
{
    return visualProperty(DrawAsCircle);
}

/**
 * Toggles whether to draw as circle.
 * Only applies when m_umlObject->getBaseType() is ot_Interface.
 */
void ClassifierWidget::toggleDrawAsCircle()
{
    toggleVisualProperty(DrawAsCircle);
    updateSignatureTypes();
    updateGeometry();
    update();
}

/**
 * Changes this classifier from an interface to a class.
 * Attributes and stereotype visibility is got from the view OptionState.
 * This widget is also updated.
 */
void ClassifierWidget::changeToClass()
{
    setBaseType(WidgetBase::wt_Class);
    m_umlObject->setBaseType(UMLObject::ot_Class);
    setVisualPropertyCmd(DrawAsCircle, false);
    const Settings::OptionState& ops = m_scene->optionState();
    setVisualProperty(ShowAttributes, ops.classState.showAtts);
    setVisualProperty(ShowStereotype, ops.classState.showStereoType);

    updateGeometry();
    update();
}

/**
 * Changes this classifier from a class to an interface.
 * Attributes are hidden and stereotype is shown.
 * This widget is also updated.
 */
void ClassifierWidget::changeToInterface()
{
    setBaseType(WidgetBase::wt_Interface);
    m_umlObject->setBaseType(UMLObject::ot_Interface);

    setVisualProperty(ShowAttributes, false);
    setVisualProperty(ShowStereotype, true);

    updateGeometry();
    update();
}

/**
 * Changes this classifier from an "class-or-package" to a package.
 * This widget is also updated.
 */
void ClassifierWidget::changeToPackage()
{
    setBaseType(WidgetBase::wt_Package);
    m_umlObject->setBaseType(UMLObject::ot_Package);

    setVisualProperty(ShowAttributes, false);
    setVisualProperty(ShowStereotype, true);

    updateGeometry();
    update();
}

/**
 * Loads the "classwidget" or "interfacewidget" XML element.
 */
bool ClassifierWidget::loadFromXMI1(QDomElement & qElement)
{
    if (!UMLWidget::loadFromXMI1(qElement)) {
        return false;
    }
    if (DiagramProxyWidget::linkedDiagram())
        DiagramProxyWidget::setShowLinkedDiagram(false);

    bool loadShowAttributes = true;
    if (umlObject() && (umlObject()->isUMLPackage() || umlObject()->isUMLInstance())) {
        loadShowAttributes = false;
    }
    if (loadShowAttributes) {
        QString showatts = qElement.attribute(QLatin1String("showattributes"), QLatin1String("0"));
        QString showops = qElement.attribute(QLatin1String("showoperations"), QLatin1String("1"));
        QString showpubliconly = qElement.attribute(QLatin1String("showpubliconly"), QLatin1String("0"));
        QString showattsigs = qElement.attribute(QLatin1String("showattsigs"), QLatin1String("600"));
        QString showopsigs = qElement.attribute(QLatin1String("showopsigs"), QLatin1String("600"));
        QString showpackage = qElement.attribute(QLatin1String("showpackage"), QLatin1String("0"));
        QString showscope = qElement.attribute(QLatin1String("showscope"), QLatin1String("0"));
        QString drawascircle = qElement.attribute(QLatin1String("drawascircle"), QLatin1String("0"));
        QString showstereotype = qElement.attribute(QLatin1String("showstereotype"), QLatin1String("1"));
        setVisualPropertyCmd(ShowAttributes, (bool)showatts.toInt());
        setVisualPropertyCmd(ShowOperations, (bool)showops.toInt());
        setVisualPropertyCmd(ShowPublicOnly, (bool)showpubliconly.toInt());
        setVisualPropertyCmd(ShowPackage,    (bool)showpackage.toInt());
        setVisualPropertyCmd(ShowVisibility, (bool)showscope.toInt());
        setVisualPropertyCmd(DrawAsCircle,   (bool)drawascircle.toInt());
        setVisualPropertyCmd(ShowStereotype, (bool)showstereotype.toInt());
        m_attributeSignature = Uml::SignatureType::fromInt(showattsigs.toInt());
        m_operationSignature = Uml::SignatureType::fromInt(showopsigs.toInt());
    }

#ifdef ENABLE_WIDGET_SHOW_DOC
    QString showDocumentation = qElement.attribute(QLatin1String("showdocumentation"), QLatin1String("0"));
    setVisualPropertyCmd(ShowDocumentation, (bool)showDocumentation.toInt());
#endif

    if (!getDrawAsCircle())
        return true;

    // Optional child element: floatingtext
    QDomNode node = qElement.firstChild();
    QDomElement element = node.toElement();
    if (!element.isNull()) {
        QString tag = element.tagName();
        if (tag == QLatin1String("floatingtext")) {
            if (m_pInterfaceName == nullptr) {
                m_pInterfaceName = new FloatingTextWidget(m_scene,
                                                          Uml::TextRole::Floating,
                                                          name(), Uml::ID::Reserved);
                m_pInterfaceName->setParentItem(this);
            }
            if (!m_pInterfaceName->loadFromXMI1(element)) {
                // Most likely cause: The FloatingTextWidget is empty.
                delete m_pInterfaceName;
                m_pInterfaceName = nullptr;
            } else {
                m_pInterfaceName->activate();
                m_pInterfaceName->update();
            }
        } else {
            uError() << "unknown tag " << tag;
        }
    }

    return true;
}

/**
 * Creates the "classwidget" or "interfacewidget" XML element.
 */
void ClassifierWidget::saveToXMI1(QDomDocument & qDoc, QDomElement & qElement)
{
    QDomElement conceptElement;
    bool saveShowAttributes = true;
    UMLClassifier *umlc = classifier();
    if (umlObject() && umlObject()->baseType() == UMLObject::ot_Package) {
        conceptElement = qDoc.createElement(QLatin1String("packagewidget"));
        saveShowAttributes = false;
    } else if(umlObject()->baseType() == UMLObject::ot_Instance) {
        conceptElement = qDoc.createElement(QLatin1String("instancewidget"));
        saveShowAttributes = false;
    } else if (umlc && umlc->isInterface()) {
        conceptElement = qDoc.createElement(QLatin1String("interfacewidget"));
    } else {
        conceptElement = qDoc.createElement(QLatin1String("classwidget"));
    }
    UMLWidget::saveToXMI1(qDoc, conceptElement);
    if (saveShowAttributes) {
        conceptElement.setAttribute(QLatin1String("showoperations"), visualProperty(ShowOperations));
        conceptElement.setAttribute(QLatin1String("showpubliconly"), visualProperty(ShowPublicOnly));
        conceptElement.setAttribute(QLatin1String("showopsigs"),     m_operationSignature);
        conceptElement.setAttribute(QLatin1String("showpackage"),    visualProperty(ShowPackage));
        conceptElement.setAttribute(QLatin1String("showscope"),      visualProperty(ShowVisibility));
        conceptElement.setAttribute(QLatin1String("showattributes"), visualProperty(ShowAttributes));
        conceptElement.setAttribute(QLatin1String("showattsigs"),    m_attributeSignature);
        conceptElement.setAttribute(QLatin1String("showstereotype"), visualProperty(ShowStereotype));
    }
#ifdef ENABLE_WIDGET_SHOW_DOC
    conceptElement.setAttribute(QLatin1String("showdocumentation"),visualProperty(ShowDocumentation));
#endif
    if (umlc && (umlc->isInterface() || umlc->isAbstract())) {
        conceptElement.setAttribute(QLatin1String("drawascircle"), visualProperty(DrawAsCircle));
        if (visualProperty(DrawAsCircle) && m_pInterfaceName) {
            m_pInterfaceName->saveToXMI1(qDoc, conceptElement);
        }
    }
    qElement.appendChild(conceptElement);
}

/**
 * Will be called when a menu selection has been made from the
 * popup menu.
 *
 * @param action   The action that has been selected.
 */
void ClassifierWidget::slotMenuSelection(QAction* action)
{
    ListPopupMenu::MenuType sel = ListPopupMenu::typeFromAction(action);
    switch (sel) {
    case ListPopupMenu::mt_Attribute:
    case ListPopupMenu::mt_Operation:
    case ListPopupMenu::mt_Template:
    case ListPopupMenu::mt_InstanceAttribute:
        {
            UMLObject::ObjectType ot = ListPopupMenu::convert_MT_OT(sel);
            UMLClassifier *umlc = classifier();
            if (!umlc) {
                uError() << "Internal error - classifier() returns NULL";
                return;
            }
            if (Object_Factory::createChildObject(umlc, ot)) {
                updateGeometry();
                update();
                UMLApp::app()->document()->setModified();
            }
            break;
        }

    case ListPopupMenu::mt_Class:
    case ListPopupMenu::mt_Datatype:
    case ListPopupMenu::mt_Enum:
    case ListPopupMenu::mt_Interface:
        {
            UMLObject::ObjectType ot = ListPopupMenu::convert_MT_OT(sel);
            UMLClassifier *umlc = classifier();
            if (!umlc) {
                uError() << "Internal error - classifier() returns NULL";
                return;
            }
            umlScene()->setCreateObject(true);
            if (Object_Factory::createUMLObject(ot, QString(), umlc)) {
                updateGeometry();
                update();
                UMLApp::app()->document()->setModified();
            }
            break;
        }

    case ListPopupMenu::mt_Show_Operations:
        toggleVisualProperty(ShowOperations);
        break;

    case ListPopupMenu::mt_Show_Attributes:
        toggleVisualProperty(ShowAttributes);
        break;

    case ListPopupMenu::mt_Show_Documentation:
        toggleVisualProperty(ShowDocumentation);
        break;

    case ListPopupMenu::mt_Show_Public_Only:
        toggleVisualProperty(ShowPublicOnly);
        break;

    case ListPopupMenu::mt_Show_Operation_Signature:
        toggleVisualProperty(ShowOperationSignature);
        break;

    case ListPopupMenu::mt_Show_Attribute_Signature:
        toggleVisualProperty(ShowAttributeSignature);
        break;

    case ListPopupMenu::mt_Visibility:
        toggleVisualProperty(ShowVisibility);
        break;

    case ListPopupMenu::mt_Show_Packages:
        toggleVisualProperty(ShowPackage);
        break;

    case ListPopupMenu::mt_Show_Stereotypes:
        toggleVisualProperty(ShowStereotype);
        break;

    case ListPopupMenu::mt_DrawAsCircle:
        toggleVisualProperty(DrawAsCircle);
        break;

    case ListPopupMenu::mt_ChangeToClass:
        changeToClass();
        break;

    case ListPopupMenu::mt_ChangeToInterface:
        changeToInterface();
        break;

    case ListPopupMenu::mt_ChangeToPackage:
        changeToPackage();
        break;

    default:
        DiagramProxyWidget::slotMenuSelection(action);
        break;
    }
}

/**
 * Slot to show/hide attributes based on \a state.
 */
void ClassifierWidget::slotShowAttributes(bool state)
{
    setVisualProperty(ShowAttributes, state);
}

/**
 * Slot to show/hide operations based on \a state.
 */
void ClassifierWidget::slotShowOperations(bool state)
{
    setVisualProperty(ShowOperations, state);
}

void ClassifierWidget::mouseDoubleClickEvent(QGraphicsSceneMouseEvent *event)
{
    if (linkedDiagram())
        DiagramProxyWidget::mouseDoubleClickEvent(event);
    if (event->isAccepted())
        UMLWidget::mouseDoubleClickEvent(event);
}

/**
 * Show a properties dialog for a ClassifierWidget
 */
bool ClassifierWidget::showPropertiesDialog()
{
    if (UMLWidget::showPropertiesDialog()) {
        if (isInterfaceWidget() && visualProperty(DrawAsCircle))
            m_pInterfaceName->setText(name());
        return true;
    }
    return false;
}

/**
 * Overriding the method from WidgetBase because we need to do
 * something extra in case this ClassifierWidget represents
 * an interface widget used in component diagrams.
 */
void ClassifierWidget::setUMLObject(UMLObject *obj)
{
    WidgetBase::setUMLObject(obj);
    if (isInterfaceWidget() && visualProperty(DrawAsCircle))
        m_pInterfaceName->setText(obj->name());
}<|MERGE_RESOLUTION|>--- conflicted
+++ resolved
@@ -692,12 +692,6 @@
         return;
     }
     m_pAssocWidget = assocwidget;
-<<<<<<< HEAD
-    UMLAssociation *umlassoc = nullptr;
-    if (assocwidget)
-        umlassoc = assocwidget->association();
-=======
->>>>>>> 2807dcca
 }
 
 /**
