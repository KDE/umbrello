--- conflicted
+++ resolved
@@ -80,11 +80,7 @@
         updateSignatureTypes();
     }
 
-<<<<<<< HEAD
-    if (c && scene->type() == Uml::DiagramType::Object){
-=======
     if (c && scene->type() == Uml::DiagramType::Object) {
->>>>>>> 576a4346
         setBaseType(WidgetBase::wt_Instance);
         m_visualProperties =  ShowAttributes;
         updateSignatureTypes();
@@ -665,11 +661,7 @@
     if(baseType() == WidgetBase::wt_Instance)
         return displayedMembers(UMLObject::ot_InstanceAttribute);
     else
-<<<<<<< HEAD
         return displayedMembers(UMLObject::ot_Attribute);
-=======
-    return displayedMembers(UMLObject::ot_Attribute);
->>>>>>> 576a4346
 }
 
 /**
@@ -801,27 +793,6 @@
 
     // draw name
     QString name;
-<<<<<<< HEAD
-    if (visualProperty(ShowPackage)) {
-        name = m_umlObject->fullyQualifiedName();
-    } else {
-        name = this->name();
-    }
-    //if Object draw object name
-    QString instanceName;
-    if(baseType() == WidgetBase::wt_Instance){
-        instanceName = m_umlObject->instanceName();
-    }
-
-    font.setItalic(m_umlObject->isAbstract());
-    painter->setFont(font);
-    if(baseType() == WidgetBase::wt_Instance){
-        const QString finalName = instanceName + QLatin1String(" : ") + name;
-        painter->drawText(textX, bodyOffsetY, textWidth, nameHeight, Qt::AlignCenter, finalName);
-    }else{
-        painter->drawText(textX, bodyOffsetY, textWidth, nameHeight, Qt::AlignCenter, name);
-    }
-=======
     UMLObject *o;
     if (m_umlObject && m_umlObject->isUMLInstance() && m_umlObject->asUMLInstance()->classifier())
         o = m_umlObject->asUMLInstance()->classifier();
@@ -843,7 +814,6 @@
     font.setItalic(m_umlObject->isAbstract());
     painter->setFont(font);
     painter->drawText(textX, bodyOffsetY, textWidth, nameHeight, Qt::AlignCenter, displayedName);
->>>>>>> 576a4346
     bodyOffsetY += fontHeight;
     font.setBold(false);
     font.setItalic(false);
@@ -880,20 +850,11 @@
             if (baseType() == WidgetBase::wt_Instance) {
                 drawMembers(painter, UMLObject::ot_InstanceAttribute, m_attributeSignature, textX,
                             bodyOffsetY, fontHeight);
-<<<<<<< HEAD
-                bodyOffsetY += fontHeight * numAtts;
-            } else {
-                drawMembers(painter, UMLObject::ot_Attribute, m_attributeSignature, textX,
-                        bodyOffsetY, fontHeight);
-                bodyOffsetY += fontHeight * numAtts;
-            }
-=======
             } else {
                 drawMembers(painter, UMLObject::ot_Attribute, m_attributeSignature, textX,
                             bodyOffsetY, fontHeight);
             }
             bodyOffsetY += fontHeight * numAtts;
->>>>>>> 576a4346
         }
         else
             bodyOffsetY += fontHeight / 2;
@@ -1402,13 +1363,7 @@
         saveShowAttributes = false;
     } else if (umlc && umlc->isInterface()) {
         conceptElement = qDoc.createElement(QLatin1String("interfacewidget"));
-<<<<<<< HEAD
-    else if(umlObject()->baseType() == UMLObject::ot_Instance)
-        conceptElement = qDoc.createElement(QLatin1String("instancewidget"));
-    else
-=======
     } else {
->>>>>>> 576a4346
         conceptElement = qDoc.createElement(QLatin1String("classwidget"));
     }
     UMLWidget::saveToXMI1(qDoc, conceptElement);
