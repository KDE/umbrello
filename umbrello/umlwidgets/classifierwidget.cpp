--- conflicted
+++ resolved
@@ -497,11 +497,7 @@
     if (!umlc)
         return count;
     UMLClassifierListItemList list = umlc->getFilteredList(ot);
-<<<<<<< HEAD
-    for(UMLClassifierListItem  *m : list) {
-=======
     for(UMLClassifierListItem *m : list) {
->>>>>>> 6e797f2d
         if (!(visualProperty(ShowPublicOnly) && m->visibility() != Uml::Visibility::Public))
             count++;
     }
@@ -618,11 +614,7 @@
             height += fontHeight * numAtts;
             // calculate width of the attributes
             UMLClassifierListItemList list = umlc->getFilteredList(UMLObject::ot_Attribute);
-<<<<<<< HEAD
-            for(UMLClassifierListItem  *a : list) {
-=======
             for(UMLClassifierListItem *a : list) {
->>>>>>> 6e797f2d
                 if (visualProperty(ShowPublicOnly) && a->visibility() != Uml::Visibility::Public)
                     continue;
                 const int attWidth = fm.size(0, a->toString(m_attributeSignature, visualProperty(ShowStereotype))).width();
@@ -641,11 +633,7 @@
             height += numOps * fontHeight;
             // ... width
             UMLOperationList list(umlc->getOpList());
-<<<<<<< HEAD
-            for(UMLOperation *op :  list) {
-=======
             for(UMLOperation* op : list) {
->>>>>>> 6e797f2d
                       if (visualProperty(ShowPublicOnly) && op->visibility() != Uml::Visibility::Public)
                     continue;
                 const QString displayedOp = op->toString(m_operationSignature, visualProperty(ShowStereotype));
@@ -714,11 +702,7 @@
     int width = 0;
     int height = count * fm.lineSpacing() + (defaultMargin*2);
 
-<<<<<<< HEAD
-    for(UMLTemplate  *t : list) {
-=======
     for(UMLTemplate *t : list) {
->>>>>>> 6e797f2d
         int textWidth = fm.size(0, t->toString(Uml::SignatureType::NoSig, visualProperty(ShowStereotype))).width();
         if (textWidth > width)
             width = textWidth;
@@ -842,11 +826,7 @@
         const int x = width() - templatesBoxSize.width() + defaultMargin;
         int y = defaultMargin;
         const int templateWidth = templatesBoxSize.width() - 2 * defaultMargin;
-<<<<<<< HEAD
-        for(UMLTemplate  *t : tlist) {
-=======
         for(UMLTemplate *t : tlist) {
->>>>>>> 6e797f2d
             QString text = t->toString(Uml::SignatureType::NoSig, m_showStereotype != Uml::ShowStereoType::None);
             painter->drawText(x, y, templateWidth, fontHeight, Qt::AlignVCenter, text);
             y += fontHeight;
@@ -1002,11 +982,7 @@
     bool showRequired = false;
     AssociationWidgetList requiredAssocs;
 
-<<<<<<< HEAD
-    for(AssociationWidget  *aw : associationWidgetList()) {
-=======
     for(AssociationWidget *aw : associationWidgetList()) {
->>>>>>> 6e797f2d
         const Uml::AssociationType::Enum aType = aw->associationType();
         UMLWidget *otherEnd = aw->widgetForRole(Uml::RoleType::A);
         UMLWidget *thisEnd = aw->widgetForRole(Uml::RoleType::B);
@@ -1035,11 +1011,7 @@
         const qreal cX = center.x();
         const qreal cY = center.y();
 
-<<<<<<< HEAD
-        for(AssociationWidget  *aw : requiredAssocs) {
-=======
         for(AssociationWidget *aw : requiredAssocs) {
->>>>>>> 6e797f2d
             const AssociationLine& assocLine = aw->associationLine();
             const QPointF p(assocLine.endPoint());
             const qreal tolerance = 18.0;
