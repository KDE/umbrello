/*
    SPDX-License-Identifier: GPL-2.0-or-later
    SPDX-FileCopyrightText: 2002-2022 Umbrello UML Modeller Authors <umbrello-devel@kde.org>
*/

// own header file
#include "objectwidget.h"

// local includes
#include "classpropertiesdialog.h"
#include "debug_utils.h"
#include "dialog_utils.h"
#include "docwindow.h"
#include "listpopupmenu.h"
#include "messagewidget.h"
#include "seqlinewidget.h"
#include "uml.h"
#include "umldoc.h"
#include "umlobject.h"
#include "umlscene.h"
#include "umlview.h"

// kde includes
#include <KLocalizedString>

// qt includes
#include <QPointer>
#include <QPainter>
#include <QValidator>
#include <QXmlStreamWriter>

#define O_MARGIN  5
#define O_WIDTH  40
#define A_WIDTH  20
#define A_HEIGHT 40
#define A_MARGIN  5

DEBUG_REGISTER_DISABLED(ObjectWidget)

/**
 * The number of pixels margin between the lowest message
 * and the bottom of the vertical line
 */
static const int sequenceLineMargin = 20;

/**
 * Creates an ObjectWidget.
 *
 * @param scene   The parent to this object.
 * @param o       The object it will be representing.
 */
ObjectWidget::ObjectWidget(UMLScene * scene, UMLObject *o)
  : UMLWidget(scene, WidgetBase::wt_Object, o),
    m_multipleInstance(false),
    m_drawAsActor(false),
    m_showDestruction(false),
    m_isOnDestructionBox(false)
{
    if (m_scene && m_scene->isSequenceDiagram()) {
        m_pLine = new SeqLineWidget( m_scene, this );
        m_pLine->setStartPoint(x() + width() / 2, y() + height());
    } else {
        m_pLine = nullptr;
    }
}

/**
 * Destructor.
 */
ObjectWidget::~ObjectWidget()
{
    cleanup();
}

/**
 * Sets whether representing a multi-instance object.
 *
 * @param multiple  Object state. true- multi, false - single.
 */
void ObjectWidget::setMultipleInstance(bool multiple)
{
    //make sure only calling this in relation to an object on a collab. diagram
    if (m_scene && m_scene->isCollaborationDiagram()) {
        m_multipleInstance = multiple;
        updateGeometry();
        update();
    }
}

/**
 * Returns whether object is representing a multi-object.
 *
 * @return  True if object is representing a multi-object.
 */
bool ObjectWidget::multipleInstance() const
{
    return m_multipleInstance;
}

void ObjectWidget::setSelected(bool state)
{
    UMLWidget::setSelected(state);
    if (m_pLine) {
        QPen pen = m_pLine->pen();
        int lineWidth = (int)UMLWidget::lineWidth();
        if (state)
            lineWidth = lineWidth ? lineWidth * 2 : 2;
        pen.setWidth(lineWidth);
        m_pLine->setPen(pen);
    }
}

/**
 * Overridden from UMLWidget.
 * Moves the widget to a new position using the difference between the
 * current position and the new position.
 * Y position is ignored, and widget is only moved along X axis.
 *
 * @param diffX The difference between current X position and new X position.
 * @param diffY The difference between current Y position and new Y position
 *                          (isn't used).
 */
void ObjectWidget::moveWidgetBy(qreal diffX, qreal diffY)
{
    setX(x() + diffX);
    if (m_scene && (m_scene->type() != Uml::DiagramType::Sequence)) {
        setY(y() + diffY);
    }
}

/**
 * Overridden from UMLWidget.
 * Modifies the value of the diffX and diffY variables used to move the widgets.
 * All the widgets are constrained to be moved only in X axis (diffY is set to 0).
 *
 * @param diffX The difference between current X position and new X position.
 * @param diffY The difference between current Y position and new Y position.
 */
void ObjectWidget::constrainMovementForAllWidgets(qreal &diffX, qreal &diffY)
{
    Q_UNUSED(diffX);
    if (m_scene && m_scene->isSequenceDiagram()) {
        diffY = 0;
    }
}

/**
 * Override default method.
 */
void ObjectWidget::paint(QPainter *painter, const QStyleOptionGraphicsItem *option, QWidget *widget)
{
    Q_UNUSED(option);
    Q_UNUSED(widget);

    if (m_drawAsActor)
        paintActor(painter);
    else
        paintObject(painter);

    setPenFromSettings(painter);

    UMLWidget::paint(painter, option, widget);
}

/**
 * Handles a popup menu selection.
 */
void ObjectWidget::slotMenuSelection(QAction* action)
{
    ListPopupMenu::MenuType sel = ListPopupMenu::typeFromAction(action);
    switch(sel) {
    case ListPopupMenu::mt_Properties:
        showPropertiesDialog();
        updateGeometry();
        moveEvent(nullptr);
        update();
        break;

    case ListPopupMenu::mt_Up:
        tabUp();
        break;

    case ListPopupMenu::mt_Down:
        tabDown();
        break;

    default:
        UMLWidget::slotMenuSelection(action);
        break;
    }
}

/**
 * Overrides method from UMLWidget
 */
QSizeF ObjectWidget::minimumSize() const
{
    int width, height;
    const QFontMetrics &fm = getFontMetrics(FT_UNDERLINE);
    const int fontHeight  = fm.lineSpacing();
    const QString t = m_instanceName + QStringLiteral(" : ") + name();
    const int textWidth = fm.horizontalAdvance(t);
    if (m_drawAsActor) {
        width = textWidth > A_WIDTH?textWidth:A_WIDTH;
        height = A_HEIGHT + fontHeight + A_MARGIN;
        width += A_MARGIN * 2;
    } else {
        width = textWidth > O_WIDTH?textWidth:O_WIDTH;
        height = fontHeight + O_MARGIN * 2;
        width += O_MARGIN * 2;
        if (m_multipleInstance) {
            width += 10;
            height += 10;
        }
    }//end else drawasactor

    return QSizeF(width, height);
}

/**
 * Sets whether to draw as an Actor.
 *
 * @param drawAsActor   True if widget shall be drawn as an actor.
 */
void ObjectWidget::setDrawAsActor(bool drawAsActor)
{
    m_drawAsActor = drawAsActor;
    updateGeometry();
}

/**
 * Returns whether to draw as an Actor or not.
 *
 * @return  True if widget is drawn as an actor.
 */
bool ObjectWidget::drawAsActor() const
{
    return m_drawAsActor;
}

/**
 * Activate the object after serializing it from a QDataStream
 */
bool ObjectWidget::activate(IDChangeLog *ChangeLog /*= nullptr*/)
{
    if (! UMLWidget::activate(ChangeLog))
        return false;
    if (m_showDestruction && m_pLine)
        m_pLine->setupDestructionBox();
    moveEvent(nullptr);
    return true;
}

/**
 * Sets the x-coordinate.
 * Reimplements the method from UMLWidget.
 *
 * @param x The x-coordinate to be set.
 */
void ObjectWidget::setX(qreal x)
{
    UMLWidget::setX(x);
    moveEvent(nullptr);
}

/**
 * Sets the y-coordinate.
 * Reimplements the method from UMLWidget.
 *
 * @param y The y-coordinate to be set.
 */
void ObjectWidget::setY(qreal y)
{
    UMLWidget::setY(y);
    if (!UMLApp::app()->document()->loading())
        moveEvent(nullptr);
}

/**
 * Return the x coordinate of the widgets center.
 * @return The x-coordinate of the widget center.
 */
qreal ObjectWidget::centerX()
{
    return x() + width()/2;
}

/**
 * Overrides the standard operation.
 */
void ObjectWidget::moveEvent(QGraphicsSceneMouseEvent *event)
{
    Q_UNUSED(event)
    Q_EMIT sigWidgetMoved(m_nLocalID);
    if (m_pLine) {
        m_pLine->setStartPoint(x() + width() / 2, y() + height());
    }
}

/**
 * Overrides the standard operation.
 */
void ObjectWidget::mousePressEvent(QGraphicsSceneMouseEvent *me)
{
    UMLWidget::mousePressEvent(me);
    m_isOnDestructionBox = false;
    if (m_pLine && m_pLine->onDestructionBox(me->scenePos())) {
        m_isOnDestructionBox = true;
        qreal oldX = x() + width() / 2;
        qreal oldY = getEndLineY() - 10;
        m_oldPos = QPointF(oldX, oldY);
    }
}

/**
 * Overrides the standard operation.
 */
void ObjectWidget::mouseMoveEvent(QGraphicsSceneMouseEvent* me)
{
    if (m_inResizeArea) {
        DEBUG() << "resizing...";
        resize(me);
        moveEvent(nullptr);
        return;
    }

    if (m_isOnDestructionBox) {
        qreal diffY = me->scenePos().y() - m_oldPos.y();
        moveDestructionBy(diffY);
    }
    else {
        UMLWidget::mouseMoveEvent(me);
    }
}

/**
 * Moves the destruction Box to a new position using the difference between the
 * current position and the new position.
 * The destruction box is only moved along Y axis.
 *
 * @param diffY The difference between current Y position and new Y position
 */
void ObjectWidget::moveDestructionBy(qreal diffY)
{
    // endLine = length of the life line + diffY - 10 to center on the destruction box
    qreal endLine = getEndLineY() + diffY - 10;
    SeqLineWidget *pLine = sequentialLine();
    pLine->setEndOfLine(endLine);
    m_oldPos.setY(endLine);
}

/**
 * Handles a color change signal.
 */
void ObjectWidget::slotFillColorChanged(Uml::ID::Type /*viewID*/)
{
    UMLWidget::setFillColor(m_scene->fillColor());
    UMLWidget::setLineColor(m_scene->lineColor());

    if(m_pLine)
        m_pLine->setPen(QPen(UMLWidget::lineColor(), UMLWidget::lineWidth(), Qt::DashLine));
}

/**
 * Used to cleanup any other widget it may need to delete.
 */
void ObjectWidget::cleanup()
{
    UMLWidget::cleanup();
    if(m_pLine) {
        m_pLine->cleanup();
        delete m_pLine;
        m_pLine = nullptr;
    }
}

/**
 * Show a properties dialog for an ObjectWidget.
 */
bool ObjectWidget::showPropertiesDialog()
{
    bool result = false;
    UMLApp::app()->docWindow()->updateDocumentation(false);
    QPointer<ClassPropertiesDialog> dlg = new ClassPropertiesDialog((QWidget*)UMLApp::app(), this);
    if (dlg->exec()) {
        UMLApp::app()->docWindow()->showDocumentation(this, true);
        UMLApp::app()->document()->setModified(true);
        result = true;
    }
    dlg->close();
    delete dlg;
    return result;
}

/**
 * Draw the object as an object (default).
 */
void ObjectWidget::paintObject(QPainter *painter)
{
    QFont oldFont = painter->font();
    QFont font = UMLWidget::font();
    font.setUnderline(true);
    painter->setFont(font);

    setPenFromSettings(painter);
    if(UMLWidget::useFillColor())
        painter->setBrush(UMLWidget::fillColor());
    else
        painter->setBrush(m_scene->backgroundColor());
    const int w = width();
    const int h = height();

    const QString t = m_instanceName + QStringLiteral(" : ") + name();
    int multiInstOfst = 0;
    if (m_multipleInstance) {
        painter->drawRect(10, 10, w - 10, h - 10);
        painter->drawRect(5, 5, w - 10, h - 10);
        multiInstOfst = 10;
    }
    painter->drawRect(0, 0, w - multiInstOfst, h - multiInstOfst);
    painter->setPen(textColor());
    painter->drawText(O_MARGIN, O_MARGIN,
               w - O_MARGIN * 2 - multiInstOfst, h - O_MARGIN * 2 - multiInstOfst,
               Qt::AlignCenter, t);

    painter->setFont(oldFont);
}

/**
 * Draw the object as an actor.
 */
void ObjectWidget::paintActor(QPainter *painter)
{
    const QFontMetrics &fm = getFontMetrics(FT_UNDERLINE);

    setPenFromSettings(painter);
    if (UMLWidget::useFillColor())
        painter->setBrush(UMLWidget::fillColor());
    const int w = width();
    const int textStartY = A_HEIGHT + A_MARGIN;
    const int fontHeight  = fm.lineSpacing();

    const int middleX = w / 2;
    const int thirdH = A_HEIGHT / 3;

    //draw actor
    painter->drawEllipse(middleX - A_WIDTH / 2, 0,  A_WIDTH, thirdH);//head
    painter->drawLine(middleX, thirdH, middleX, thirdH * 2);//body
    painter->drawLine(middleX, 2 * thirdH,
               middleX - A_WIDTH / 2, A_HEIGHT);//left leg
    painter->drawLine(middleX, 2 * thirdH,
               middleX + A_WIDTH / 2, A_HEIGHT);//right leg
    painter->drawLine(middleX - A_WIDTH / 2, thirdH + thirdH / 2,
               middleX + A_WIDTH / 2, thirdH + thirdH / 2);//arms
    //draw text
    painter->setPen(textColor());
    QString t = m_instanceName + QStringLiteral(" : ") + name();
    painter->drawText(A_MARGIN, textStartY,
               w - A_MARGIN * 2, fontHeight, Qt::AlignCenter, t);
}

/**
 * Move the object up on a sequence diagram.
 */
void ObjectWidget::tabUp()
{
    int newY = y() - height();
    if (newY < topMargin())
        newY = topMargin();
    setY(newY);
    adjustAssocs(x(), newY);
}

/**
 * Move the object down on a sequence diagram.
 */
void ObjectWidget::tabDown()
{
    int newY = y() + height();
    setY(newY);
    adjustAssocs(x(), newY);
}

/**
 * Returns the top margin constant (Y axis value)
 *
 * @return  Y coordinate of the space between the diagram top
 *          and the upper edge of the ObjectWidget.
 */
int ObjectWidget::topMargin()
{
    return 80 - height();
}

/**
 * Returns whether or not the widget can be moved vertically up.
 *
 * @return  True if widget can be moved upwards vertically.
 */
bool ObjectWidget::canTabUp()
{
    return (y() > topMargin());
}

/**
 * Sets whether to show deconstruction on sequence line.
 *
 * @param bShow   True if destruction on line shall be shown.
 */
void ObjectWidget::setShowDestruction(bool bShow)
{
    m_showDestruction = bShow;
    if(m_pLine)
        m_pLine->setupDestructionBox();
}

/**
 * Returns whether to show deconstruction on sequence line.
 *
 * @return  True if destruction on sequence line is shown.
 */
bool ObjectWidget::showDestruction() const
{
    return m_showDestruction;
}

/**
 * Sets the y position of the bottom of the vertical line.
 *
 * @param yPosition The y coordinate for the bottom of the line.
 */
void ObjectWidget::setEndLine(int yPosition)
{
    if (m_pLine) {
        m_pLine->setEndOfLine(yPosition);
    }
}

/**
 * Returns the end Y co-ord of the sequence line.
 *
 * @return  Y coordinate of the endpoint of the sequence line.
 */
int ObjectWidget::getEndLineY()
{
    int y = this->y() + height();
    if(m_pLine)
        y += m_pLine->getLineLength();
    if (m_showDestruction)
        y += 10;
    return y;
}

/**
 * Add a message widget to the list.
 *
 * @param message   Pointer to the MessageWidget to add.
 */
void ObjectWidget::messageAdded(MessageWidget* message)
{
    if (m_messages.count(message)) {
        logError1("ObjectWidget::messageAdded(%1) duplicate entry", message->name());
        return ;
    }
    m_messages.append(message);
}

/**
 * Remove a message widget from the list.
 *
 * @param message   Pointer to the MessageWidget to remove.
 */
void ObjectWidget::messageRemoved(MessageWidget* message)
{
    if (m_messages.removeAll(message) == false) {
        logError1("ObjectWidget::messageAdded(%1) missing entry", message->name());
        return ;
    }
}

/**
 * Called when a message widget with an end on this object has
 * moved up or down.
 * Sets the bottom of the line to a nice position.
 */
void ObjectWidget::slotMessageMoved()
{
    if (m_pLine) {
        int lowestMessage = 0;
<<<<<<< HEAD
        for(MessageWidget *message : m_messages) {
=======
        for(MessageWidget* message : m_messages) {
>>>>>>> 6e797f2d
            int messageHeight = message->y() + message->height();
            if (lowestMessage < messageHeight) {
                lowestMessage = messageHeight;
            }
        }
        m_pLine->setEndOfLine(lowestMessage + sequenceLineMargin);
    }
}

/**
 * Returns whether a message is overlapping with another message.
 * Used by MessageWidget::paint() methods.
 *
 * @param y               top of your message
 * @param messageWidget   pointer to your message so it doesn't check against itself
 */
bool ObjectWidget::messageOverlap(qreal y, MessageWidget* messageWidget)
{
<<<<<<< HEAD
    for(MessageWidget *message : m_messages) {
=======
    for(MessageWidget* message : m_messages) {
>>>>>>> 6e797f2d
        if (message == messageWidget) {
            continue;
        }
        const qreal msgY = message->y();
        const qreal msgHeight = msgY + message->height();
        if (y >= msgY && y <= msgHeight) {
            return true;
        }
    }
    return false;
}

/**
 * Overridden from UMLWidget
 * Set color of object widget and sequence line on sequence diagrams.
 */
void ObjectWidget::setLineColorCmd(const QColor &color)
{
    UMLWidget::setLineColorCmd(color);
    if (m_pLine) {
        m_pLine->setLineColorCmd(color);
    }
}

/**
 * Return the SeqLineWidget.
 * Returns a non NULL pointer if this ObjectWidget is part of a
 * sequence diagram.
 */
SeqLineWidget *ObjectWidget::sequentialLine() const
{
    return m_pLine;
}

/**
 * Overridden from UMLWidget.
 * Returns the cursor to be shown when resizing the widget.
 * The cursor shown is KCursor::sizeHorCursor().
 *
 * @return The cursor to be shown when resizing the widget.
 */
QCursor ObjectWidget::resizeCursor() const
{
    return Qt::SizeHorCursor;
}

/**
 * Overridden from UMLWidget.
 * Resizes the width of the object widget.
 * Object widgets can only be resized horizontally, so height isn't modified.
 *
 * @param newW   The new width for the widget.
 * @param newH   The new height for the widget (isn't used).
 */
void ObjectWidget::resizeWidget(qreal newW, qreal newH)
{
    Q_UNUSED(newH);
    setSize(newW, height());
}

/**
 * Saves to the "objectwidget" XMI element.
 */
void ObjectWidget::saveToXMI(QXmlStreamWriter& writer)
{
    writer.writeStartElement(QStringLiteral("objectwidget"));
    UMLWidget::saveToXMI(writer);
    writer.writeAttribute(QStringLiteral("drawasactor"), QString::number(m_drawAsActor));
    writer.writeAttribute(QStringLiteral("multipleinstance"), QString::number(m_multipleInstance));
    writer.writeAttribute(QStringLiteral("decon"), QString::number(m_showDestruction));
    writer.writeEndElement();
}

/**
 * Loads from a "objectwidget" XMI element.
 */
bool ObjectWidget::loadFromXMI(QDomElement& qElement)
{
    if(!UMLWidget::loadFromXMI(qElement))
        return false;
    QString draw = qElement.attribute(QStringLiteral("drawasactor"), QStringLiteral("0"));
    QString multi = qElement.attribute(QStringLiteral("multipleinstance"), QStringLiteral("0"));
    QString decon = qElement.attribute(QStringLiteral("decon"), QStringLiteral("0"));

    m_drawAsActor = (bool)draw.toInt();
    m_multipleInstance = (bool)multi.toInt();
    m_showDestruction = (bool)decon.toInt();
    return true;
}
<|MERGE_RESOLUTION|>--- conflicted
+++ resolved
@@ -587,11 +587,7 @@
 {
     if (m_pLine) {
         int lowestMessage = 0;
-<<<<<<< HEAD
-        for(MessageWidget *message : m_messages) {
-=======
         for(MessageWidget* message : m_messages) {
->>>>>>> 6e797f2d
             int messageHeight = message->y() + message->height();
             if (lowestMessage < messageHeight) {
                 lowestMessage = messageHeight;
@@ -610,11 +606,7 @@
  */
 bool ObjectWidget::messageOverlap(qreal y, MessageWidget* messageWidget)
 {
-<<<<<<< HEAD
-    for(MessageWidget *message : m_messages) {
-=======
     for(MessageWidget* message : m_messages) {
->>>>>>> 6e797f2d
         if (message == messageWidget) {
             continue;
         }
