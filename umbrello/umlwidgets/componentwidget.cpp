/*
    SPDX-License-Identifier: GPL-2.0-or-later
    SPDX-FileCopyrightText: 2003-2022 Umbrello UML Modeller Authors <umbrello-devel@kde.org>
*/

// own header
#include "componentwidget.h"

// app includes
#include "component.h"
#include "debug_utils.h"
#include "umlscene.h"
#include "umlview.h"
#include "optionstate.h"
#include "umldoc.h"
#include "package.h"
#include "portwidget.h"

// qt includes
#include <QXmlStreamWriter>

DEBUG_REGISTER_DISABLED(ComponentWidget)

/**
 * Constructs a ComponentWidget.
 *
 * @param scene      The parent of this ComponentWidget.
 * @param c The UMLComponent this will be representing.
 */
ComponentWidget::ComponentWidget(UMLScene * scene, UMLComponent *c)
  : UMLWidget(scene, WidgetBase::wt_Component, c)
{
    setSize(100, 30);
    //set defaults from m_scene
    if (m_scene) {
        //check to see if correct
        const Settings::OptionState& ops = m_scene->optionState();
        m_showStereotype = ops.classState.showStereoType;
    }
}

/**
 * Destructor.
 */
ComponentWidget::~ComponentWidget()
{
}

/**
 * Reimplemented from UMLWidget::paint to paint component
 * widget.
 */
void ComponentWidget::paint(QPainter *painter, const QStyleOptionGraphicsItem *option, QWidget *widget)
{
    Q_UNUSED(option);
    Q_UNUSED(widget);

    const UMLComponent *umlcomp = m_umlObject->asUMLComponent();
    if (umlcomp == nullptr)
        return;
    setPenFromSettings(painter);
    QPen origPen = painter->pen();
    QPen pen = origPen;
    if (umlcomp->getExecutable()) {
        pen.setWidth(origPen.width() + 2);
        painter->setPen(pen);
    }
    if (UMLWidget::useFillColor()) {
        painter->setBrush(UMLWidget::fillColor());
    } else {
        painter->setBrush(m_scene->backgroundColor());
    }

    const int w = width();
    const int h = height();
    const int halfHeight = h / 2;
    int   textXOffset = 0;
    QFont font = UMLWidget::font();
    font.setBold(true);
    const QFontMetrics &fm = getFontMetrics(FT_BOLD);
    const int fontHeight = fm.lineSpacing();
    QString nameStr = name();
    const QString stereotype = m_umlObject->stereotype();

    if (Settings::optionState().generalState.uml2) {
        painter->drawRect(0, 0, w, h);
        // draw small component symbol in upper right corner
        painter->setPen(origPen);
        painter->drawRect(w - 17,  5, 11, 13);
        painter->drawRect(w - 19,  7,  2,  2);
        painter->drawRect(w - 19, 11,  2,  2);
        painter->setPen(pen);
    } else {
        painter->drawRect(2*COMPONENT_MARGIN, 0, w - 2*COMPONENT_MARGIN, h);
        painter->drawRect(0, halfHeight - fontHeight/2 - fontHeight, COMPONENT_MARGIN*4, fontHeight);
        painter->drawRect(0, halfHeight + fontHeight/2, COMPONENT_MARGIN*4, fontHeight);
        textXOffset = COMPONENT_MARGIN * 4;
    }

    painter->setPen(textColor());
    painter->setFont(font);

    int lines = 1;

    if (!stereotype.isEmpty()) {
        painter->drawText(textXOffset, halfHeight - fontHeight,
                   w - textXOffset, fontHeight, Qt::AlignCenter,
                   m_umlObject->stereotype(true));
        lines = 2;
    }

    if (UMLWidget::isInstance()) {
        font.setUnderline(true);
        painter->setFont(font);
        nameStr = UMLWidget::instanceName() + QStringLiteral(" : ") + nameStr;
    }

    if (lines == 1) {
        painter->drawText(textXOffset, halfHeight - (fontHeight/2),
                   w - textXOffset, fontHeight, Qt::AlignCenter, nameStr);
    } else {
        painter->drawText(textXOffset, halfHeight,
                   w - textXOffset, fontHeight, Qt::AlignCenter, nameStr);
    }

    UMLWidget::paint(painter, option, widget);
}

/**
 * Overridden from UMLWidget due to emission of signal sigCompMoved()
 */
void ComponentWidget::moveWidgetBy(qreal diffX, qreal diffY)
{
    UMLWidget::moveWidgetBy(diffX, diffY);
    Q_EMIT sigCompMoved(diffX, diffY);
}

/**
 * Override method from UMLWidget for adjustment of attached PortWidgets.
 */
void ComponentWidget::adjustAssocs(qreal dx, qreal dy)
{
    if (m_doc->loading()) {
        // don't recalculate the assocs during load of XMI
        // -> return immediately without action
        return;
    }
    UMLWidget::adjustAssocs(dx, dy);
    const UMLPackage *comp = m_umlObject->asUMLPackage();
<<<<<<< HEAD
    for(UMLObject  *o : comp->containedObjects()) {
=======
    for(UMLObject *o: comp->containedObjects()) {
>>>>>>> 6e797f2d
        uIgnoreZeroPointer(o);
        if (o->baseType() != UMLObject::ot_Port)
            continue;
        UMLWidget *portW = m_scene->widgetOnDiagram(o->id());
        if (portW)
            portW->adjustAssocs(dx, dy);
    }
}

/**
 * Override method from UMLWidget for adjustment of attached PortWidgets.
 */
void ComponentWidget::adjustUnselectedAssocs(qreal dx, qreal dy)
{
    if (m_doc->loading()) {
        // don't recalculate the assocs during load of XMI
        // -> return immediately without action
        return;
    }
    UMLWidget::adjustUnselectedAssocs(dx, dy);
    const UMLPackage *comp = m_umlObject->asUMLPackage();
<<<<<<< HEAD
    for(UMLObject  *o : comp->containedObjects()) {
=======
    for(UMLObject *o : comp->containedObjects()) {
>>>>>>> 6e797f2d
        uIgnoreZeroPointer(o);
        if (o->baseType() != UMLObject::ot_Port)
            continue;
        UMLWidget *portW = m_scene->widgetOnDiagram(o->id());
        if (portW)
            portW->adjustUnselectedAssocs(dx, dy);
    }
}

/**
 * Saves to the "componentwidget" XMI element.
 */
void ComponentWidget::saveToXMI(QXmlStreamWriter& writer)
{
    writer.writeStartElement(QStringLiteral("componentwidget"));
    UMLWidget::saveToXMI(writer);
    writer.writeEndElement();
}

/**
 * Overrides method from UMLWidget.
 */
QSizeF ComponentWidget::minimumSize() const
{
    if (!m_umlObject) {
        return QSizeF(70, 70);
    }
    const QFontMetrics &fm = getFontMetrics(FT_BOLD_ITALIC);
    const int fontHeight = fm.lineSpacing();

    QString name = m_umlObject->name();
    if (UMLWidget::isInstance()) {
        name = UMLWidget::instanceName() + QStringLiteral(" : ") + name;
    }

    int width = fm.horizontalAdvance(name);

    int stereoWidth = 0;
    if (!m_umlObject->stereotype().isEmpty()) {
        stereoWidth = fm.horizontalAdvance(m_umlObject->stereotype(true));
    }
    if (stereoWidth > width)
        width = stereoWidth;
    width += COMPONENT_MARGIN * 6;
    width = 70>width ? 70 : width; //minumin width of 70

    int height = (2*fontHeight) + (COMPONENT_MARGIN * 3);

    const UMLComponent *umlcomp = m_umlObject->asUMLComponent();
    if (umlcomp && umlcomp->getExecutable()) {
        width  += 2;
        height += 2;
    }

    return QSizeF(width, height);
}
<|MERGE_RESOLUTION|>--- conflicted
+++ resolved
@@ -147,11 +147,7 @@
     }
     UMLWidget::adjustAssocs(dx, dy);
     const UMLPackage *comp = m_umlObject->asUMLPackage();
-<<<<<<< HEAD
-    for(UMLObject  *o : comp->containedObjects()) {
-=======
     for(UMLObject *o: comp->containedObjects()) {
->>>>>>> 6e797f2d
         uIgnoreZeroPointer(o);
         if (o->baseType() != UMLObject::ot_Port)
             continue;
@@ -173,11 +169,7 @@
     }
     UMLWidget::adjustUnselectedAssocs(dx, dy);
     const UMLPackage *comp = m_umlObject->asUMLPackage();
-<<<<<<< HEAD
-    for(UMLObject  *o : comp->containedObjects()) {
-=======
     for(UMLObject *o : comp->containedObjects()) {
->>>>>>> 6e797f2d
         uIgnoreZeroPointer(o);
         if (o->baseType() != UMLObject::ot_Port)
             continue;
