--- conflicted
+++ resolved
@@ -76,11 +76,7 @@
 
     const UMLClassifier *classifier = m_umlObject->asUMLClassifier();
     UMLClassifierListItemList list = classifier->getFilteredList(UMLObject::ot_EntityAttribute);
-<<<<<<< HEAD
-    for(UMLClassifierListItem *entityattribute : list) {
-=======
     for(UMLClassifierListItem* entityattribute : list) {
->>>>>>> 6e797f2d
         QString text = entityattribute->name();
         UMLEntityAttribute* umlEA = entityattribute->asUMLEntityAttribute();
         if (showAttributeSignature()) {
