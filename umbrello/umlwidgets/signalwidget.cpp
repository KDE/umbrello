/***************************************************************************
 *   This program is free software; you can redistribute it and/or modify  *
 *   it under the terms of the GNU General Public License as published by  *
 *   the Free Software Foundation; either version 2 of the License, or     *
 *   (at your option) any later version.                                   *
 *                                                                         *
 *   copyright (C) 2002-2014                                               *
 *   Umbrello UML Modeller Authors <umbrello-devel@kde.org>                *
 ***************************************************************************/

// own header
#include "signalwidget.h"

// app includes
#include "basictypes.h"
#include "debug_utils.h"
#include "dialog_utils.h"
#include "floatingtextwidget.h"
#include "linkwidget.h"
#include "listpopupmenu.h"
#include "uml.h"
#include "umldoc.h"
#include "uniqueid.h"
#include "umlview.h"
#include "umlwidget.h"

// kde includes
#include <KLocalizedString>

// qt includes
#include <QEvent>
<<<<<<< HEAD
#include <QInputDialog>
=======
>>>>>>> 3999ddef
#include <QPolygon>

/**
 * Creates a Signal widget.
 *
 * @param scene        The parent of the widget.
 * @param signalType   The type of Signal.
 * @param id           The ID to assign (-1 will prompt a new ID.)
 */
SignalWidget::SignalWidget(UMLScene *scene, SignalType signalType, Uml::ID::Type id)
  : UMLWidget(scene, WidgetBase::wt_Signal, id),
    m_oldX(0),
    m_oldY(0)
{
    m_signalType = signalType;
    m_pName = 0;
    if (signalType == SignalWidget::Time) {
        m_pName = new FloatingTextWidget(scene, Uml::TextRole::Floating, QString());
        scene->setupNewWidget(m_pName);
        m_pName->setX(0);
        m_pName->setY(0);
        connect(m_pName, &FloatingTextWidget::destroyed, this, &SignalWidget::slotTextDestroyed);
    }
}

/**
 * Destructor.
 */
SignalWidget::~SignalWidget()
{
}

/**
 * Overrides the standard paint event.
 */
void SignalWidget::paint(QPainter *painter, const QStyleOptionGraphicsItem *option, QWidget *widget)
{
    Q_UNUSED(option);
    Q_UNUSED(widget);

    setPenFromSettings(painter);
    const int w = width();
    const int h = height();
    QPolygon a;
    switch (m_signalType)
    {
    case Send :
        if(UMLWidget::useFillColor())
            painter->setBrush(UMLWidget::fillColor());
        {
            a.setPoints(5, 0,      0,
                           (w*2)/3, 0,
                            w,      h/2,
                           (w*2)/3, h,
                            0,      h);
            painter->drawPolygon(a);
            const QFontMetrics &fm = getFontMetrics(FT_NORMAL);
            const int fontHeight  = fm.lineSpacing();
            int textStartY = (h / 2) - (fontHeight / 2);

            painter->setPen(textColor());
            QFont font = UMLWidget::font();
            font.setBold(false);
            painter->setFont(font);
            painter->drawText(SIGNAL_MARGIN, textStartY,
                           w - SIGNAL_MARGIN * 2, fontHeight,
                           Qt::AlignCenter, name());
            setPenFromSettings(painter);
        }
        break;
    case Accept :
        if(UMLWidget::useFillColor())
            painter->setBrush(UMLWidget::fillColor());
        {
            a.setPoints(5, 0,   0,
                            w/3, h/2,
                            0,   h,
                            w,   h,
                            w,   0);

            painter->drawPolygon(a);
            const QFontMetrics &fm = getFontMetrics(FT_NORMAL);
            const int fontHeight  = fm.lineSpacing();
            int textStartY = (h / 2) - (fontHeight / 2);

            painter->setPen(textColor());
            QFont font = UMLWidget::font();
            font.setBold(false);
            painter->setFont(font);
            painter->drawText(SIGNAL_MARGIN, textStartY,
                           w - SIGNAL_MARGIN * 2 + (w/3), fontHeight,
                           Qt::AlignCenter, name());
            setPenFromSettings(painter);
        }
        break;
    case Time :
        if(UMLWidget::useFillColor())
            painter->setBrush(UMLWidget::fillColor());
        {
            a.setPoints(4, 0, 0,
                            w,  h,
                            0, h,
                            w,  0);

            painter->drawPolygon(a);
            //const QFontMetrics &fm = getFontMetrics(FT_NORMAL);
            //const int fontHeight  = fm.lineSpacing();
            //int textStartY = (h / 2) - (fontHeight / 2);
            painter->setPen(textColor());
            QFont font = UMLWidget::font();
            font.setBold(false);
            painter->setFont(font);

            setPenFromSettings(painter);
        }
        if (m_pName) {
            if (m_pName->x() == 0 && m_pName->y() == 0) {
                //the floating text has not been linked with the signal
                m_pName->setX(w/2 - m_pName->width()/2);
                m_pName->setY(h);
            }
            m_pName->setVisible((m_pName->text().length() > 0));
            m_pName->updateGeometry();
        }

        break;
    default:
        uWarning() << "Unknown signal type:" << m_signalType;
        break;
    }

    UMLWidget::paint(painter, option, widget);
}

/**
 * Overrides the UMLWidget method.
 */
void SignalWidget::setX(qreal newX)
{
    m_oldX = x();
    UMLWidget::setX(newX);
}

/**
 * Overrides the UMLWidget method.
 */
void SignalWidget::setY(qreal newY)
{
    m_oldY = y();
    UMLWidget::setY(newY);
}

/**
 * Sets the name of the signal.
 */
void SignalWidget::setName(const QString &strName)
{
    UMLWidget::setName(strName);
    updateGeometry();
    if (signalType() == SignalWidget::Time) {
        if (!m_pName) {
            m_pName = new FloatingTextWidget(umlScene(), Uml::TextRole::Floating, m_Text);
            umlScene()->setupNewWidget(m_pName);
            m_pName->setX(0);
            m_pName->setY(0);
            connect(m_pName, &FloatingTextWidget::destroyed, this, &SignalWidget::slotTextDestroyed);
        }
        else
            m_pName->setText(m_Text);
    }
}

/**
 * Returns the type of Signal.
 */
SignalWidget::SignalType SignalWidget::signalType() const
{
    return m_signalType;
}

/**
 * Returns the type string of Signal.
 */
QString SignalWidget::signalTypeStr() const
{
    return QLatin1String(ENUM_NAME(SignalWidget, SignalType, m_signalType));
}

/**
 * Sets the type of Signal.
 */
void SignalWidget::setSignalType(SignalType signalType)
{
    m_signalType = signalType;
}

/**
 * Show a properties dialog for a UMLWidget.
 */
void SignalWidget::showPropertiesDialog()
{
}

/**
 * Overrides mouseMoveEvent.
 */
void SignalWidget::mouseMoveEvent(QGraphicsSceneMouseEvent* me)
{
    UMLWidget::mouseMoveEvent(me);
    int diffX = m_oldX - x();
    int diffY = m_oldY - y();
    if (m_pName!=0) {
        m_pName->setX(m_pName->x() - diffX);
        m_pName->setY(m_pName->y() - diffY);
    }
}

/**
 * Loads a "signalwidget" XMI element.
 */
bool SignalWidget::loadFromXMI(QDomElement & qElement)
{
    if(!UMLWidget::loadFromXMI(qElement))
        return false;
    m_Text = qElement.attribute(QLatin1String("signalname"));
    m_Doc = qElement.attribute(QLatin1String("documentation"));
    QString type = qElement.attribute(QLatin1String("signaltype"));
    QString textid = qElement.attribute(QLatin1String("textid"), QLatin1String("-1"));
    Uml::ID::Type textId = Uml::ID::fromString(textid);

    setSignalType((SignalType)type.toInt());
    if (signalType() == Time) {

        if (textId != Uml::ID::None) {
            UMLWidget *flotext = m_scene -> findWidget(textId);
            if (flotext != 0) {
            // This only happens when loading files produced by
            // umbrello-1.3-beta2.
                m_pName = static_cast<FloatingTextWidget*>(flotext);
                return true;
            }
        } else {
            // no textid stored -> get unique new one
            textId = UniqueID::gen();
        }
    }
     //now load child elements
    QDomNode node = qElement.firstChild();
    QDomElement element = node.toElement();
    if (!element.isNull()) {
        QString tag = element.tagName();
        if (tag == QLatin1String("floatingtext") || tag == QLatin1String("UML::FloatingTextWidget")) {
            m_pName = new FloatingTextWidget(m_scene, Uml::TextRole::Floating, m_Text, textId);
            if(! m_pName->loadFromXMI(element)) {
                // Most likely cause: The FloatingTextWidget is empty.
                delete m_pName;
                m_pName = 0;
            }
            else
                connect(m_pName, &FloatingTextWidget::destroyed, this, &SignalWidget::slotTextDestroyed);
        } else {
            uError() << "unknown tag " << tag;
        }
    }
   return true;
}

/**
 * Creates the "signalwidget" XMI element.
 */
void SignalWidget::saveToXMI(QDomDocument & qDoc, QDomElement & qElement)
{
    QDomElement signalElement = qDoc.createElement(QLatin1String("signalwidget"));
    UMLWidget::saveToXMI(qDoc, signalElement);
    signalElement.setAttribute(QLatin1String("signalname"), m_Text);
    signalElement.setAttribute(QLatin1String("documentation"), m_Doc);
    signalElement.setAttribute(QLatin1String("signaltype"), m_signalType);
    if (m_pName && !m_pName->text().isEmpty()) {
        signalElement.setAttribute(QLatin1String("textid"), Uml::ID::toString(m_pName->id()));
        m_pName -> saveToXMI(qDoc, signalElement);
    }
    qElement.appendChild(signalElement);
}

/**
 * Show a properties dialog for a SignalWidget.
 *
 */
void SignalWidget::slotMenuSelection(QAction* action)
{
    ListPopupMenu::MenuType sel = ListPopupMenu::typeFromAction(action);
    switch(sel) {
    case ListPopupMenu::mt_Rename:
        {
            QString name = m_Text;
<<<<<<< HEAD
            name = QInputDialog::getText(Q_NULLPTR,
                                         i18n("Enter signal name"),
                                         i18n("Enter the signal name :"),
                                         QLineEdit::Normal,
                                         m_Text, &ok);
=======
            bool ok = Dialog_Utils::askName(i18n("Enter signal name"),
                                            i18n("Enter the signal name :"),
                                            name);
>>>>>>> 3999ddef
            if (ok && name.length() > 0) {
                setName(name);
            }
        }
        break;

    default:
        UMLWidget::slotMenuSelection(action);
    }
}

/**
 * Overrides method from UMLWidget
 */
QSizeF SignalWidget::minimumSize() const
{
    int width = SIGNAL_WIDTH, height = SIGNAL_HEIGHT;
    const QFontMetrics &fm = getFontMetrics(FT_BOLD);
    const int fontHeight  = fm.lineSpacing();
    int textWidth = fm.width(name());

    if (m_signalType == Accept)
         textWidth = int((float)textWidth * 1.3f);
    height  = fontHeight;
    if (m_signalType != Time)
    {
          width   = textWidth > SIGNAL_WIDTH?textWidth:SIGNAL_WIDTH;
          height  = height > SIGNAL_HEIGHT?height:SIGNAL_HEIGHT;
    }
    width  += SIGNAL_MARGIN * 2;
    height += SIGNAL_MARGIN * 2;

    return QSizeF(width, height);
}

/**
 * Called if user deletes text widget
 */
void SignalWidget::slotTextDestroyed()
{
    m_pName = 0;
}
<|MERGE_RESOLUTION|>--- conflicted
+++ resolved
@@ -29,10 +29,6 @@
 
 // qt includes
 #include <QEvent>
-<<<<<<< HEAD
-#include <QInputDialog>
-=======
->>>>>>> 3999ddef
 #include <QPolygon>
 
 /**
@@ -328,17 +324,9 @@
     case ListPopupMenu::mt_Rename:
         {
             QString name = m_Text;
-<<<<<<< HEAD
-            name = QInputDialog::getText(Q_NULLPTR,
-                                         i18n("Enter signal name"),
-                                         i18n("Enter the signal name :"),
-                                         QLineEdit::Normal,
-                                         m_Text, &ok);
-=======
             bool ok = Dialog_Utils::askName(i18n("Enter signal name"),
                                             i18n("Enter the signal name :"),
                                             name);
->>>>>>> 3999ddef
             if (ok && name.length() > 0) {
                 setName(name);
             }
