--- conflicted
+++ resolved
@@ -36,12 +36,6 @@
 #include <KLocalizedString>
 #include <KMessageBox>
 
-// qt includes
-<<<<<<< HEAD
-#include <QInputDialog>
-=======
->>>>>>> 3999ddef
-
 // using namespace Uml;
 
 /**
@@ -195,21 +189,6 @@
         QString name = i18n("new pin");
         if (Dialog_Utils::askName(i18n("Enter Pin Name"), i18n("Enter the Pin"), name)) {
             umlwidget = new PinWidget(m_pUMLScene, m_firstObject);
-<<<<<<< HEAD
-            // Create the widget. Some setup functions can remove the widget.
-        } else if (m_firstObject->isComponentWidget()) {
-            bool pressedOK = false;
-            QString name = QInputDialog::getText(UMLApp::app(),
-                                                 i18n("Enter Port Name"), i18n("Enter the port"),
-                                                 QLineEdit::Normal,
-                                                 i18n("new port"),
-                                                 &pressedOK);
-            if (pressedOK) {
-                UMLPackage* component = m_firstObject->umlObject()->asUMLPackage();
-                UMLObject *port = Object_Factory::createUMLObject(UMLObject::ot_Port, name, component);
-                umlwidget = Widget_Factory::createWidget(m_pUMLScene, port);
-            }
-=======
         }
     } else if (widgetType() == WidgetBase::wt_Port && m_firstObject->isComponentWidget()) {
         UMLPackage* component = m_firstObject->umlObject()->asUMLPackage();
@@ -217,7 +196,6 @@
         if (Dialog_Utils::askName(i18n("Enter Port Name"), i18n("Enter the port"), name)) {
             UMLPort *port = Object_Factory::createUMLObject(UMLObject::ot_Port, name, component)->asUMLPort();
             umlwidget = Widget_Factory::createWidget(m_pUMLScene, port);
->>>>>>> 3999ddef
         }
     }
 
