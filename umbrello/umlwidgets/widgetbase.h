--- conflicted
+++ resolved
@@ -102,13 +102,9 @@
         wt_ObjectNode,
         wt_Region,
         wt_Category,                // has UMLObject representation
-<<<<<<< HEAD
-        wt_Port,                     // has UMLObject representation
-        wt_Instance                  //has UMLObject Represantion == wt_Object
-=======
         wt_Port,                    // has UMLObject representation
+        wt_Instance,                // has UMLObject Represantion == wt_Object
         wt_MAX                      // upper bounds check value
->>>>>>> 1754d6f3
     };
 
     static QString toString(WidgetType wt);
