/***************************************************************************
 *   This program is free software; you can redistribute it and/or modify  *
 *   it under the terms of the GNU General Public License as published by  *
 *   the Free Software Foundation; either version 2 of the License, or     *
 *   (at your option) any later version.                                   *
 *                                                                         *
 *   copyright (C) 2006-2009                                               *
 *   Umbrello UML Modeller Authors <uml-devel@uml.sf.net>                  *
 ***************************************************************************/

// own header
#include "pythonimport.h"

// app includes
#include "attribute.h"
#include "classifier.h"
#include "enum.h"
#include "import_utils.h"
#include "operation.h"
#include "package.h"
#include "uml.h"
#include "umldoc.h"
#include "umlpackagelist.h"

// kde includes
#include <kdebug.h>

// qt includes
#include <QtCore/QStringList>
#include <QtCore/QRegExp>

/**
 * Constructor.
 */
PythonImport::PythonImport()
  : NativeImportBase("#") 
{
    setMultiLineComment("\"\"\"", "\"\"\"");
    initVars();
}

/**
 * Destructor.
 */
PythonImport::~PythonImport() 
{
}

/**
 * Reimplement operation from NativeImportBase.
 */
void PythonImport::initVars()
{
    m_srcIndentIndex = 0;
    m_srcIndent[m_srcIndentIndex] = 0;
    m_braceWasOpened = false;
}

/**
 * Reimplement operation from NativeImportBase.
 * In addition to handling multiline comments, this method transforms
 * changes in leading indentation into braces (opening brace for increase
 * in indentation, closing brace for decrease in indentation) in m_source.
 * Removal of Python's indentation sensitivity simplifies subsequent
 * processing using Umbrello's native import framework.
<<<<<<< HEAD
=======
 * @param line   the line to preprocess
 * @return success status of operation
>>>>>>> 466a852a
 */
bool PythonImport::preprocess(QString& line)
{
    if (NativeImportBase::preprocess(line))
        return true;
    // Handle single line comment
    int pos = line.indexOf(m_singleLineCommentIntro);
    if (pos != -1) {
        QString cmnt = line.mid(pos);
        m_source.append(cmnt);
        m_srcIndex++;
        if (pos == 0)
            return true;
        line = line.left(pos);
        line.remove( QRegExp("\\s+$") );
    }
    // Transform changes in indentation into braces a la C++/Java/Perl/...
    pos = line.indexOf( QRegExp("\\S") );
    if (pos == -1)
        return true;
    bool isContinuation = false;
    int leadingWhite = line.left(pos).count( QRegExp("\\s") );
    if (leadingWhite > m_srcIndent[m_srcIndentIndex]) {
        if (m_srcIndex == 0) {
            uError() << "internal error";
            return true;
        }
        if (m_braceWasOpened) {
            m_srcIndent[++m_srcIndentIndex] = leadingWhite;
            m_braceWasOpened = false;
        } else {
            isContinuation = true;
        }
    } else {
        while (m_srcIndentIndex > 0 && leadingWhite < m_srcIndent[m_srcIndentIndex]) {
            m_srcIndentIndex--;
            m_source.append("}");
            m_srcIndex++;
        }
    }
    if (line.endsWith(':')) {
        line.replace( QRegExp(":$"), "{" );
        m_braceWasOpened = true;
    } else {
        m_braceWasOpened = false;
    }
    if (!isContinuation && !m_braceWasOpened)
        line += ';';
    return false;  // The input was not completely consumed by preprocessing.
}

/**
 * Implement abstract operation from NativeImportBase.
<<<<<<< HEAD
=======
 * @param word   whitespace delimited item
>>>>>>> 466a852a
 */
void PythonImport::fillSource(const QString& word) 
{
    QString lexeme;
    const uint len = word.length();
    for (uint i = 0; i < len; ++i) {
        const QChar& c = word[i];
        if (c.isLetterOrNumber() || c == '_' || c == '.') {
            lexeme += c;
        } else {
            if (!lexeme.isEmpty()) {
                m_source.append(lexeme);
                m_srcIndex++;
                lexeme.clear();
            }
            m_source.append(QString(c));
            m_srcIndex++;
        }
    }
    if (!lexeme.isEmpty()) {
        m_source.append(lexeme);
        m_srcIndex++;
    }
}

/**
 * Return an amount of spaces that corresponds to @param level
<<<<<<< HEAD
=======
 * @return spaces of indentation
>>>>>>> 466a852a
 */
QString PythonImport::indentation(int level)
{
    QString spaces;
    for (int i = 0; i < level; ++i) {
        spaces += "  ";
    }
    return spaces;
}

/**
 * Skip ahead to outermost closing brace.
 * @return  body contents skipped
 */
QString PythonImport::skipBody()
{
    /* During input preprocessing, changes in indentation were replaced by
       braces, and a semicolon was appended to each line ending.
       In order to return the body, we try to reconstruct the original Python
       syntax by reverting those changes.
     */
    QString body = ":\n";
    if (m_source[m_srcIndex] != "{")
        skipStmt("{");
    bool firstTokenAfterNewline = true;
    int braceNesting = 0;
    QString token;
    while (!(token = advance()).isNull()) {
        if (token == "}") {
            if (braceNesting <= 0)
                break;
            braceNesting--;
            body += '\n';
            firstTokenAfterNewline = true;
        } else if (token == "{") {
            braceNesting++;
            body += ":\n";
            firstTokenAfterNewline = true;
        } else if (token == ";") {
            body += '\n';
            firstTokenAfterNewline = true;
        } else {
            if (firstTokenAfterNewline) {
                body += indentation(braceNesting);
                firstTokenAfterNewline = false;
            } else if (body.contains(QRegExp("\\w$")) && token.contains(QRegExp("^\\w"))) {
                body += ' ';
            }
            body += token;
        }
    }
    return body;
}

/**
 * Implement abstract operation from NativeImportBase.
<<<<<<< HEAD
=======
 * @return success status of operation
>>>>>>> 466a852a
 */
bool PythonImport::parseStmt()
{
    const int srcLength = m_source.count();
    const QString& keyword = m_source[m_srcIndex];
    if (keyword == "class") {
        const QString& name = advance();
        UMLObject *ns = Import_Utils::createUMLObject(Uml::ot_Class,
                        name, m_scope[m_scopeIndex], m_comment);
        m_scope[++m_scopeIndex] = m_klass = static_cast<UMLClassifier*>(ns);
        m_comment.clear();
        if (advance() == "(") {
            while (m_srcIndex < srcLength - 1 && advance() != ")") {
                const QString& baseName = m_source[m_srcIndex];
                Import_Utils::createGeneralization(m_klass, baseName);
                if (advance() != ",")
                    break;
            }
        }
        if (m_source[m_srcIndex] != "{") {
            skipStmt("{");
        }
        return true;
    }
    if (keyword == "def") {
        if (m_klass == NULL) {
            // skip functions outside of a class
            skipBody();
            return true;
        }
        const QString& name = advance();
        // operation
        UMLOperation *op = Import_Utils::makeOperation(m_klass, name);
        if (advance() != "(") {
            uError() << "importPython def " << name << ": expecting \"(\"";
            skipBody();
            return true;
        }
        while (m_srcIndex < srcLength && advance() != ")") {
            const QString& parName = m_source[m_srcIndex];
            /*UMLAttribute *att =*/ Import_Utils::addMethodParameter(op, "string", parName);
            if (advance() != ",")
                break;
        }
        Import_Utils::insertMethod(m_klass, op, Uml::Visibility::Public, "string",
                                   false /*isStatic*/, false /*isAbstract*/, false /*isFriend*/,
                                   false /*isConstructor*/, m_comment);
        op->setSourceCode(skipBody());
        return true;
    }
    if (keyword == "}") {
        if (m_scopeIndex)
            m_klass = dynamic_cast<UMLClassifier*>(m_scope[--m_scopeIndex]);
        else
            uError() << "parsing: too many }";
        return true;
    }
    return false;  // @todo parsing of attributes
}

<|MERGE_RESOLUTION|>--- conflicted
+++ resolved
@@ -33,7 +33,7 @@
  * Constructor.
  */
 PythonImport::PythonImport()
-  : NativeImportBase("#") 
+  : NativeImportBase("#")
 {
     setMultiLineComment("\"\"\"", "\"\"\"");
     initVars();
@@ -42,7 +42,7 @@
 /**
  * Destructor.
  */
-PythonImport::~PythonImport() 
+PythonImport::~PythonImport()
 {
 }
 
@@ -63,11 +63,8 @@
  * in indentation, closing brace for decrease in indentation) in m_source.
  * Removal of Python's indentation sensitivity simplifies subsequent
  * processing using Umbrello's native import framework.
-<<<<<<< HEAD
-=======
  * @param line   the line to preprocess
  * @return success status of operation
->>>>>>> 466a852a
  */
 bool PythonImport::preprocess(QString& line)
 {
@@ -121,12 +118,9 @@
 
 /**
  * Implement abstract operation from NativeImportBase.
-<<<<<<< HEAD
-=======
  * @param word   whitespace delimited item
->>>>>>> 466a852a
- */
-void PythonImport::fillSource(const QString& word) 
+ */
+void PythonImport::fillSource(const QString& word)
 {
     QString lexeme;
     const uint len = word.length();
@@ -152,10 +146,7 @@
 
 /**
  * Return an amount of spaces that corresponds to @param level
-<<<<<<< HEAD
-=======
  * @return spaces of indentation
->>>>>>> 466a852a
  */
 QString PythonImport::indentation(int level)
 {
@@ -212,10 +203,7 @@
 
 /**
  * Implement abstract operation from NativeImportBase.
-<<<<<<< HEAD
-=======
  * @return success status of operation
->>>>>>> 466a852a
  */
 bool PythonImport::parseStmt()
 {
