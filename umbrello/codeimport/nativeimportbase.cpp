/***************************************************************************
 *   This program is free software; you can redistribute it and/or modify  *
 *   it under the terms of the GNU General Public License as published by  *
 *   the Free Software Foundation; either version 2 of the License, or     *
 *   (at your option) any later version.                                   *
 *                                                                         *
<<<<<<< HEAD
 *  copyright (C) 2005-2008                                                *
=======
 *  copyright (C) 2005-2009                                                *
>>>>>>> 466a852a
 *  Umbrello UML Modeller Authors <uml-devel@uml.sf.net>                   *
 ***************************************************************************/

// own header
#include "nativeimportbase.h"

<<<<<<< HEAD
// qt/kde includes
#include <qfile.h>
#include <qtextstream.h>
#include <qregexp.h>
#include <klocale.h>
#include <kdebug.h>

// app includes
#include "import_utils.h"

=======
// app includes
#include "import_utils.h"

// kde includes
#include <klocale.h>
#include <kdebug.h>

// qt includes
#include <QtCore/QFile>
#include <QtCore/QTextStream>
#include <QtCore/QRegExp>

/**
 * Constructor
 * @param singleLineCommentIntro  "//" for IDL and Java, "--" for Ada
 */
>>>>>>> 466a852a
NativeImportBase::NativeImportBase(const QString &singleLineCommentIntro)
{
    m_singleLineCommentIntro = singleLineCommentIntro;
    m_srcIndex = 0;
    m_scopeIndex = 0;  // index 0 is reserved for global scope
    m_klass = NULL;
    m_currentAccess = Uml::Visibility::Public;
    m_isAbstract = false;
    m_inComment = false;
}

<<<<<<< HEAD
=======
/**
 * Destructor.
 */
>>>>>>> 466a852a
NativeImportBase::~NativeImportBase()
{
}

<<<<<<< HEAD
=======
/**
 * Set the delimiter strings for a multi line comment.
 * @param intro  In languages with a C style multiline comment
 *               this is slash-star.
 * @param end    In languages with a C style multiline comment
 *               this is star-slash.
 */
>>>>>>> 466a852a
void NativeImportBase::setMultiLineComment(const QString &intro, const QString &end)
{
    m_multiLineCommentIntro = intro;
    m_multiLineCommentEnd = end;
}

<<<<<<< HEAD
=======
/**
 * Set the delimiter strings for an alternative form of
 * multi line comment. See setMultiLineComment().
 * @param intro   the start comment string
 * @param end     the end comment string
 */
>>>>>>> 466a852a
void NativeImportBase::setMultiLineAltComment(const QString &intro, const QString &end)
{
    m_multiLineAltCommentIntro = intro;
    m_multiLineAltCommentEnd = end;
}

<<<<<<< HEAD
void NativeImportBase::skipStmt(QString until /* = ";" */)
=======
/**
 * Advance m_srcIndex until m_source[m_srcIndex] contains the lexeme
 * given by `until'.
 * @param until   the target string
 */
void NativeImportBase::skipStmt(QString until /* = ";" */) 
>>>>>>> 466a852a
{
    const int srcLength = m_source.count();
    while (m_srcIndex < srcLength && m_source[m_srcIndex] != until)
        m_srcIndex++;
}

<<<<<<< HEAD
=======
/**
 * Advance m_srcIndex to the index of the corresponding closing character
 * of the given opening.  Nested opening/closing pairs are respected.
 * Valid openers are:    '{'  '['  '('  '<'
 * @param  opener   the opener string
 * @return  True for success, false for misuse (invalid opener) or
 *          if no matching closing character is found in m_source.
 */
>>>>>>> 466a852a
bool NativeImportBase::skipToClosing(QChar opener)
{
    QString closing;
    switch (opener.toLatin1()) {
        case '{':
            closing = "}";
            break;
        case '[':
            closing = "]";
            break;
        case '(':
            closing = ")";
            break;
        case '<':
            closing = ">";
            break;
        default:
            uError() << "opener='" << opener << "': illegal input character";
            return false;
    }
    const QString opening(opener);
    skipStmt(opening);
    const int srcLength = m_source.count();
    int nesting = 0;
    while (m_srcIndex < srcLength) {
        QString nextToken = advance();
        if (nextToken.isEmpty())
            break;
        if (nextToken == closing) {
            if (nesting <= 0)
                break;
            nesting--;
        } else if (nextToken == opening) {
            nesting++;
        }
    }
    if (m_srcIndex == srcLength)
        return false;
    return true;
}

<<<<<<< HEAD
=======
/**
 * Advance m_srcIndex until m_source[m_srcIndex] contains a non-comment.
 * Comments encountered during advancement are accumulated in `m_comment'.
 * If m_srcIndex hits the end of m_source then QString() is returned.
 * @return the current lexeme or an empty string
 */
>>>>>>> 466a852a
QString NativeImportBase::advance()
{
    while (m_srcIndex < m_source.count() - 1) {
        if (m_source[++m_srcIndex].startsWith(m_singleLineCommentIntro))
            m_comment += m_source[m_srcIndex];
        else
            break;
    }
    if (m_srcIndex >= m_source.count() - 1 ||
        // if last item in m_source is a comment then it is dropped too
        (m_srcIndex == m_source.count() - 1 &&
         m_source[m_srcIndex].startsWith(m_singleLineCommentIntro))) {
        return QString();
    }
    return m_source[m_srcIndex];
}

<<<<<<< HEAD
=======
/**
 * Preprocess a line.
 * May modify the given line to remove items consumed by the
 * preprocessing such as comments or preprocessor directives.
 * The default implementation handles multi-line comments.
 * @param line  The line to preprocess.
 * @return      True if the line was completely consumed,
 *              false if there are still items left in the line
 *              for further analysis.
 */
>>>>>>> 466a852a
bool NativeImportBase::preprocess(QString& line)
{
    if (m_multiLineCommentIntro.isEmpty())
        return false;
    // Check for end of multi line comment.
    if (m_inComment) {
        int delimiterLen = 0;
        int pos = line.indexOf(m_multiLineCommentEnd);
        if (pos == -1) {
            if (! m_multiLineAltCommentEnd.isEmpty())
                pos = line.indexOf(m_multiLineAltCommentEnd);
            if (pos == -1) {
                m_comment += line + '\n';
                return true;  // done
            }
            delimiterLen = m_multiLineAltCommentEnd.length();
        } else {
            delimiterLen = m_multiLineCommentEnd.length();
        }
        if (pos > 0) {
            QString text = line.mid(0, pos - 1);
            m_comment += text.trimmed();
        }
        m_source.append(m_singleLineCommentIntro + m_comment);  // denotes comments in `m_source'
        m_srcIndex++;
        m_comment = "";
        m_inComment = false;
        pos += delimiterLen;  // pos now points behind the closed comment
        if (pos == (int)line.length())
            return true;  // done
        line = line.mid(pos);
    }
    // If we get here then m_inComment is false.
    // Check for start of multi line comment.
    int delimIntroLen = 0;
    int delimEndLen = 0;
    int pos = line.indexOf(m_multiLineCommentIntro);
    if (pos != -1) {
        delimIntroLen = m_multiLineCommentIntro.length();
    } else if (!m_multiLineAltCommentIntro.isEmpty()) {
        pos = line.indexOf(m_multiLineAltCommentIntro);
        if (pos != -1)
            delimIntroLen = m_multiLineAltCommentIntro.length();
    }
    if (pos != -1) {
        int endpos = line.indexOf(m_multiLineCommentEnd);
        if (endpos != -1) {
            delimEndLen = m_multiLineCommentEnd.length();
        } else if (!m_multiLineAltCommentEnd.isEmpty()) {
            endpos = line.indexOf(m_multiLineAltCommentEnd);
            if (endpos != -1)
                delimEndLen = m_multiLineAltCommentEnd.length();
        }
        if (endpos == -1) {
            m_inComment = true;
            if (pos + delimIntroLen < (int)line.length()) {
                QString cmnt = line.mid(pos + delimIntroLen);
                m_comment += cmnt.trimmed() + '\n';
            }
            if (pos == 0)
                return true;  // done
            line = line.left(pos);
        } else {   // It's a multiline comment on a single line.
            if (endpos > pos + delimIntroLen)  {
                QString cmnt = line.mid(pos + delimIntroLen, endpos - pos - delimIntroLen);
                cmnt = cmnt.trimmed();
                if (!cmnt.isEmpty())
                    m_source.append(m_singleLineCommentIntro + cmnt);
            }
            endpos++;  // endpos now points at the slash of "*/"
            QString pre;
            if (pos > 0)
                pre = line.left(pos);
            QString post;
            if (endpos + delimEndLen < (int)line.length())
                post = line.mid(endpos + 1);
            line = pre + post;
        }
    }
    return false;  // The input was not completely consumed by preprocessing.
}

<<<<<<< HEAD
/// Split the line so that a string is returned as a single element of the list,
/// when not in a string then split at white space.
=======
/**
 * Split the line so that a string is returned as a single element of the list.
 * When not in a string then split at white space.
 * The default implementation is suitable for C style strings and char constants.
 * @param lin   the line to split
 * @return the parts of the line
 */
>>>>>>> 466a852a
QStringList NativeImportBase::split(const QString& lin)
{
    QStringList list;
    QString listElement;
    QChar stringIntro = 0;  // buffers the string introducer character
    bool seenSpace = false;
    QString line = lin.trimmed();
    for (int i = 0; i < line.length(); ++i) {
        const QChar& c = line[i];
        if (stringIntro.toLatin1()) {        // we are in a string
            listElement += c;
            if (c == stringIntro) {
                if (line[i - 1] != '\\') {
                    list.append(listElement);
                    listElement.clear();
                    stringIntro = 0;  // we are no longer in a string
                }
            }
        } else if (c == '"' || c == '\'') {
            if (!listElement.isEmpty()) {
                list.append(listElement);
            }
            listElement = stringIntro = c;
            seenSpace = false;
        } else if (c == ' ' || c == '\t') {
            if (seenSpace)
                continue;
            seenSpace = true;
            if (!listElement.isEmpty()) {
                list.append(listElement);
                listElement.clear();
            }
        } else {
            listElement += c;
            seenSpace = false;
        }
    }
    if (!listElement.isEmpty())
        list.append(listElement);
    return list;
}

<<<<<<< HEAD
/// The lexer. Tokenizes the given string and fills `m_source'.
/// Stores possible comments in `m_comment'.
=======
/**
 * Scan a single line.
 * parseFile() calls this for each line read from the input file.
 * This in turn calls other methods such as preprocess() and fillSource().
 * The lexer. Tokenizes the given string and fills `m_source'.
 * Stores possible comments in `m_comment'.
 * @param line  The line to scan.
 */
>>>>>>> 466a852a
void NativeImportBase::scan(QString line)
{
    if (preprocess(line))
        return;
    // Check for single line comment.
    int pos = line.indexOf(m_singleLineCommentIntro);
    if (pos != -1) {
        QString cmnt = line.mid(pos);
        m_source.append(cmnt);
        if (pos == 0)
            return;
        line = line.left(pos);
    }
    if (line.contains(QRegExp("^\\s*$")))
        return;
    const QStringList words = split(line);
    for (QStringList::ConstIterator it = words.begin(); it != words.end(); ++it) {
        QString word = *it;
        if (word[0] == '"' || word[0] == '\'')
            m_source.append(word);  // string constants are handled by split()
        else
            fillSource(word);
    }
}

<<<<<<< HEAD
=======
/**
 * Initialize auxiliary variables.
 * This is called by the default implementation of parseFile()
 * after scanning (before parsing the QStringList m_source.)
 * The default implementation is empty.
 */
>>>>>>> 466a852a
void NativeImportBase::initVars()
{
}

<<<<<<< HEAD
=======
/**
 * Import a single file.
 * The default implementation should be feasible for languages that
 * don't depend on an external preprocessor.
 * @param filename  The file to import.
 */
>>>>>>> 466a852a
void NativeImportBase::parseFile(const QString& filename)
{
    QString nameWithoutPath = filename;
    nameWithoutPath.remove(QRegExp("^.*/"));
    if (m_parsedFiles.contains(nameWithoutPath))
        return;
    m_parsedFiles.append(nameWithoutPath);
    QString fname = filename;
    const QString msgPrefix = "NativeImportBase::parseFile(" + filename + "): ";
    if (filename.contains('/')) {
        QString path = filename;
        path.remove( QRegExp("/[^/]+$") );
        uDebug() << msgPrefix << "adding path " << path;
        Import_Utils::addIncludePath(path);
    }
    if (! QFile::exists(filename)) {
        if (filename.startsWith('/')) {
            uError() << msgPrefix << "cannot find file";
            return;
        }
        bool found = false;
        const QStringList includePaths = Import_Utils::includePathList();
        for (QStringList::ConstIterator pathIt = includePaths.begin();
                                   pathIt != includePaths.end(); ++pathIt) {
            QString path = (*pathIt);
            if (! path.endsWith('/')) {
                path.append('/');
            }
            if (QFile::exists(path + filename)) {
                fname.prepend(path);
                found = true;
                break;
            }
        }
        if (! found) {
            uError() << msgPrefix << "cannot find file";
            return;
        }
    }
    QFile file(fname);
    if (! file.open(QIODevice::ReadOnly)) {
        uError() << msgPrefix << "cannot open file";
        return;
    }
    uDebug() << msgPrefix << "parsing.";
    // Scan the input file into the QStringList m_source.
    m_source.clear();
    m_srcIndex = 0;
    initVars();
    QTextStream stream(&file);
    while (! stream.atEnd()) {
        QString line = stream.readLine();
        scan(line);
    }
    file.close();
    // Parse the QStringList m_source.
    m_klass = NULL;
    m_currentAccess = Uml::Visibility::Public;
    m_scopeIndex = 0;
    m_scope[0] = NULL;  // index 0 is reserved for global scope
    const int srcLength = m_source.count();
    for (m_srcIndex = 0; m_srcIndex < srcLength; ++m_srcIndex) {
        const QString& firstToken = m_source[m_srcIndex];
        //uDebug() << '"' << firstToken << '"';
        if (firstToken.startsWith(m_singleLineCommentIntro)) {
            m_comment = firstToken.mid(m_singleLineCommentIntro.length());
            continue;
        }
        if (! parseStmt())
           skipStmt();
        m_comment.clear();
    }
    uDebug() << msgPrefix << "end of parse.";
}

<<<<<<< HEAD
=======
/**
 * Implement abstract operation from ClassImport.
 */
>>>>>>> 466a852a
void NativeImportBase::initialize()
{
    m_parsedFiles.clear();
}
<|MERGE_RESOLUTION|>--- conflicted
+++ resolved
@@ -4,29 +4,13 @@
  *   the Free Software Foundation; either version 2 of the License, or     *
  *   (at your option) any later version.                                   *
  *                                                                         *
-<<<<<<< HEAD
- *  copyright (C) 2005-2008                                                *
-=======
  *  copyright (C) 2005-2009                                                *
->>>>>>> 466a852a
  *  Umbrello UML Modeller Authors <uml-devel@uml.sf.net>                   *
  ***************************************************************************/
 
 // own header
 #include "nativeimportbase.h"
 
-<<<<<<< HEAD
-// qt/kde includes
-#include <qfile.h>
-#include <qtextstream.h>
-#include <qregexp.h>
-#include <klocale.h>
-#include <kdebug.h>
-
-// app includes
-#include "import_utils.h"
-
-=======
 // app includes
 #include "import_utils.h"
 
@@ -43,7 +27,6 @@
  * Constructor
  * @param singleLineCommentIntro  "//" for IDL and Java, "--" for Ada
  */
->>>>>>> 466a852a
 NativeImportBase::NativeImportBase(const QString &singleLineCommentIntro)
 {
     m_singleLineCommentIntro = singleLineCommentIntro;
@@ -55,18 +38,13 @@
     m_inComment = false;
 }
 
-<<<<<<< HEAD
-=======
 /**
  * Destructor.
  */
->>>>>>> 466a852a
 NativeImportBase::~NativeImportBase()
 {
 }
 
-<<<<<<< HEAD
-=======
 /**
  * Set the delimiter strings for a multi line comment.
  * @param intro  In languages with a C style multiline comment
@@ -74,46 +52,36 @@
  * @param end    In languages with a C style multiline comment
  *               this is star-slash.
  */
->>>>>>> 466a852a
 void NativeImportBase::setMultiLineComment(const QString &intro, const QString &end)
 {
     m_multiLineCommentIntro = intro;
     m_multiLineCommentEnd = end;
 }
 
-<<<<<<< HEAD
-=======
 /**
  * Set the delimiter strings for an alternative form of
  * multi line comment. See setMultiLineComment().
  * @param intro   the start comment string
  * @param end     the end comment string
  */
->>>>>>> 466a852a
 void NativeImportBase::setMultiLineAltComment(const QString &intro, const QString &end)
 {
     m_multiLineAltCommentIntro = intro;
     m_multiLineAltCommentEnd = end;
 }
 
-<<<<<<< HEAD
-void NativeImportBase::skipStmt(QString until /* = ";" */)
-=======
 /**
  * Advance m_srcIndex until m_source[m_srcIndex] contains the lexeme
  * given by `until'.
  * @param until   the target string
  */
-void NativeImportBase::skipStmt(QString until /* = ";" */) 
->>>>>>> 466a852a
+void NativeImportBase::skipStmt(QString until /* = ";" */)
 {
     const int srcLength = m_source.count();
     while (m_srcIndex < srcLength && m_source[m_srcIndex] != until)
         m_srcIndex++;
 }
 
-<<<<<<< HEAD
-=======
 /**
  * Advance m_srcIndex to the index of the corresponding closing character
  * of the given opening.  Nested opening/closing pairs are respected.
@@ -122,7 +90,6 @@
  * @return  True for success, false for misuse (invalid opener) or
  *          if no matching closing character is found in m_source.
  */
->>>>>>> 466a852a
 bool NativeImportBase::skipToClosing(QChar opener)
 {
     QString closing;
@@ -164,15 +131,12 @@
     return true;
 }
 
-<<<<<<< HEAD
-=======
 /**
  * Advance m_srcIndex until m_source[m_srcIndex] contains a non-comment.
  * Comments encountered during advancement are accumulated in `m_comment'.
  * If m_srcIndex hits the end of m_source then QString() is returned.
  * @return the current lexeme or an empty string
  */
->>>>>>> 466a852a
 QString NativeImportBase::advance()
 {
     while (m_srcIndex < m_source.count() - 1) {
@@ -190,8 +154,6 @@
     return m_source[m_srcIndex];
 }
 
-<<<<<<< HEAD
-=======
 /**
  * Preprocess a line.
  * May modify the given line to remove items consumed by the
@@ -202,7 +164,6 @@
  *              false if there are still items left in the line
  *              for further analysis.
  */
->>>>>>> 466a852a
 bool NativeImportBase::preprocess(QString& line)
 {
     if (m_multiLineCommentIntro.isEmpty())
@@ -285,10 +246,6 @@
     return false;  // The input was not completely consumed by preprocessing.
 }
 
-<<<<<<< HEAD
-/// Split the line so that a string is returned as a single element of the list,
-/// when not in a string then split at white space.
-=======
 /**
  * Split the line so that a string is returned as a single element of the list.
  * When not in a string then split at white space.
@@ -296,7 +253,6 @@
  * @param lin   the line to split
  * @return the parts of the line
  */
->>>>>>> 466a852a
 QStringList NativeImportBase::split(const QString& lin)
 {
     QStringList list;
@@ -339,10 +295,6 @@
     return list;
 }
 
-<<<<<<< HEAD
-/// The lexer. Tokenizes the given string and fills `m_source'.
-/// Stores possible comments in `m_comment'.
-=======
 /**
  * Scan a single line.
  * parseFile() calls this for each line read from the input file.
@@ -351,7 +303,6 @@
  * Stores possible comments in `m_comment'.
  * @param line  The line to scan.
  */
->>>>>>> 466a852a
 void NativeImportBase::scan(QString line)
 {
     if (preprocess(line))
@@ -377,28 +328,22 @@
     }
 }
 
-<<<<<<< HEAD
-=======
 /**
  * Initialize auxiliary variables.
  * This is called by the default implementation of parseFile()
  * after scanning (before parsing the QStringList m_source.)
  * The default implementation is empty.
  */
->>>>>>> 466a852a
 void NativeImportBase::initVars()
 {
 }
 
-<<<<<<< HEAD
-=======
 /**
  * Import a single file.
  * The default implementation should be feasible for languages that
  * don't depend on an external preprocessor.
  * @param filename  The file to import.
  */
->>>>>>> 466a852a
 void NativeImportBase::parseFile(const QString& filename)
 {
     QString nameWithoutPath = filename;
@@ -474,12 +419,9 @@
     uDebug() << msgPrefix << "end of parse.";
 }
 
-<<<<<<< HEAD
-=======
 /**
  * Implement abstract operation from ClassImport.
  */
->>>>>>> 466a852a
 void NativeImportBase::initialize()
 {
     m_parsedFiles.clear();
