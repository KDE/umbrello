/***************************************************************************
 *   This program is free software; you can redistribute it and/or modify  *
 *   it under the terms of the GNU General Public License as published by  *
 *   the Free Software Foundation; either version 2 of the License, or     *
 *   (at your option) any later version.                                   *
 *                                                                         *
 *  copyright (C) 2006-2009                                                *
 *  Umbrello UML Modeller Authors <uml-devel@uml.sf.net>                   *
 ***************************************************************************/

#ifndef JAVAIMPORT_H
#define JAVAIMPORT_H

#include "nativeimportbase.h"

class UMLObject;

/**
 * Java code import
 * @author Oliver Kellogg
 * @author JP Fournier
 * Bugs and comments to uml-devel@lists.sf.net or http://bugs.kde.org
 */
class JavaImport : public NativeImportBase 
{
public:
    JavaImport();
    virtual ~JavaImport();

protected:
<<<<<<< HEAD

=======
>>>>>>> 466a852a
    void initVars();

    bool parseStmt();

    void fillSource(const QString& word);

    void parseFile(const QString& filename);

<<<<<<< HEAD
    UMLObject* resolveClass (QString className);

    void spawnImport(QString file);

    QString joinTypename(QString typeName);
=======
    UMLObject* resolveClass (const QString& className);
>>>>>>> 466a852a

    void spawnImport(const QString& file);

    QString joinTypename(const QString& typeName);

    bool        m_isStatic;         ///< static flag for the member var or method
    QString     m_currentFileName;  ///< current filename being parsed
    QString     m_currentPackage;   ///< current package of the file being parsed
    QStringList m_imports;          ///< imports included in the current file
    Uml::Visibility m_defaultCurrentAccess;  ///< current visibility for when the visibility is absent

    /**
     * Keep track of the files we have already parsed so we don't
     * reparse the same ones over and over again.
     */
    static QStringList s_filesAlreadyParsed;

    /**
     * Keep track of the parses so that the filesAlreadyParsed
     * can be reset when we're done.
     */
    static int s_parseDepth;

private:
    static UMLObject* findObject(const QString& name, UMLPackage *parentPkg);

};

#endif
<|MERGE_RESOLUTION|>--- conflicted
+++ resolved
@@ -21,17 +21,13 @@
  * @author JP Fournier
  * Bugs and comments to uml-devel@lists.sf.net or http://bugs.kde.org
  */
-class JavaImport : public NativeImportBase 
+class JavaImport : public NativeImportBase
 {
 public:
     JavaImport();
     virtual ~JavaImport();
 
 protected:
-<<<<<<< HEAD
-
-=======
->>>>>>> 466a852a
     void initVars();
 
     bool parseStmt();
@@ -40,15 +36,7 @@
 
     void parseFile(const QString& filename);
 
-<<<<<<< HEAD
-    UMLObject* resolveClass (QString className);
-
-    void spawnImport(QString file);
-
-    QString joinTypename(QString typeName);
-=======
     UMLObject* resolveClass (const QString& className);
->>>>>>> 466a852a
 
     void spawnImport(const QString& file);
 
