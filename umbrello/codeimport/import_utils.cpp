/***************************************************************************
 *   This program is free software; you can redistribute it and/or modify  *
 *   it under the terms of the GNU General Public License as published by  *
 *   the Free Software Foundation; either version 2 of the License, or     *
 *   (at your option) any later version.                                   *
 *                                                                         *
 *   copyright (C) 2005-2008                                               *
 *   Umbrello UML Modeller Authors <uml-devel@uml.sf.net>                  *
 ***************************************************************************/

// own header
#include "import_utils.h"

// app includes
#include "uml.h"
#include "umldoc.h"
#include "umllistview.h"
#include "umllistviewitem.h"
#include "umlobject.h"
#include "package.h"
#include "folder.h"
#include "enum.h"
#include "classifier.h"
#include "operation.h"
#include "attribute.h"
#include "template.h"
#include "association.h"
#include "object_factory.h"

// kde includes
#include <kmessagebox.h>
#include <kdebug.h>
#include <klocale.h>

// qt includes
#include <QtCore/QMap>
#include <QtCore/QRegExp>

namespace Import_Utils {

/**
 * Flag manipulated by createUMLObject().
 * Global state is generally bad, I know.
 * It would be cleaner to make this into a return value from
 * createUMLObject().
 */
bool bNewUMLObjectWasCreated = false;

/**
 * Related classifier for creation of dependencies on template
 * parameters in createUMLObject().
 */
UMLClassifier * gRelatedClassifier = NULL;

/**
 * On encountering a scoped typename string where the scopes
 * have not yet been seen, we synthesize UML objects for the
 * unknown scopes (using a question dialog to the user to decide
 * whether to treat a scope as a class or as a package.)
 * However, such an unknown scope is put at the global level.
 * I.e. before calling createUMLObject() we set this flag to true.
 */
bool bPutAtGlobalScope = false;

/**
 * The include path list (see addIncludePath() and includePathList())
 */
QStringList incPathList;

/**
 * Control whether an object which is newly created by createUMLObject()
 * is put at the global scope.
 *
 * @param yesno  When set to false, the object is created at the scope
 *               given by the parentPkg argument of createUMLObject().
 */
void putAtGlobalScope(bool yesno)
{
    bPutAtGlobalScope = yesno;
}

/**
 * Set a related classifier for creation of dependencies on template
 * parameters in createUMLObject().
 */
void setRelatedClassifier(UMLClassifier *c)
{
    gRelatedClassifier = c;
}

/**
 * Control whether the creation methods solicit a new unique ID for the
 * created object.
 * By default, unique ID generation is turned on.
 *
 * @param yesno   False turns UID generation off, true turns it on.
 */
void assignUniqueIdOnCreation(bool yesno)
{
    Object_Factory::assignUniqueIdOnCreation(yesno);
}

/**
 * Returns whether the last createUMLObject() actually created
 * a new object or just returned an existing one.
 */
bool newUMLObjectWasCreated()
{
    return bNewUMLObjectWasCreated;
}

/**
 * Strip comment lines of leading whitespace and stars.
 */
QString formatComment(const QString &comment)
{
    if (comment.isEmpty())
        return comment;

    QStringList lines = comment.split('\n');
    QString& first = lines.first();
    QRegExp wordex("\\w");
    if (first.startsWith(QLatin1String("/*"))) {
        int wordpos = wordex.indexIn(first);
        if (wordpos != -1)
            first = first.mid(wordpos);  // remove comment start
        else
            lines.pop_front();  // nothing interesting on this line
    }
    QString& last = lines.last();
    int endpos = last.indexOf("*/");
    if (endpos != -1) {
        if (last.contains(wordex))
            last = last.mid(0, endpos - 1);  // remove comment end
        else
            lines.pop_back();  // nothing interesting on this line
    }
    if (! lines.count())
        return QString();

    QStringList::Iterator end(lines.end());
    for (QStringList::Iterator lit(lines.begin()); lit != end; ++lit) {
        (*lit).remove(QRegExp("^\\s+"));
        (*lit).remove(QRegExp("^\\*+\\s?"));
    }
    return lines.join("\n");
}

/*
UMLObject* findUMLObject(QString name, Uml::Object_Type type)
{
    // Why an extra wrapper? See comment at addMethodParameter()
    UMLObject * o = umldoc->findUMLObject(name, type);
    return o;
}
 */

/**
 * Find or create a document object.
 */
UMLObject *createUMLObject(Uml::Object_Type type,
                           const QString& inName,
                           UMLPackage *parentPkg,
                           const QString& comment,
                           const QString& stereotype)
{
    QString name = inName;
    UMLDoc *umldoc = UMLApp::app()->getDocument();
    UMLFolder *logicalView = umldoc->getRootFolder(Uml::mt_Logical);
    const Uml::Programming_Language pl = UMLApp::app()->getActiveLanguage();
    if (parentPkg == NULL) {
        // uDebug() << "Import_Utils::createUMLObject(" << name
        //     << "): parentPkg is NULL, assuming Logical View" << endl;
        parentPkg = logicalView;
    }
    UMLObject * o = umldoc->findUMLObject(name, type, parentPkg);
    bNewUMLObjectWasCreated = false;
    if (o == NULL) {
        // Strip possible adornments and look again.
        const bool isConst = name.contains(QRegExp("^const "));
        name.remove(QRegExp("^const\\s+"));
        QString typeName(name);
        const bool isAdorned = typeName.contains( QRegExp("[^\\w:\\. ]") );
        const bool isPointer = typeName.contains('*');
        const bool isRef = typeName.contains('&');
        typeName.remove(QRegExp("[^\\w:\\. ].*$"));
        typeName = typeName.simplified();
        UMLObject *origType = umldoc->findUMLObject(typeName, Uml::ot_UMLObject, parentPkg);
        if (origType == NULL) {
            // Still not found. Create the stripped down type.
            if (bPutAtGlobalScope)
                parentPkg = logicalView;
            // Find, or create, the scopes.
            QStringList components;
            if (typeName.contains("::")) {
                components = typeName.split("::");
            } else if (typeName.contains(".")) {
                components = typeName.split('.');
            }
            if (components.count() > 1) {
                typeName = components.back();
                components.pop_back();
                while ( components.count() ) {
                    QString scopeName = components.front();
                    components.pop_front();
                    o = umldoc->findUMLObject(scopeName, Uml::ot_UMLObject, parentPkg);
                    if (o) {
                        parentPkg = static_cast<UMLPackage*>(o);
                        continue;
                    }
                    int wantNamespace = KMessageBox::Yes;
                    if (pl == Uml::pl_Cpp) {
                        /* We know std and Qt are namespaces */
                        if (scopeName != "std" && scopeName != "Qt") {
                            wantNamespace = KMessageBox::questionYesNo(NULL,
                                        i18n("Is the scope %1 a namespace or a class?", scopeName),
                                        i18n("C++ Import Requests Your Help"),
                                        KGuiItem(i18nc("namespace scope", "Namespace")), KGuiItem(i18nc("class scope", "Class")));
                        }
                    }
                    Uml::Object_Type ot = (wantNamespace == KMessageBox::Yes ? Uml::ot_Package : Uml::ot_Class);
                    o = Object_Factory::createUMLObject(ot, scopeName, parentPkg);
                    parentPkg = static_cast<UMLPackage*>(o);
                    UMLListView *listView = UMLApp::app()->getListView();
                    UMLListViewItem *lvitem = listView->findUMLObject(o);
                    listView->setCurrentItem(lvitem);
                }
                // All scope qualified datatypes live in the global scope.
                bPutAtGlobalScope = true;
            }
            Uml::Object_Type t = type;
            if (type == Uml::ot_UMLObject || isAdorned)
                t = Uml::ot_Class;
            origType = Object_Factory::createUMLObject(t, typeName, parentPkg, false);
            bNewUMLObjectWasCreated = true;
            bPutAtGlobalScope = false;
        }
        if (isConst || isAdorned) {
            // Create the full given type (including adornments.)
            if (isConst)
                name.prepend("const ");
            o = Object_Factory::createUMLObject(Uml::ot_Datatype, name,
                                                umldoc->getDatatypeFolder(),
                                                false); //solicitNewName
            UMLClassifier *dt = static_cast<UMLClassifier*>(o);
            UMLClassifier *c = dynamic_cast<UMLClassifier*>(origType);
            if (c)
                dt->setOriginType(c);
            else
                uError() << "createUMLObject(" << name << "): "
                << "origType " << typeName << " is not a UMLClassifier";
            if (isRef || isPointer)
                dt->setIsReference();
            /*
            if (isPointer) {
                UMLObject *pointerDecl = Object_Factory::createUMLObject(Uml::ot_Datatype, type);
                UMLClassifier *dt = static_cast<UMLClassifier*>(pointerDecl);
                dt->setOriginType(classifier);
                dt->setIsReference();
                classifier = dt;
            }  */
        } else {
            o = origType;
        }
    } else if (parentPkg && !bPutAtGlobalScope) {
        UMLPackage *existingPkg = o->getUMLPackage();
        if (existingPkg != umldoc->getDatatypeFolder()) {
            if (existingPkg)
                existingPkg->removeObject(o);
            else
                uError() << "createUMLObject(" << name << "): "
                    << "o->getUMLPackage() was NULL";
            o->setUMLPackage(parentPkg);
            parentPkg->addObject(o);
        }
    }
    QString strippedComment = formatComment(comment);
    if (! strippedComment.isEmpty()) {
        o->setDoc(strippedComment);
    }
    if (!stereotype.isEmpty()) {
        o->setStereotype(stereotype);
    }
    if (gRelatedClassifier == NULL || gRelatedClassifier == o)
        return o;
    QRegExp templateInstantiation("^[\\w:\\.]+\\s*<(.*)>");
    int pos = templateInstantiation.indexIn(name);
    if (pos == -1)
        return o;
    // Create dependencies on template parameters.
    QString caption = templateInstantiation.cap(1);
    const QStringList params = caption.split(QRegExp("[^\\w:\\.]+"));
    if (!params.count())
        return o;
    QStringList::ConstIterator end(params.end());
    for (QStringList::ConstIterator it(params.begin()); it != end; ++it) {
        UMLObject *p = umldoc->findUMLObject(*it, Uml::ot_UMLObject, parentPkg);
        if (p == NULL || p->getBaseType() == Uml::ot_Datatype)
            continue;
        const Uml::Association_Type at = Uml::at_Dependency;
        UMLAssociation *assoc = umldoc->findAssociation(at, gRelatedClassifier, p);
        if (assoc)
            continue;
        assoc = new UMLAssociation(at, gRelatedClassifier, p);
        assoc->setUMLPackage(umldoc->getRootFolder(Uml::mt_Logical));
        umldoc->addAssociation(assoc);
    }
    return o;
}

/**
 * Create a UMLOperation.
 * The reason for this method is to not generate any Qt signals.
 * Instead, these are generated by insertMethod().
 * (If we generated a creation signal prematurely, i.e. without
 * the method parameters being known yet, then that would lead to
 * a conflict with a pre-existing parameterless method of the same
 * name.)
 */
UMLOperation* makeOperation(UMLClassifier *parent, const QString &name)
{
    UMLOperation *op = Object_Factory::createOperation(parent, name);
    return op;
}

/**
 * Create a UMLAttribute and insert it into the document.
 * Use the specified existing attrType.
 */
UMLObject* insertAttribute(UMLClassifier *owner,
                           Uml::Visibility scope,
                           const QString& name,
                           UMLClassifier *attrType,
                           const QString& comment /* ="" */,
                           bool isStatic /* =false */)
{
    Uml::Object_Type ot = owner->getBaseType();
    Uml::Programming_Language pl = UMLApp::app()->getActiveLanguage();
    if (! (ot == Uml::ot_Class || (ot == Uml::ot_Interface && pl == Uml::pl_Java))) {
        uDebug() << "insertAttribute: Don not know what to do with "
                 << owner->getName() << " (object type " << ot << ")";
        return NULL;
    }
    UMLObject *o = owner->findChildObject(name, Uml::ot_Attribute);
    if (o) {
        return o;
    }

    UMLAttribute *attr = owner->addAttribute(name, attrType, scope);
    attr->setStatic(isStatic);
    QString strippedComment = formatComment(comment);
    if (! strippedComment.isEmpty()) {
        attr->setDoc(strippedComment);
    }

    UMLApp::app()->getDocument()->setModified(true);
    return attr;
}

/**
 * Create a UMLAttribute and insert it into the document.
 */
UMLObject* insertAttribute(UMLClassifier *owner, Uml::Visibility scope,
                           const QString& name,
                           const QString& type,
                           const QString& comment /* ="" */,
                           bool isStatic /* =false */)
{
    UMLObject *attrType = owner->findTemplate(type);
    if (attrType == NULL) {
        bPutAtGlobalScope = true;
        gRelatedClassifier = owner;
        attrType = createUMLObject(Uml::ot_UMLObject, type, owner);
        gRelatedClassifier = NULL;
        bPutAtGlobalScope = false;
    }
    return insertAttribute (owner, scope, name,
                            static_cast<UMLClassifier*>(attrType),
                            comment, isStatic);
}

/**
  * Insert the UMLOperation into the given classifier.
  *
  * @param klass          The classifier into which the operation shall be added.
  * @param op             Reference to pointer to the temporary UMLOperation
  *                       for insertion.  The caller relinquishes ownership of the
  *                       object pointed to.  If an UMLOperation of same signature
  *                       already exists  at the classifier then the incoming
  *                       UMLOperation is deleted and the pointer is set to the
  *                       existing UMLOperation.
  * @param scope          The Uml::Visibility of the method
  * @param type           The return type
  * @param isStatic       boolean switch to decide if method is static
  * @param isAbstract     boolean switch to decide if method is abstract
  * @param isFriend       true boolean switch to decide if methods is a friend function
  * @param isConstructor  boolean switch to decide if methods is a constructor
  * @param comment        The Documentation for this method
  */
void insertMethod(UMLClassifier *klass, UMLOperation* &op,
                  Uml::Visibility scope, const QString& type,
                  bool isStatic, bool isAbstract,
                  bool isFriend, bool isConstructor,
                  const QString& comment)
{
    op->setVisibility(scope);
    if (!type.isEmpty()     // return type may be missing (constructor/destructor)
        && type != "void") {
        if (type == klass->getName()) {
            op->setType(klass);
        } else {
            UMLObject *typeObj = klass->findTemplate(type);
            if (typeObj == NULL) {
                bPutAtGlobalScope = true;
                gRelatedClassifier = klass;
                typeObj = createUMLObject(Uml::ot_UMLObject, type, klass);
                gRelatedClassifier = NULL;
                bPutAtGlobalScope = false;
                op->setType(typeObj);
            }
        }
    }

    op->setStatic(isStatic);
    op->setAbstract(isAbstract);

    // if the operation is friend, add it as a stereotype
    if (isFriend)
        op->setStereotype("friend");
    // if the operation is a constructor, add it as a stereotype
    if (isConstructor)
        op->setStereotype("constructor");

    QString strippedComment = formatComment(comment);
    if (! strippedComment.isEmpty()) {
        op->setDoc(strippedComment);
    }

    UMLAttributeList params = op->getParmList();
    UMLOperation *exist = klass->checkOperationSignature(op->getName(), params);
    if (exist) {
        // copy contents to existing operation
        exist->setVisibility(scope);
        exist->setStatic(isStatic);
        exist->setAbstract(isAbstract);
        if (! strippedComment.isEmpty())
            exist->setDoc(strippedComment);
        UMLAttributeList exParams = exist->getParmList();
        for (UMLAttributeListIt it(params), exIt( exParams ) ; it.hasNext() ;) {
            UMLAttribute *param = it.next() , *exParam = exIt.next();
            exParam->setName(param->getName());
            exParam->setVisibility(param->getVisibility());
            exParam->setStatic(param->getStatic());
            exParam->setAbstract(param->getAbstract());
            exParam->setDoc(param->getDoc());
            exParam->setInitialValue(param->getInitialValue());
            exParam->setParmKind(param->getParmKind());
        }
        // delete incoming UMLOperation and pass out the existing one
        delete op;
        op = exist;
    } else {
        klass->addOperation(op);
    }
}

/**
 * Add an argument to a UMLOperation.
 * The parentPkg arg is only used for resolving possible scope
 * prefixes in the `type'.
 */
UMLAttribute* addMethodParameter(UMLOperation *method,
                                 const QString& type,
                                 const QString& name)
{
    UMLClassifier *owner = static_cast<UMLClassifier*>(method->parent());
    UMLObject *typeObj = owner->findTemplate(type);
    if (typeObj == NULL) {
        bPutAtGlobalScope = true;
        gRelatedClassifier = owner;
        typeObj = createUMLObject(Uml::ot_UMLObject, type, owner);
        gRelatedClassifier = NULL;
        bPutAtGlobalScope = false;
    }
    UMLAttribute *attr = Object_Factory::createAttribute(method, name, typeObj);
    method->addParm(attr);
    return attr;
}

/**
 * Add an enum literal to an UMLEnum.
 */
void addEnumLiteral(UMLEnum *enumType, const QString &literal, const QString &comment)
{
    UMLObject *el = enumType->addEnumLiteral(literal);
    el->setDoc(comment);
}

/**
 * Create a generalization from the given child classifier to the given
 * parent classifier.
 */
void createGeneralization(UMLClassifier *child, UMLClassifier *parent)
{
    // if the child is an interface, so is the parent.
    if (child->isInterface())
        parent->setBaseType(Uml::ot_Interface);
    Uml::Association_Type association = Uml::at_Generalization;

    if (parent->isInterface() && !child->isInterface()) {
        // if the parent is an interface, but the child is not, then
        // this is really realization.
        //
        association = Uml::at_Realization;
    }
    UMLAssociation *assoc = new UMLAssociation(association, child, parent);
    UMLDoc *umldoc = UMLApp::app()->getDocument();
    assoc->setUMLPackage(umldoc->getRootFolder(Uml::mt_Logical));
    umldoc->addAssociation(assoc);
}

/**
 * Create a generalization from the existing child UMLObject to the given
 * parent class name.
 */
void createGeneralization(UMLClassifier *child, const QString &parentName)
{
    UMLObject *parentObj = createUMLObject( Uml::ot_Class, parentName );
    UMLClassifier *parent = static_cast<UMLClassifier*>(parentObj);
    createGeneralization(child, parent);
}

/**
 * Return the list of paths set by previous calls to addIncludePath()
 * and the environment variable UMBRELLO_INCPATH.
<<<<<<< HEAD
 * This list can be used for finding #included (or Ada with'ed or...)
=======
 * This list can be used for finding included (or Ada with'ed or...)
>>>>>>> 466a852a
 * files.
 */
QStringList includePathList()
{
    QStringList includePathList(incPathList);
    QString umbrello_incpath = QString(qgetenv("UMBRELLO_INCPATH"));
    if (!umbrello_incpath.isEmpty()) {
        includePathList += umbrello_incpath.split( ':' );
    }
    return includePathList;
}

/**
 * Add a path to the include path list.
 */
void addIncludePath(const QString& path)
{
    if (! incPathList.contains(path))
        incPathList.append(path);
}

/**
 * Returns true if a type is an actual Datatype
 */
bool isDatatype(const QString& name, UMLPackage *parentPkg)
{
    UMLDoc *umldoc = UMLApp::app()->getDocument();
    UMLObject * o = umldoc->findUMLObject(name, Uml::ot_Datatype, parentPkg);
    return (o!=NULL);
}

}  // end namespace Import_Utils<|MERGE_RESOLUTION|>--- conflicted
+++ resolved
@@ -533,11 +533,7 @@
 /**
  * Return the list of paths set by previous calls to addIncludePath()
  * and the environment variable UMBRELLO_INCPATH.
-<<<<<<< HEAD
- * This list can be used for finding #included (or Ada with'ed or...)
-=======
  * This list can be used for finding included (or Ada with'ed or...)
->>>>>>> 466a852a
  * files.
  */
 QStringList includePathList()
