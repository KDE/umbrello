--- conflicted
+++ resolved
@@ -410,11 +410,7 @@
     if (name.contains(scopeSeparator)) {
         QStringList components =  name.split(scopeSeparator);
         objectName = components.takeLast();
-<<<<<<< HEAD
-        for(const QString scopeName: components) {
-=======
         for(const QString scopeName : components) {
->>>>>>> 6e797f2d
             o = parent->findObject(scopeName);
             if (o && (o->isUMLPackage() || o->isUMLClassifier())) {
                 parent = o->asUMLPackage();
