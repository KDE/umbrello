/***************************************************************************
 *   This program is free software; you can redistribute it and/or modify  *
 *   it under the terms of the GNU General Public License as published by  *
 *   the Free Software Foundation; either version 2 of the License, or     *
 *   (at your option) any later version.                                   *
 *                                                                         *
 *  copyright (C) 2005-2009                                                *
 *  Umbrello UML Modeller Authors <uml-devel@uml.sf.net>                   *
 ***************************************************************************/

#ifndef NATIVEIMPORTBASE_H
#define NATIVEIMPORTBASE_H

#include "classimport.h"
#include "umlnamespace.h"

#include <QtCore/QString>
#include <QtCore/QStringList>

class UMLPackage;
class UMLClassifier;

/**
 * Intermediate base class for native Umbrello implementations of
 * programming language import
 *
 * The default call sequence is as follows (RealizedLanguageImport
 * is used as a placeholder name for the concrete language importer.)
 *   NativeImportBase                      RealizedLanguageImport
 * -->importFiles()
 *       parseFile()
 *         ----------------------------------->initVars()
 *         scan()
 *           preprocess() (may be reimplemented)
 *           --------------------------------->fillSource()
 *         ----------------------------------->parseStmt()
 * This sequence may be changed by overriding default implementations
 * of virtual methods in NativeImportBase.
 *
 * @short Base class for native implementations of language import
 * @author Oliver Kellogg <okellogg@users.sourceforge.net>
 * Bugs and comments to uml-devel@lists.sf.net or http://bugs.kde.org
 */
class NativeImportBase : public ClassImport 
{
public:
<<<<<<< HEAD

    /**
     * Constructor
     * @param singleLineCommentIntro  "//" for IDL and Java, "--" for Ada
     */
=======
>>>>>>> 466a852a
    NativeImportBase(const QString &singleLineCommentIntro);
    virtual ~NativeImportBase();

protected:
<<<<<<< HEAD

=======
>>>>>>> 466a852a
    void initialize();

    void setMultiLineComment(const QString &intro, const QString &end);
    void setMultiLineAltComment(const QString &intro, const QString &end);

    virtual void parseFile(const QString& filename);

    virtual void initVars();

    void scan(QString line);

    virtual bool preprocess(QString& line);

    virtual QStringList split(const QString& line);

    /**
     * Analyze the given word and fill `m_source'.
     * A "word" is a whitespace delimited item from the input line.
     * To be provided by the specific importer class.
     */
    virtual void fillSource(const QString& word) = 0;

    /**
     * Parse the statement which starts at m_source[m_srcIndex]
     * leaving m_srcIndex pointing to the end of the recognized
     * statement.
     * To be provided by the concrete importer.
     *
     * @return   True if the statement was recognized.
     */
    virtual bool parseStmt() = 0;

    void skipStmt(QString until = ";");
<<<<<<< HEAD

=======
>>>>>>> 466a852a
    bool skipToClosing(QChar opener);

    QString advance();

    QString m_singleLineCommentIntro;  ///< start token of a single line comment
    QStringList m_source;      ///< the scanned lexemes
    int         m_srcIndex;    ///< used for indexing m_source
    UMLPackage *m_scope[32];   ///< stack of scopes for use by the specific importer
    uint        m_scopeIndex;  ///< indexes m_scope, index 0 is reserved for global scope
    UMLClassifier *m_klass;    ///< class currently being processed
    Uml::Visibility m_currentAccess;  ///< current access (public/protected/private)
    QString     m_comment;     ///< intermediate accumulator for comment text

    /**
     * True if we are currently in a multi-line comment.
     * Only applies to languages with multi-line comments.
     */
    bool m_inComment;
    bool m_isAbstract;     ///< accumulator for abstractness

    /**
     * List of parsed files. Contains file names without paths.
     * Before actually parsing a given file, NativeImportBase checks
     * whether the name is already present in this list in order to
     * avoid parsing the same file multiple times.
     */
    QStringList m_parsedFiles;

<<<<<<< HEAD
    /**
     * Multi line comment delimiters
     */
    QString m_multiLineCommentIntro;
    QString m_multiLineCommentEnd;

=======
    QString m_multiLineCommentIntro;  ///< multi line comment delimiter intro
    QString m_multiLineCommentEnd;    ///< multi line comment delimiter end
>>>>>>> 466a852a
    /**
     * Some languages support an alternative set of multi line
     * comment delimiters.
     */
    QString m_multiLineAltCommentIntro;
    QString m_multiLineAltCommentEnd;
};

#endif
<|MERGE_RESOLUTION|>--- conflicted
+++ resolved
@@ -41,25 +41,13 @@
  * @author Oliver Kellogg <okellogg@users.sourceforge.net>
  * Bugs and comments to uml-devel@lists.sf.net or http://bugs.kde.org
  */
-class NativeImportBase : public ClassImport 
+class NativeImportBase : public ClassImport
 {
 public:
-<<<<<<< HEAD
-
-    /**
-     * Constructor
-     * @param singleLineCommentIntro  "//" for IDL and Java, "--" for Ada
-     */
-=======
->>>>>>> 466a852a
     NativeImportBase(const QString &singleLineCommentIntro);
     virtual ~NativeImportBase();
 
 protected:
-<<<<<<< HEAD
-
-=======
->>>>>>> 466a852a
     void initialize();
 
     void setMultiLineComment(const QString &intro, const QString &end);
@@ -93,10 +81,6 @@
     virtual bool parseStmt() = 0;
 
     void skipStmt(QString until = ";");
-<<<<<<< HEAD
-
-=======
->>>>>>> 466a852a
     bool skipToClosing(QChar opener);
 
     QString advance();
@@ -125,17 +109,8 @@
      */
     QStringList m_parsedFiles;
 
-<<<<<<< HEAD
-    /**
-     * Multi line comment delimiters
-     */
-    QString m_multiLineCommentIntro;
-    QString m_multiLineCommentEnd;
-
-=======
     QString m_multiLineCommentIntro;  ///< multi line comment delimiter intro
     QString m_multiLineCommentEnd;    ///< multi line comment delimiter end
->>>>>>> 466a852a
     /**
      * Some languages support an alternative set of multi line
      * comment delimiters.
