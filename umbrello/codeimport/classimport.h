/***************************************************************************
 *   This program is free software; you can redistribute it and/or modify  *
 *   it under the terms of the GNU General Public License as published by  *
 *   the Free Software Foundation; either version 2 of the License, or     *
 *   (at your option) any later version.                                   *
 *                                                                         *
 *  copyright (C) 2005-2009                                                *
 *  Umbrello UML Modeller Authors <uml-devel@uml.sf.net>                   *
 ***************************************************************************/

#ifndef CLASSIMPORT_H
#define CLASSIMPORT_H

#include <QtCore/QStringList>

/**
 * Interfaces classparser library to uml models
 * Abstract base for programming language specific import classes
 * @author Mikko Pasanen
 * @author Oliver Kellogg
 * Bugs and comments to uml-devel@lists.sf.net or http://bugs.kde.org
 */
<<<<<<< HEAD
class ClassImport {
=======
class ClassImport
{
>>>>>>> 466a852a
public:
    ClassImport() {}
    virtual ~ClassImport() {}

    void importFiles(const QStringList &files);

    static ClassImport *createImporterByFileExt(const QString &filename);

protected:

    /**
     * Initialize the importer.
     * This is called by importFiles() once, before entering
     * the loop for importing one or more files.
     * To be implemented by inheriting classes.
     */
    virtual void initialize() = 0;

    /**
     * Import a single file.
     * To be implemented by inheriting classes.
     *
     * @param filename  The file to import.
     */
    virtual void parseFile(const QString& filename) = 0;

};

#endif<|MERGE_RESOLUTION|>--- conflicted
+++ resolved
@@ -20,12 +20,8 @@
  * @author Oliver Kellogg
  * Bugs and comments to uml-devel@lists.sf.net or http://bugs.kde.org
  */
-<<<<<<< HEAD
-class ClassImport {
-=======
 class ClassImport
 {
->>>>>>> 466a852a
 public:
     ClassImport() {}
     virtual ~ClassImport() {}
