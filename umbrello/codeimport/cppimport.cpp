--- conflicted
+++ resolved
@@ -18,22 +18,6 @@
 #include "kdevcppparser/lexer.h"
 #include "kdevcppparser/driver.h"
 #include "kdevcppparser/cpptree2uml.h"
-<<<<<<< HEAD
-
-// app includes
-#include "import_utils.h"
-#include "../umlobject.h"
-#include "../docwindow.h"
-#include "../package.h"
-#include "../enum.h"
-#include "../classifier.h"
-#include "../operation.h"
-#include "../attribute.h"
-#include "../template.h"
-#include "../association.h"
-
-=======
->>>>>>> 466a852a
 
 // app includes
 #include "import_utils.h"
@@ -82,15 +66,10 @@
  * includes.  It is important that includefiles are fed to the model
  * in proper order so that references between UML objects are created
  * properly.
-<<<<<<< HEAD
- */
-void CppImport::feedTheModel(const QString& fileName) {
-=======
  * @param fileName   the file to import
  */
 void CppImport::feedTheModel(const QString& fileName)
 {
->>>>>>> 466a852a
     if (ms_seenFiles.indexOf(fileName) != -1)
         return;
     ms_seenFiles.append(fileName);
@@ -122,12 +101,8 @@
 /**
  * Implement abstract operation from ClassImport for C++.
  */
-<<<<<<< HEAD
-void CppImport::initialize() {
-=======
 void CppImport::initialize()
 {
->>>>>>> 466a852a
     // Reset the driver
     ms_driver->reset();
     // The driver shall attempt to parse included files.
@@ -149,17 +124,10 @@
 
 /**
  * Import a single file.
-<<<<<<< HEAD
- *
- * @param filename  The file to import.
- */
-void CppImport::parseFile(const QString& fileName) {
-=======
  * @param fileName  The file to import.
  */
 void CppImport::parseFile(const QString& fileName) 
 {
->>>>>>> 466a852a
     if (ms_seenFiles.indexOf(fileName) != -1)
         return;
     ms_driver->parseFile( fileName );
