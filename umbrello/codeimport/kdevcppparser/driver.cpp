--- conflicted
+++ resolved
@@ -234,11 +234,7 @@
     lexer = &lex;
     setupLexer(&lex);
 
-<<<<<<< HEAD
-    if (!lex.setSource(sourceProvider()->contents(fileName), PositionFilename(fileName)))
-=======
-    if (!lex.setSource( sourceProvider()->contents(fileName), fileName))
->>>>>>> 039b0221
+    if (!lex.setSource(sourceProvider()->contents(fileName), fileName))
         return false;
 
     if(!onlyPreProcess){
