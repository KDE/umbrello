/***************************************************************************
 *   Based on kdevelop-3.0 languages/cpp/store_walker.cpp by Roberto Raggi *
 *                                                                         *
 *   This program is free software; you can redistribute it and/or modify  *
 *   it under the terms of the GNU General Public License as published by  *
 *   the Free Software Foundation; either version 2 of the License, or     *
 *   (at your option) any later version.                                   *
 *                                                                         *
 *   copyright (C) 2004-2014                                               *
 *   Umbrello UML Modeller Authors <umbrello-devel@kde.org>                *
 ***************************************************************************/

// own header
#include "cpptree2uml.h"

// app includes
#include "uml.h"
#include "umldoc.h"
#include "umllistview.h"
#include "datatype.h"
#include "operation.h"
#include "debug_utils.h"
#include "ast_utils.h"
#include "codeimpthread.h"
#include "driver.h"
#include "import_utils.h"

// FIXME: The sole reason for the next 2 includes is parseTypedef().
// Make capsule methods in ClassImport, and remove these includes.
#include "classifier.h"
// FIXME The next include is motivated by template params
#include "template.h"

// qt includes
#include <QDir>
#include <QFileInfo>
#include <QList>
#include <QRegExp>

CppTree2Uml::CppTree2Uml(const QString& fileName, CodeImpThread* thread)
  : m_thread(thread),
    m_rootFolder(0),
    m_doc(UMLApp::app()->document())
{
    clear();
    QDir dir(fileName);
    m_fileName = dir.canonicalPath();
}

CppTree2Uml::~CppTree2Uml()
{
}

void CppTree2Uml::clear()
{
    m_currentScope.clear();
    m_currentNamespace[0] = 0;  // index 0 is reserved (always 0)
    m_currentClass[0] = 0;  // index 0 is reserved (always 0)
    m_nsCnt = 0;
    m_clsCnt = 0;

    m_currentAccess = Uml::Visibility::Public;
    m_inSlots = false;
    m_inSignals = false;
    m_inStorageSpec = false;
    m_inTypedef = false;
    m_currentDeclarator = 0;
    m_anon = 0;
}

void CppTree2Uml::setRootPath(const QString &rootPath)
{
    m_rootPath = QDir::fromNativeSeparators(rootPath);
    if (Settings::optionState().codeImportState.createArtifacts) {
        if (!m_rootFolder) {
            UMLFolder *componentView = m_doc->rootFolder(Uml::ModelType::Component);
            if (!m_rootPath.isEmpty()) {
                UMLFolder *root = Import_Utils::createSubDir(m_rootPath, componentView);
                m_rootFolder = root;
            } else {
                m_rootFolder = componentView;
            }
        }
    }
}

void CppTree2Uml::parseTranslationUnit(const ParsedFile &file)
{
    clear();
    if (Settings::optionState().codeImportState.createArtifacts) {
        QFileInfo fi(file.fileName());

        UMLFolder *parent = m_rootFolder;
        QString path = fi.path().replace(m_rootPath + QLatin1String("/"), QLatin1String(""));
        if (!path.isEmpty())
            parent = Import_Utils::createSubDir(path, m_rootFolder);

        Import_Utils::createArtifact(fi.fileName(), parent, file->comment());
    }

    TreeParser::parseTranslationUnit(file);
}

void CppTree2Uml::parseNamespace(NamespaceAST* ast)
{
    if (m_clsCnt > 0) {
        uDebug() << "error - cannot nest namespace inside class";
        return;
    }

    QString nsName;
    if (!ast->namespaceName() || ast->namespaceName()->text().isEmpty()){
        QFileInfo fileInfo(m_fileName);
        QString shortFileName = fileInfo.baseName();

        nsName.sprintf("(%s_%d)", shortFileName.toLocal8Bit().constData(), m_anon++);
    } else {
        nsName = ast->namespaceName()->text();
    }
    uDebug() << nsName;
    if (m_thread) {
        m_thread->emitMessageToLog(QString(), QLatin1String("namespace ") + nsName);
    }
    UMLObject *o = m_doc->findUMLObject(nsName, UMLObject::ot_Package, m_currentNamespace[m_nsCnt]);
    if (!o)
        o = m_doc->findUMLObject(nsName, UMLObject::ot_Class, m_currentNamespace[m_nsCnt]);
    if (o && o->stereotype() == QLatin1String("class-or-package")) {
        o->setStereotype(QString());
        o->setBaseType(UMLObject::ot_Package);
    }
    // TODO reduce multiple finds
    else
        o = Import_Utils::createUMLObject(UMLObject::ot_Package, nsName,
                                          m_currentNamespace[m_nsCnt],
                                          ast->comment());
    UMLPackage *ns = (UMLPackage *)o;
    m_currentScope.push_back(nsName);
    if (++m_nsCnt > STACKSIZE) {
        uError() << "excessive namespace nesting";
        m_nsCnt = STACKSIZE;
    }
    m_currentNamespace[m_nsCnt] = ns;

    TreeParser::parseNamespace(ast);

    --m_nsCnt;
    m_currentScope.pop_back();
}

void CppTree2Uml::parseTypedef(TypedefAST* ast)
{
    TypeSpecifierAST* typeSpec = ast->typeSpec();
    InitDeclaratorListAST* declarators = ast->initDeclaratorList();

    if (typeSpec && declarators){
        QString typeId;

        if (typeSpec->name())
            typeId = typeSpec->name()->text();

        QList<InitDeclaratorAST*> l(declarators->initDeclaratorList());
        InitDeclaratorAST* initDecl = 0;
        for (int i = 0; i < l.size(); ++i) {
            initDecl = l.at(i);
            if (initDecl==0) break;
            QString type, id;
            if (initDecl->declarator()){
               type = typeOfDeclaration(typeSpec, initDecl->declarator());

               DeclaratorAST* d = initDecl->declarator();
               while (d->subDeclarator()){
                   d = d->subDeclarator();
               }

               if (d->declaratorId())
                  id = d->declaratorId()->text();
            }
            /* @todo Trace typedefs back to their root type for deciding
                     whether to build a Datatype (for pointers.)  */
            /* check out if the ID type is a Datatype
               ex: typedef unsigned int uint;
               where unsigned int is a known datatype
               I'm not sure if setIsReference() should be run
             */
            bool isDatatype = Import_Utils::isDatatype(typeId, m_currentNamespace[m_nsCnt]);

            if (type.contains(QLatin1Char('*')) || isDatatype) {
                UMLObject *inner = 0;
                if (m_currentNamespace[m_nsCnt] &&
                        m_currentNamespace[m_nsCnt]->baseType() == UMLObject::ot_Class &&
                        typeId == m_currentNamespace[m_nsCnt]->name())
                    inner = m_currentNamespace[m_nsCnt];
                else
                    inner = Import_Utils::createUMLObject(UMLObject::ot_Class, type,
                                                          m_currentNamespace[m_nsCnt]);
                UMLObject *typedefObj =
                 Import_Utils::createUMLObject(UMLObject::ot_Datatype, id,
                                               m_currentNamespace[m_nsCnt]);
                UMLDatatype *dt = typedefObj->asUMLDatatype();
                if (dt) {
                    dt->setIsReference();
                    dt->setOriginType(inner->asUMLClassifier());
                }
                else {
                    uError() << "Could not create datatype from" << id;
                }
            } else {
                Import_Utils::createUMLObject(UMLObject::ot_Class, id,
                                               m_currentNamespace[m_nsCnt],
                                               QString() /* doc */,
                                               QLatin1String("typedef") /* stereotype */);
            }
        }

    }
}

void CppTree2Uml::parseTemplateDeclaration(TemplateDeclarationAST* ast)
{
    TemplateParameterListAST* parmListAST = ast->templateParameterList();
    if (parmListAST == 0)
        return;
    QList<TemplateParameterAST*> parmList = parmListAST->templateParameterList();
    for (int i = 0; i < parmList.size(); ++i) {
        // The template is either a typeParameter or a typeValueParameter.
        TemplateParameterAST* tmplParmNode = parmList.at(i);
        TypeParameterAST* typeParmNode = tmplParmNode->typeParameter();
        if (typeParmNode) {
            NameAST* nameNode = typeParmNode->name();
            if (nameNode) {
                QString typeName = nameNode->unqualifiedName()->text();
                Model_Utils::NameAndType nt(typeName, 0);
                m_templateParams.append(nt);
            } else {
                uError() << "nameNode is NULL";
            }
        }

        ParameterDeclarationAST* valueNode = tmplParmNode->typeValueParameter();
        if (valueNode) {
            TypeSpecifierAST* typeSpec = valueNode->typeSpec();
            if (typeSpec == 0) {
                uError() << "typeSpec is NULL";
                continue;
            }
            QString typeName = typeSpec->name()->text();
            UMLObject *t = Import_Utils::createUMLObject(UMLObject::ot_UMLObject, typeName,
                                                          m_currentNamespace[m_nsCnt]);
            DeclaratorAST* declNode = valueNode->declarator();
            NameAST* nameNode = declNode->declaratorId();
            if (nameNode == 0) {
                uError() << "CppTree2Uml::parseTemplateDeclaration(value):"
                         << " nameNode is NULL";
                continue;
            }
            QString paramName = nameNode->unqualifiedName()->text();
            Model_Utils::NameAndType nt(paramName, t);
            m_templateParams.append(nt);
        }
    }

    if (ast->declaration())
        TreeParser::parseDeclaration(ast->declaration());
}

void CppTree2Uml::parseSimpleDeclaration(SimpleDeclarationAST* ast)
{
    TypeSpecifierAST* typeSpec = ast->typeSpec();
    InitDeclaratorListAST* declarators = ast->initDeclaratorList();
    GroupAST* storageSpec = ast->storageSpecifier();

    if (storageSpec && storageSpec->text() == QLatin1String("friend"))
        return;

    m_comment = ast->comment();

    if (typeSpec)
        parseTypeSpecifier(typeSpec);

    if (declarators){
        QList<InitDeclaratorAST*> l = declarators->initDeclaratorList();
        for (int i = 0; i < l.size(); ++i) {
            parseDeclaration2(ast->functionSpecifier(), ast->storageSpecifier(), typeSpec, l.at(i));
        }
    }
}

void CppTree2Uml::parseFunctionDefinition(FunctionDefinitionAST* ast)
{
    TypeSpecifierAST* typeSpec = ast->typeSpec();
    GroupAST* funSpec = ast->functionSpecifier();
    GroupAST* storageSpec = ast->storageSpecifier();

    if (!ast->initDeclarator())
        return;

    DeclaratorAST* d = ast->initDeclarator()->declarator();

    if (!d->declaratorId())
        return;

    bool isFriend = false;
    bool isVirtual = false;
    bool isStatic = false;
    bool isInline = false;
    bool isConstructor = false;
    bool isDestructor = false;
    bool isExplicit = false;
    bool isConstExpression = false;

    if (funSpec){
        QList<AST*> l = funSpec->nodeList();
        for (int i = 0; i < l.size(); ++i) {
            QString text = l.at(i)->text();
            if (text == QLatin1String("virtual"))
                isVirtual = true;
            else if (text == QLatin1String("inline"))
                isInline = true;
            else if (text == QLatin1String("explicit"))
                isExplicit = true;
        }
    }

    if (storageSpec){
        QList<AST*> l = storageSpec->nodeList();
        for (int i = 0; i < l.size(); ++i) {
            QString text = l.at(i)->text();
            if (text == QLatin1String("friend")) isFriend = true;
            else if (text == QLatin1String("static")) isStatic = true;
            else if (text == QLatin1String("constexpr"))
                isConstExpression = true;
        }
    }

    QString id = d->declaratorId()->unqualifiedName()->text().trimmed();
    if (m_thread) {
        m_thread->emitMessageToLog(QString(), QLatin1String("method ") + id);
    }
    uDebug() << id;

    UMLClassifier *c = m_currentClass[m_clsCnt];
    if (c == 0) {
        uDebug() << id << ": need a surrounding class.";
        return;
    }

    QString returnType = typeOfDeclaration(typeSpec, d);
    UMLOperation *m = Import_Utils::makeOperation(c, id);
<<<<<<< HEAD
    if (isConstExpression)
        m->setStereotype(QLatin1String("constexpr"));
    if (isVirtual)
        m->setVirtual(true);
    if (isInline)
        m->setInline(true);
=======

>>>>>>> e56b7407
    if (d->override())
        m->setOverride(true);
    if (d->constant())
        m->setConst(true);
    // if a class has no return type, it could be a constructor or
    // a destructor
    if (d && returnType.isEmpty()) {
        if (id.indexOf(QLatin1Char('~')) == -1)
            isConstructor = true;
        else
            isDestructor = true;
    }

    parseFunctionArguments(d, m);
    Import_Utils::insertMethod(c, m, m_currentAccess, returnType,
                               isStatic, false /*isAbstract*/, isFriend, isConstructor,
                               isDestructor, m_comment);
    m_comment = QString();
    if  (isConstructor) {
        QString stereotype;
        if (isExplicit)
            stereotype.append(QLatin1String("explicit "));
        if (isConstExpression)
            stereotype.append(QLatin1String("constexpr "));
        stereotype.append(QLatin1String("constructor"));
        m->setStereotype(stereotype);
    } else if (isConstExpression)
        m->setStereotype(QLatin1String("constexpr"));

/* For reference, Kdevelop does some more:
    method->setFileName(m_fileName);
    if (m_inSignals)
        method->setSignal(true);
    if (m_inSlots)
        method->setSlot(true);
 */
}

void CppTree2Uml::parseClassSpecifier(ClassSpecifierAST* ast)
{
    Uml::Visibility::Enum oldAccess = m_currentAccess;
    bool oldInSlots = m_inSlots;
    bool oldInSignals = m_inSignals;

    QString kind = ast->classKey()->text();
    m_currentAccess = Uml::Visibility::fromString(kind);
    m_inSlots = false;
    m_inSignals = false;

    QString className;
    if (!ast->name() && m_currentDeclarator && m_currentDeclarator->declaratorId()) {
        className = m_currentDeclarator->declaratorId()->text().trimmed();
    } else if (!ast->name()){
        QFileInfo fileInfo(m_fileName);
        QString shortFileName = fileInfo.baseName();
        className.sprintf("(%s_%d)", shortFileName.toLocal8Bit().constData(), m_anon++);
    } else {
        className = ast->name()->unqualifiedName()->text().trimmed();
    }
    uDebug() << "name=" << className;
    if (m_thread) {
        m_thread->emitMessageToLog(QString(), QLatin1String("class ") + className);
    }
    QStringList scope = scopeOfName(ast->name(), QStringList());
    UMLObject *localParent = 0;
    if (!scope.isEmpty()) {
        localParent = m_doc->findUMLObject(scope.join(QLatin1String("::")),
                                           UMLObject::ot_Class, m_currentNamespace[m_nsCnt]);
        if (!localParent)
            localParent = m_doc->findUMLObject(scope.join(QLatin1String("::")),
                                               UMLObject::ot_Package, m_currentNamespace[m_nsCnt]);
        if (!localParent) {
            localParent = Import_Utils::createUMLObject(UMLObject::ot_Class, className,
                                                        m_currentNamespace[m_nsCnt],
                                                        ast->comment(), QString(), true);
            localParent->setStereotype(QLatin1String("class-or-package"));
        }
        m_currentNamespace[++m_nsCnt] = localParent->asUMLPackage();
    }

    if (className.isEmpty()) {
        className = QLatin1String("anon_") + QString::number(m_anon);
        m_anon++;
    }
    UMLObject *o = m_doc->findUMLObject(className, UMLObject::ot_Class, m_currentNamespace[m_nsCnt]);
    if (!o)
        o = m_doc->findUMLObject(className, UMLObject::ot_Datatype, m_currentNamespace[m_nsCnt]);
    if (o && o->stereotype() == QLatin1String("class-or-package")) {
        o->setStereotype(QString());
        o->setBaseType(UMLObject::ot_Class);
    }
    // TODO reduce multiple finds
    else
        o = Import_Utils::createUMLObject(UMLObject::ot_Class, className,
                                          m_currentNamespace[m_nsCnt],
                                          ast->comment(), QString(), true);

    UMLClassifier *klass = o->asUMLClassifier();
    flushTemplateParams(klass);
    if (ast->baseClause())
        parseBaseClause(ast->baseClause(), klass);

    m_currentScope.push_back(className);
    if (++m_clsCnt > STACKSIZE) {
        uError() << "excessive class nesting";
        m_clsCnt = STACKSIZE;
    }
    m_currentClass[m_clsCnt] = klass;
    if (++m_nsCnt > STACKSIZE) {
        uError() << "excessive namespace nesting";
        m_nsCnt = STACKSIZE;
    }
    m_currentNamespace[m_nsCnt] = (UMLPackage*)klass;

    TreeParser::parseClassSpecifier(ast);

    --m_nsCnt;
    --m_clsCnt;

    m_currentScope.pop_back();

    // check is class is an interface
    bool isInterface = true;
    foreach(UMLOperation *op, klass->getOpList()) {
        if (!op->isDestructorOperation() && op->isAbstract() == false)
            isInterface = false;
    }

    foreach(UMLAttribute *attr, klass->getAttributeList()) {
        if (!(attr->isStatic() && attr->getTypeName().contains(QLatin1String("const"))))
            isInterface = false;
    }

    if (isInterface)
        klass->setBaseType(UMLObject::ot_Interface);

    m_currentAccess = oldAccess;
    m_inSlots = oldInSlots;
    m_inSignals = oldInSignals;
    if (localParent)
        m_currentNamespace[m_nsCnt--] = 0;
}

void CppTree2Uml::parseEnumSpecifier(EnumSpecifierAST* ast)
{
    NameAST *nameNode = ast->name();
    if (nameNode == 0)
        return;  // skip constants
    QString typeName = nameNode->unqualifiedName()->text().trimmed();
    if (typeName.isEmpty())
        return;  // skip constants
    UMLObject *o = Import_Utils::createUMLObject(UMLObject::ot_Enum, typeName,
                                                  m_currentNamespace[m_nsCnt],
                                                  ast->comment());

    QList<EnumeratorAST*> l = ast->enumeratorList();
    for (int i = 0; i < l.size(); ++i) {
        QString enumLiteral = l.at(i)->id()->text();
        QString enumLiteralValue = QString();
        if (l.at(i)->expr()) {
            enumLiteralValue = l.at(i)->expr()->text();
        }
        Import_Utils::addEnumLiteral((UMLEnum*)o, enumLiteral, QString(), enumLiteralValue);
    }
}

void CppTree2Uml::parseElaboratedTypeSpecifier(ElaboratedTypeSpecifierAST* typeSpec)
{
    // This is invoked for forward declarations.
    /// @todo Refine - Currently only handles class forward declarations.
    ///              - Using typeSpec->text() is probably not good, decode
    ///                the kind() instead.
    QString text = typeSpec->text();
    uDebug() << "forward declaration of " << text;
    if (m_thread) {
        m_thread->emitMessageToLog(QString(), QLatin1String("forward declaration of ") + text);
    }
    text.remove(QRegExp(QLatin1String("^class\\s+")));
#if 0
    if (m_thread) {  //:TODO: for testing only
        int answer;
        m_thread->emitAskQuestion("Soll CppTree2Uml::parseElaboratedTypeSpecifier ausgeführt werden?");
        uDebug() << "Antwort: " << answer;
    }
#endif
    UMLObject *o = Import_Utils::createUMLObject(UMLObject::ot_Class, text, m_currentNamespace[m_nsCnt]);
#if 0
    if (m_thread) {  //:TODO: for testing only
        m_thread->emitAskQuestion("Soll nach CppTree2Uml::parseElaboratedTypeSpecifier weiter gemacht werden?");
    }
#endif
    flushTemplateParams(o->asUMLClassifier());
}

void CppTree2Uml::parseDeclaration2(GroupAST* funSpec, GroupAST* storageSpec,
                                    TypeSpecifierAST* typeSpec, InitDeclaratorAST* decl)
{
    if (m_inStorageSpec)
            return;

    DeclaratorAST* d = decl->declarator();

    if (!d)
        return;

    if (!d->subDeclarator() && d->parameterDeclarationClause())
        return parseFunctionDeclaration(funSpec, storageSpec, typeSpec, decl);

    DeclaratorAST* t = d;
    while (t && t->subDeclarator())
        t = t->subDeclarator();

    QString id;
    if (t && t->declaratorId() && t->declaratorId()->unqualifiedName())
        id = t->declaratorId()->unqualifiedName()->text();

    if (!scopeOfDeclarator(d, QStringList()).isEmpty()){
        uDebug() << id << ": skipping.";
        return;
    }

    UMLClassifier *c = m_currentClass[m_clsCnt];
    if (c == 0) {
        uDebug() << id << ": need a surrounding class.";
        return;
    }

    QString typeName = typeOfDeclaration(typeSpec, d);
    bool isFriend = false;
    bool isStatic = false;
//:unused:    bool isInitialized = decl->initializer() != 0;

    if (storageSpec){
        QList<AST*> l = storageSpec->nodeList();
        for (int i = 0; i < l.size(); ++i) {
            QString text = l.at(i)->text();
            if (text == QLatin1String("static"))
                isStatic = true;
            else if (text == QLatin1String("mutable"))
                typeName.prepend(text + QLatin1String(" "));
            else if (text == QLatin1String("friend"))
                isFriend = true;
        }
    }

    UMLAttribute *attribute = Import_Utils::insertAttribute(c, m_currentAccess, id, typeName, m_comment, isStatic);
    if (isFriend)
        attribute->setStereotype(QLatin1String("friend"));
    m_comment = QString();
}

void CppTree2Uml::parseAccessDeclaration(AccessDeclarationAST * access)
{
    QList<AST*> l = access->accessList();

    QString accessStr = l.at(0)->text();

    m_currentAccess=Uml::Visibility::fromString(accessStr);

    m_inSlots = l.count() > 1 ? l.at(1)->text() == QLatin1String("slots") : false;
    m_inSignals = l.count() >= 1 ? l.at(0)->text() == QLatin1String("signals") : false;
}

void CppTree2Uml::parseFunctionDeclaration(GroupAST* funSpec, GroupAST* storageSpec,
                                             TypeSpecifierAST * typeSpec, InitDeclaratorAST * decl)
{
    bool isFriend = false;
    bool isVirtual = false;
    bool isStatic = false;
    bool isInline = false;
    bool isPure = decl->initializer() != 0;
    bool isConstructor = false;
    bool isConstExpression = false;
    bool isDestructor = false;
    bool isExplicit = false;

    if (funSpec){
        QList<AST*> l = funSpec->nodeList();
        for (int i = 0; i < l.size(); ++i) {
            QString text = l.at(i)->text();
            if (text == QLatin1String("virtual"))
                isVirtual = true;
            else if (text == QLatin1String("inline"))
                isInline = true;
            else if (text == QLatin1String("explicit"))
                isExplicit = true;
        }
    }

    if (storageSpec){
        QList<AST*> l = storageSpec->nodeList();
        for (int i = 0; i < l.size(); ++i) {
            QString text = l.at(i)->text();
            if (text == QLatin1String("friend")) isFriend = true;
            else if (text == QLatin1String("static")) isStatic = true;
            else if (text == QLatin1String("constexpr"))
                isConstExpression = true;
        }
    }

    DeclaratorAST* d = decl->declarator();
    QString id = d->declaratorId()->unqualifiedName()->text();

    UMLClassifier *c = m_currentClass[m_clsCnt];
    if (c == 0) {
        uDebug() << id << ": need a surrounding class.";
        return;
    }

    QString returnType = typeOfDeclaration(typeSpec, d);
    UMLOperation *m = Import_Utils::makeOperation(c, id);
    if (d->override())
        m->setOverride(true);
    if (d->constant())
        m->setConst(true);
<<<<<<< HEAD
    if (isConstExpression)
        m->setStereotype(QLatin1String("constexpr"));
    if (isVirtual)
        m->setVirtual(true);
    if (isInline)
        m->setInline(true);
=======
>>>>>>> e56b7407
    // if a class has no return type, it could de a constructor or
    // a destructor
    if (d && returnType.isEmpty()) {
        if (id.indexOf(QLatin1Char('~')) == -1)
            isConstructor = true;
        else
            isDestructor = true;
    }

    parseFunctionArguments(d, m);
    Import_Utils::insertMethod(c, m, m_currentAccess, returnType,
                               isStatic, isPure, isFriend, isConstructor, isDestructor, m_comment);
    if  (isPure)
        c->setAbstract(true);

    if  (isConstructor) {
        QString stereotype;
        if (isExplicit)
            stereotype.append(QLatin1String("explicit "));
        if (isConstExpression)
            stereotype.append(QLatin1String("constexpr "));
        stereotype.append(QLatin1String("constructor"));
        m->setStereotype(stereotype);
    } else if (isConstExpression)
        m->setStereotype(QLatin1String("constexpr"));

    m_comment = QString();
}

void CppTree2Uml::parseFunctionArguments(DeclaratorAST* declarator,
                                         UMLOperation* method)
{
    if (!declarator)
        return;
    ParameterDeclarationClauseAST* clause = declarator->parameterDeclarationClause();

    if (clause && clause->parameterDeclarationList()){
        ParameterDeclarationListAST* params = clause->parameterDeclarationList();
        QList<ParameterDeclarationAST*> l(params->parameterList());
        for (int i = 0; i < l.size(); ++i) {
            ParameterDeclarationAST* param = l.at(i);

            QString name;
            if (param->declarator())
                name = declaratorToString(param->declarator(), QString(), true);

            QString tp = typeOfDeclaration(param->typeSpec(), param->declarator());

            if (tp != QLatin1String("void"))
                Import_Utils::addMethodParameter(method, tp, name);
        }
    }
}

QString CppTree2Uml::typeOfDeclaration(TypeSpecifierAST* typeSpec, DeclaratorAST* declarator)
{
    if (!typeSpec || !declarator)
        return QString();

    QString text;

    text += typeSpec->text();

    QList<AST*> ptrOpList = declarator->ptrOpList();
    for (int i = 0; i < ptrOpList.size(); ++i) {
        text += ptrOpList.at(i)->text();
    }

    QList<AST*> arrays = declarator->arrayDimensionList();
    for(int i = 0; i < arrays.size(); ++i) {
        text += arrays.at(i)->text().replace(QLatin1String(" "), QLatin1String(""));
    }

    return text;
}

void CppTree2Uml::parseBaseClause(BaseClauseAST * baseClause, UMLClassifier* klass)
{
    QList<BaseSpecifierAST*> l = baseClause->baseSpecifierList();
    for (int i = 0; i < l.size(); ++i) {
        BaseSpecifierAST* baseSpecifier = l.at(i);

        if (baseSpecifier->name() == 0) {
                uDebug() << "baseSpecifier->name() is NULL";
                continue;
        }

        QString baseName = baseSpecifier->name()->text();
        // uDebug() << "CppTree2Uml::parseBaseClause : baseSpecifier is " << baseName;
        Import_Utils::putAtGlobalScope(true);
        UMLObject *c = Import_Utils::createUMLObject(UMLObject::ot_Class, baseName,
                                                     m_currentNamespace[m_nsCnt],
                                                     baseSpecifier->comment());
        Import_Utils::putAtGlobalScope(false);
        Import_Utils::createGeneralization(klass, c->asUMLClassifier());
    }
}

QStringList CppTree2Uml::scopeOfName(NameAST* id, const QStringList& startScope)
{
    QStringList scope = startScope;
    if (id && id->classOrNamespaceNameList().count()){
        if (id->isGlobal())
            scope.clear();
        QList<ClassOrNamespaceNameAST*> l = id->classOrNamespaceNameList();
        for (int i = 0; i < l.size(); ++i) {
            if (l.at(i)->name()){
               scope << l.at(i)->name()->text();
            }
        }
    }

    return scope;
}

QStringList CppTree2Uml::scopeOfDeclarator(DeclaratorAST* d, const QStringList& startScope)
{
    return scopeOfName(d->declaratorId(), startScope);
}

/**
 * Flush template parameters pending in m_templateParams to the klass.
 */
void CppTree2Uml::flushTemplateParams(UMLClassifier *klass)
{
    if (m_templateParams.count()) {
        Model_Utils::NameAndType_ListIt it;
        for (it = m_templateParams.begin(); it != m_templateParams.end(); ++it) {
            const Model_Utils::NameAndType &nt = *it;
            uDebug() << "adding template param: " << nt.m_name;
            UMLTemplate *tmpl = klass->addTemplate(nt.m_name);
            tmpl->setType(nt.m_type);
        }
        m_templateParams.clear();
    }
}<|MERGE_RESOLUTION|>--- conflicted
+++ resolved
@@ -346,16 +346,12 @@
 
     QString returnType = typeOfDeclaration(typeSpec, d);
     UMLOperation *m = Import_Utils::makeOperation(c, id);
-<<<<<<< HEAD
     if (isConstExpression)
         m->setStereotype(QLatin1String("constexpr"));
     if (isVirtual)
         m->setVirtual(true);
     if (isInline)
         m->setInline(true);
-=======
-
->>>>>>> e56b7407
     if (d->override())
         m->setOverride(true);
     if (d->constant())
@@ -671,15 +667,12 @@
         m->setOverride(true);
     if (d->constant())
         m->setConst(true);
-<<<<<<< HEAD
     if (isConstExpression)
         m->setStereotype(QLatin1String("constexpr"));
     if (isVirtual)
         m->setVirtual(true);
     if (isInline)
         m->setInline(true);
-=======
->>>>>>> e56b7407
     // if a class has no return type, it could de a constructor or
     // a destructor
     if (d && returnType.isEmpty()) {
