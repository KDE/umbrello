--- conflicted
+++ resolved
@@ -42,11 +42,7 @@
 #define PREPROCESSLEXER_DEBUG
 
 template <class _Tp>
-<<<<<<< HEAD
-struct _Identity : public std::unary_function<_Tp, _Tp> {
-=======
-struct identity : public std::unary_function<_Tp,_Tp> {
->>>>>>> 039b0221
+struct identity : public std::unary_function<_Tp, _Tp> {
   _Tp& operator()(_Tp& __x) const { return __x; }
   const _Tp& operator()(const _Tp& __x) const { return __x; }
 };
