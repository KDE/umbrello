--- conflicted
+++ resolved
@@ -25,10 +25,6 @@
     virtual ~PythonImport();
 
 protected:
-<<<<<<< HEAD
-
-=======
->>>>>>> 466a852a
     void initVars();
 
     bool parseStmt();
