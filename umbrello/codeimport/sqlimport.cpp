--- conflicted
+++ resolved
@@ -989,13 +989,8 @@
     for(int i = 0; i < fieldNames.size(); i++) {
         const QString &fieldA = fieldNames.at(i);
         const QString &fieldB = referencedFields.at(i);
-<<<<<<< HEAD
-        UMLEntityAttribute  *aA = nullptr;
-        UMLEntityAttribute  *aB = nullptr;
-=======
         UMLEntityAttribute *aA = nullptr;
         UMLEntityAttribute *aB = nullptr;
->>>>>>> 6e797f2d
         for(UMLEntityAttribute  *a : entityA->getEntityAttributes()) {
             if (a->name() == fieldA) {
                 aA = a;
