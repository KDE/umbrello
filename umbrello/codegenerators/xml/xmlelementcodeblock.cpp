--- conflicted
+++ resolved
@@ -107,11 +107,7 @@
     QString endText;
 
     UMLAttributeList * alist = getAttributeList();
-<<<<<<< HEAD
-    for(UMLAttribute  *at : *alist)
-=======
     for (UMLAttribute *at :  *alist)
->>>>>>> 6e797f2d
     {
         if(at->getInitialValue().isEmpty())
             logWarn0("XMLElementCodeBlock : cant print out attribute that lacks an initial value");
