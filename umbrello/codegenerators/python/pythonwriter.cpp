/*
    SPDX-License-Identifier: GPL-2.0-or-later

    SPDX-FileCopyrightText: 2002 Vincent Decorges <vincent.decorges@eivd.ch>
    SPDX-FileCopyrightText: 2003-2022 Umbrello UML Modeller Authors <umbrello-devel@kde.org>
*/

#include "pythonwriter.h"

#include "association.h"
#include "attribute.h"
#include "classifier.h"
#include "debug_utils.h"
#include "operation.h"
#include "umldoc.h"
#include "umlattributelist.h"
#include "uml.h"  // Only needed for log{Warn,Error}

#include <KLocalizedString>
#include <KMessageBox>

#include <QFile>
#include <QRegularExpression>
<<<<<<< HEAD
#include <QStringConverter>
=======
#include <QTextCodec>
>>>>>>> 6e797f2d
#include <QTextStream>

static const char *reserved_words[] = {
    "abs",
    "and",
    "apply",
    "ArithmeticError",
    "assert",
    "AssertionError",
    "AttributeError",
    "break",
    "buffer",
    "callable",
    "chr",
    "class",
    "classmethod",
    "cmp",
    "coerce",
    "compile",
    "complex",
    "continue",
    "def",
    "del",
    "delattr",
    "DeprecationWarning",
    "dict",
    "dir",
    "divmod",
    "elif",
    "Ellipsis",
    "else",
    "EnvironmentError",
    "EOFError",
    "eval",
    "except",
    "Exception",
    "exec",
    "execfile",
    "file",
    "filter",
    "finally",
    "float",
    "FloatingPointError",
    "for",
    "from",
    "getattr",
    "global",
    "globals",
    "hasattr",
    "hash",
    "hex",
    "id",
    "if",
    "import",
    "__import__",
    "ImportError",
    "in",
    "IndentationError",
    "IndexError",
    "input",
    "int",
    "intern",
    "IOError",
    "is",
    "isinstance",
    "issubclass",
    "iter",
    "KeyboardInterrupt",
    "KeyError",
    "lambda",
    "len",
    "list",
    "locals",
    "long",
    "LookupError",
    "map",
    "max",
    "MemoryError",
    "min",
    "NameError",
    "None",
    "not",
    "NotImplemented",
    "NotImplementedError",
    "object",
    "oct",
    "open",
    "or",
    "ord",
    "OSError",
    "OverflowError",
    "OverflowWarning",
    "pass",
    "pow",
    "print",
    "property",
    "raise",
    "range",
    "raw_input",
    "reduce",
    "ReferenceError",
    "reload",
    "repr",
    "return",
    "round",
    "RuntimeError",
    "RuntimeWarning",
    "setattr",
    "slice",
    "StandardError",
    "staticmethod",
    "StopIteration",
    "str",
    "super",
    "SyntaxError",
    "SyntaxWarning",
    "SystemError",
    "SystemExit",
    "TabError",
    "try",
    "tuple",
    "type",
    "TypeError",
    "UnboundLocalError",
    "unichr",
    "unicode",
    "UnicodeError",
    "UserWarning",
    "ValueError",
    "vars",
    "Warning",
    "while",
    "WindowsError",
    "xrange",
    "yield",
    "ZeroDivisionError",
    "zip",
    nullptr
};

PythonWriter::PythonWriter() : m_bNeedPass(true)
{
}

PythonWriter::~PythonWriter()
{
}

/**
 * Call this method to generate C++ code for a UMLClassifier.
 * @param c   the class you want to generate code for
 */
void PythonWriter::writeClass(UMLClassifier *c)
{
    if (!c) {
        logWarn0("PythonWriter::writeClass: Cannot write class of NULL classifier!");
        return;
    }

    QString classname = cleanName(c->name());

    UMLClassifierList superclasses = c->getSuperClasses();
    UMLAssociationList aggregations = c->getAggregations();
    UMLAssociationList compositions = c->getCompositions();

    m_bNeedPass = true;

    //find an appropriate name for our file
    QString fileName = findFileName(c, QStringLiteral(".py"));

    // Do not generate files for classes that has a container
    if (hasContainer(fileName)) {
        Q_EMIT codeGenerated(c, CodeGenerator::Skipped);
        return;
    }

    if (fileName.isEmpty()) {
        Q_EMIT codeGenerated(c, false);
        return;
    }

    QFile fileh;
    if (!openFile(fileh, fileName)) {
        Q_EMIT codeGenerated(c, false);
        return;
    }
    QTextStream h(&fileh);

    //////////////////////////////
    //Start generating the code!!
    /////////////////////////////

    //try to find a heading file (license, comments, etc)
    QString str;

    str = getHeadingFile(QStringLiteral(".py"));
    if (!str.isEmpty()) {
        str.replace(QRegularExpression(QStringLiteral("%filename%")), fileName);
        str.replace(QRegularExpression(QStringLiteral("%filepath%")), fileh.fileName());
        h<<str<<m_endl;
    }

    // generate import statement for superclasses and take packages into account
    str = cleanName(c->name());
    QString pkg = cleanName(c->package());
    if (!pkg.isEmpty())
        str.prepend(pkg + QLatin1Char('.'));
    QStringList includesList  = QStringList(str); //save imported classes
    int i = superclasses.count();
<<<<<<< HEAD
    for(UMLClassifier  *classifier :  superclasses) {
=======
    for(UMLClassifier *classifier : superclasses) {
>>>>>>> 6e797f2d
        str = cleanName(classifier->name());
        pkg = cleanName(classifier->package());
        if (!pkg.isEmpty())
            str.prepend(pkg + QLatin1Char('.'));
        includesList.append(str);
        h << "from " << str << " import *" << m_endl;
        i--;
    }

    //write includes and take namespaces into account
    UMLPackageList includes;
    findObjectsRelated(c, includes);

<<<<<<< HEAD
    for(UMLPackage *conc : includes) {
=======
    for(UMLPackage* conc : includes) {
>>>>>>> 6e797f2d
        QString headerName = findFileName(conc, QStringLiteral(".py"));
        if (!headerName.isEmpty()) {
            headerName.remove(QRegularExpression(QStringLiteral(".py$")));
            str = findIncludeFromType(headerName.replace(QLatin1Char('/'), QLatin1Char('.')));
            // not yet imported
            if (includesList.indexOf(str) < 0)  {
                includesList.append(str);
                h << "from " << str << " import *" << m_endl;
            }
        }
    }
    h << m_endl;

    h << "class " << classname;
    if (superclasses.count()) {
        h << QStringLiteral("(");
        h << cleanName(superclasses.front()->name());
        for (auto superclass = std::next(std::begin(superclasses)); superclass != std::end(superclasses); superclass++) {
            h << QStringLiteral(", ") << cleanName((*superclass)->name());
        }
        h << QStringLiteral(")");
    }

    h << ":" << m_endl << m_endl;

    if (forceDoc() || !c->doc().isEmpty()) {
        h << m_indentation << "\"\"\"" << m_endl;
        if (!c->doc().isEmpty()) {
            h << formatDoc(c->doc(), m_indentation + QLatin1Char(' ')) << m_endl;
            h << m_endl;
        }
        h << m_indentation << ":version:" << m_endl;
        h << m_indentation << ":author:" << m_endl;
        h << m_indentation << "\"\"\"" << m_endl << m_endl;
        m_bNeedPass = false;
    }

    // attributes
    writeAttributes(c->getAttributeList(), h);

    //operations
    writeOperations(c, h);

    if (m_bNeedPass)
        h << m_indentation << "pass" << m_endl;

    //finish files
    h << m_endl << m_endl;

    //close files and notfiy we are done
    fileh.close();
    Q_EMIT codeGenerated(c, true);
    Q_EMIT showGeneratedFile(fileh.fileName());
}

////////////////////////////////////////////////////////////////////////////////////
//  Helper Methods

/**
 * Write all attributes for a given class.
 * @param atList  the attribute list we are generating code for
 * @param py   output stream for the header file
 */
void PythonWriter::writeAttributes(UMLAttributeList atList, QTextStream &py)
{
    if (!forceDoc() || atList.count() == 0)
        return;
    py << m_indentation << "\"\"\" ATTRIBUTES" << m_endl << m_endl;
<<<<<<< HEAD
    for(UMLAttribute  *at : atList) {
=======
    for(UMLAttribute *at :  atList) {
>>>>>>> 6e797f2d
        if (!at->doc().isEmpty()) {
            py << formatDoc(at->doc(), m_indentation + QLatin1Char(' ')) << m_endl;
            py << m_endl;
        }
        Uml::Visibility::Enum vis = at->visibility();
        py << m_indentation << cleanName(at->name()) << "  ("
            << Uml::Visibility::toString(vis) << ")" << m_endl << m_endl ;
    } // end for
    py << m_indentation << "\"\"\"" << m_endl << m_endl;
}

/**
 * Write all operations for a given class.
 * @param c   the classifier we are generating code for
 * @param h   output stream for the header file
 */
void PythonWriter::writeOperations(UMLClassifier *c, QTextStream &h)
{
    //Lists to store operations  sorted by scope
    UMLOperationList oppub, opprot, oppriv;

    //sort operations by scope first and see if there are abstract methods
    UMLOperationList opl(c->getOpList());
<<<<<<< HEAD
    for(UMLOperation  *op : opl) {
=======
    for(UMLOperation *op : opl) {
>>>>>>> 6e797f2d
        switch(op->visibility()) {
          case Uml::Visibility::Public:
            oppub.append(op);
            break;
          case Uml::Visibility::Protected:
            opprot.append(op);
            break;
          case Uml::Visibility::Private:
            oppriv.append(op);
            break;
          default:
            break;
        }
    }

    QString classname(cleanName(c->name()));

    //write operations to file
    if(forceSections() || !oppub.isEmpty()) {
        writeOperations(classname, oppub, h, Uml::Visibility::Public);
    }

    if(forceSections() || !opprot.isEmpty()) {
        writeOperations(classname, opprot, h, Uml::Visibility::Protected);
    }

    if(forceSections() || !oppriv.isEmpty()) {
        writeOperations(classname, oppriv, h, Uml::Visibility::Private);
    }

}

/**
 * Write a list of class operations.
 * @param classname   the name of the class
 * @param opList      the list of operations
 * @param h           output stream for the header file
 * @param access      visibility identifier
 */
void PythonWriter::writeOperations(const QString& classname, UMLOperationList &opList,
                                   QTextStream &h, Uml::Visibility::Enum access)
{
    Q_UNUSED(classname);
    QString sAccess;

    switch (access)
    {
    case Uml::Visibility::Public:
        sAccess = QString();
        break;
    case Uml::Visibility::Private:
        sAccess = QStringLiteral("__");
        break;
    case Uml::Visibility::Protected:
        sAccess = QStringLiteral("_");
        break;
    default:
        break;
    }

<<<<<<< HEAD
    for(UMLOperation *op :  opList) {
        UMLAttributeList atl = op->getParmList();
        //write method doc if we have doc || if at least one of the params has doc
        bool writeDoc = forceDoc() || !op->doc().isEmpty();
        for(UMLAttribute *at : atl)
=======
    for(UMLOperation* op :  opList) {
        UMLAttributeList atl = op->getParmList();
        //write method doc if we have doc || if at least one of the params has doc
        bool writeDoc = forceDoc() || !op->doc().isEmpty();
        for(UMLAttribute* at : atl)
>>>>>>> 6e797f2d
            writeDoc |= !at->doc().isEmpty();

        h << m_indentation << "def "<< sAccess + cleanName(op->name()) << "(self";

        int j=0;
<<<<<<< HEAD
        for(UMLAttribute *at : atl) {
=======
        for(UMLAttribute* at : atl) {
>>>>>>> 6e797f2d
            h << ", " << cleanName(at->name()) << ": " << PythonWriter::fixTypeName(at->getTypeName())
              << (!(at->getInitialValue().isEmpty()) ?
                  (QStringLiteral(" = ") + at->getInitialValue()) : QString());
            j++;
        }

        h << "):" << m_endl;

        if (writeDoc)  //write method documentation
        {
            h << m_indentation << m_indentation << "\"\"\"" << m_endl;
            h << formatDoc(op->doc(), m_indentation + m_indentation + QLatin1Char(' ')) << m_endl;

<<<<<<< HEAD
            for(UMLAttribute *at : atl)  //write parameter documentation
=======
            for(UMLAttribute* at : atl)  //write parameter documentation
>>>>>>> 6e797f2d
            {
                if(forceDoc() || !at->doc().isEmpty()) {
                    h<<m_indentation<<m_indentation<<"@param "<<at->getTypeName()<<
                    " " << cleanName(at->name());
                    h<<" : "<<at->doc()<<m_endl;
                }
            }//end for : write parameter documentation
            h << m_indentation << m_indentation << "@return " << op->getTypeName() << " :" << m_endl;
            h << m_indentation << m_indentation << "@author" << m_endl;
            h << m_indentation << m_indentation << "\"\"\"" << m_endl;
        }
        QString sourceCode = op->getSourceCode();
        if (sourceCode.isEmpty()) {
            h << m_indentation << m_indentation << "pass" << m_endl << m_endl;
        }
        else {
            h << formatSourceCode(sourceCode, m_indentation + m_indentation) << m_endl << m_endl;
        }
        m_bNeedPass = false;
    }//end for
}

/**
 * Check if type is a container
 * @param string      type that will be used
 * @return            true if is a container
 */
bool PythonWriter::hasContainer(const QString &string)
{
    return string.contains(QStringLiteral("<")) && string.contains(QStringLiteral(">"));
}

/**
 * Fix types to be compatible with Python
 * @param string      type as defined in model
 * @return            fixed type
 */
QString PythonWriter::fixTypeName(const QString &string)
{
    if (string == QStringLiteral("string")) {
        return QStringLiteral("str");
    }
    QRegularExpression re(QStringLiteral("^vector<(.*)>$"));
    QRegularExpressionMatch reMat = re.match(string);
    if (string.indexOf(re) >= 0) {
        const QString listOf(QStringLiteral("List[%1]"));
        return listOf.arg(fixTypeName(reMat.captured(1)));
    }
    return string;
}

QString PythonWriter::findIncludeFromType(const QString &string)
{
    const QString fixedTypeName = fixTypeName(string);
    QRegularExpression re(QStringLiteral("^(Any|Dict|List|Tuple)\\["));
    if (fixedTypeName.indexOf(re) >= 0) {
        return QStringLiteral("typing");
    }
    return string;
}

/**
 * Return the programming language identifier.
 * @return   programming language id
 */
Uml::ProgrammingLanguage::Enum PythonWriter::language() const
{
    return Uml::ProgrammingLanguage::Python;
}

/**
 * Reimplementation of method from class CodeGenerator
 */
QStringList PythonWriter::defaultDatatypes() const
{
    QStringList l;
    l.append(QStringLiteral("array"));
    l.append(QStringLiteral("bool"));
    l.append(QStringLiteral("tuple"));
    l.append(QStringLiteral("float"));
    l.append(QStringLiteral("int"));
    l.append(QStringLiteral("list"));
    l.append(QStringLiteral("long"));
    l.append(QStringLiteral("dict"));
    l.append(QStringLiteral("object"));
    l.append(QStringLiteral("set"));
    l.append(QStringLiteral("str"));
    return l;
}

/**
 * Get list of reserved keywords.
 * @return   the list of reserved keywords
 */
QStringList PythonWriter::reservedKeywords() const
{
    static QStringList keywords;

    if (keywords.isEmpty()) {
        for (int i = 0; reserved_words[i]; ++i) {
            keywords.append(QLatin1String(reserved_words[i]));
        }
    }

    return keywords;
}
<|MERGE_RESOLUTION|>--- conflicted
+++ resolved
@@ -21,11 +21,7 @@
 
 #include <QFile>
 #include <QRegularExpression>
-<<<<<<< HEAD
 #include <QStringConverter>
-=======
-#include <QTextCodec>
->>>>>>> 6e797f2d
 #include <QTextStream>
 
 static const char *reserved_words[] = {
@@ -235,11 +231,7 @@
         str.prepend(pkg + QLatin1Char('.'));
     QStringList includesList  = QStringList(str); //save imported classes
     int i = superclasses.count();
-<<<<<<< HEAD
-    for(UMLClassifier  *classifier :  superclasses) {
-=======
     for(UMLClassifier *classifier : superclasses) {
->>>>>>> 6e797f2d
         str = cleanName(classifier->name());
         pkg = cleanName(classifier->package());
         if (!pkg.isEmpty())
@@ -253,11 +245,7 @@
     UMLPackageList includes;
     findObjectsRelated(c, includes);
 
-<<<<<<< HEAD
-    for(UMLPackage *conc : includes) {
-=======
     for(UMLPackage* conc : includes) {
->>>>>>> 6e797f2d
         QString headerName = findFileName(conc, QStringLiteral(".py"));
         if (!headerName.isEmpty()) {
             headerName.remove(QRegularExpression(QStringLiteral(".py$")));
@@ -326,11 +314,7 @@
     if (!forceDoc() || atList.count() == 0)
         return;
     py << m_indentation << "\"\"\" ATTRIBUTES" << m_endl << m_endl;
-<<<<<<< HEAD
-    for(UMLAttribute  *at : atList) {
-=======
     for(UMLAttribute *at :  atList) {
->>>>>>> 6e797f2d
         if (!at->doc().isEmpty()) {
             py << formatDoc(at->doc(), m_indentation + QLatin1Char(' ')) << m_endl;
             py << m_endl;
@@ -354,11 +338,7 @@
 
     //sort operations by scope first and see if there are abstract methods
     UMLOperationList opl(c->getOpList());
-<<<<<<< HEAD
-    for(UMLOperation  *op : opl) {
-=======
     for(UMLOperation *op : opl) {
->>>>>>> 6e797f2d
         switch(op->visibility()) {
           case Uml::Visibility::Public:
             oppub.append(op);
@@ -419,29 +399,17 @@
         break;
     }
 
-<<<<<<< HEAD
-    for(UMLOperation *op :  opList) {
-        UMLAttributeList atl = op->getParmList();
-        //write method doc if we have doc || if at least one of the params has doc
-        bool writeDoc = forceDoc() || !op->doc().isEmpty();
-        for(UMLAttribute *at : atl)
-=======
     for(UMLOperation* op :  opList) {
         UMLAttributeList atl = op->getParmList();
         //write method doc if we have doc || if at least one of the params has doc
         bool writeDoc = forceDoc() || !op->doc().isEmpty();
         for(UMLAttribute* at : atl)
->>>>>>> 6e797f2d
             writeDoc |= !at->doc().isEmpty();
 
         h << m_indentation << "def "<< sAccess + cleanName(op->name()) << "(self";
 
         int j=0;
-<<<<<<< HEAD
-        for(UMLAttribute *at : atl) {
-=======
         for(UMLAttribute* at : atl) {
->>>>>>> 6e797f2d
             h << ", " << cleanName(at->name()) << ": " << PythonWriter::fixTypeName(at->getTypeName())
               << (!(at->getInitialValue().isEmpty()) ?
                   (QStringLiteral(" = ") + at->getInitialValue()) : QString());
@@ -455,11 +423,7 @@
             h << m_indentation << m_indentation << "\"\"\"" << m_endl;
             h << formatDoc(op->doc(), m_indentation + m_indentation + QLatin1Char(' ')) << m_endl;
 
-<<<<<<< HEAD
-            for(UMLAttribute *at : atl)  //write parameter documentation
-=======
             for(UMLAttribute* at : atl)  //write parameter documentation
->>>>>>> 6e797f2d
             {
                 if(forceDoc() || !at->doc().isEmpty()) {
                     h<<m_indentation<<m_indentation<<"@param "<<at->getTypeName()<<
