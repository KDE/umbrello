/*
    SPDX-License-Identifier: GPL-2.0-or-later
    SPDX-FileCopyrightText: 2003-2022 Umbrello UML Modeller Authors <umbrello-devel@kde.org>
*/

#include "idlwriter.h"

#include "umldoc.h"
#include "uml.h"  // only needed for log{Warn,Error}
#include "debug_utils.h"
#include "classifier.h"
#include "debug_utils.h"
#include "enum.h"
#include "classifierlistitem.h"
#include "umlclassifierlistitemlist.h"
#include "package.h"
#include "association.h"
#include "attribute.h"
#include "operation.h"

#include <KMessageBox>

#include <QFile>
#include <QRegularExpression>
#include <QTextStream>

IDLWriter::IDLWriter() : SimpleCodeGenerator(false)
{
}

IDLWriter::~IDLWriter()
{
}

bool IDLWriter::isOOClass(UMLClassifier *c)
{
    QString stype = c->stereotype();
    QRegularExpression nonOO(QStringLiteral("(Constant|Enum|Struct|Union|Sequence|Array|Typedef)$"),
                  QRegularExpression::PatternOption::CaseInsensitiveOption);
    if (stype.contains(nonOO))
        return false;

    // idlValue/CORBAValue, idlInterface/CORBAInterface, and empty/unknown stereotypes are
    // assumed to designate OO classes.
    return true;
}

bool IDLWriter::assocTypeIsMappableToAttribute(Uml::AssociationType::Enum at)
{
    return (at == Uml::AssociationType::Aggregation || at == Uml::AssociationType::Association ||
            at == Uml::AssociationType::Composition || at == Uml::AssociationType::UniAssociation);
}

/**
 * Returns "IDL".
 */
Uml::ProgrammingLanguage::Enum IDLWriter::language() const
{
    return Uml::ProgrammingLanguage::IDL;
}

void IDLWriter::computeAssocTypeAndRole(UMLAssociation *a, UMLClassifier *c,
                                        QString& typeName, QString& roleName)
{
    // Determine which is the "remote" end of the association:
    bool IAmRoleA = true;
    UMLObject *other = a->getObject(Uml::RoleType::B);
    Uml::AssociationType::Enum at = a->getAssocType();
    if (c->name() == other->name()) {
        if (at == Uml::AssociationType::Aggregation || at == Uml::AssociationType::Composition ||
            at == Uml::AssociationType::UniAssociation) {
            // Assuming unidirectional association, and we are
            // at the "wrong" side.
            // Returning roleName = QString() tells caller to
            // skip this association at this side.
            roleName.clear();
            return;
        }
        IAmRoleA = false;
        other = a->getObject(Uml::RoleType::A);
    }
    // Construct the type name:
    typeName = cleanName(other->name());
    QString multiplicity;
    if (IAmRoleA)
        multiplicity = a->getMultiplicity(Uml::RoleType::B);
    else
        multiplicity = a->getMultiplicity(Uml::RoleType::A);
    if (!multiplicity.isEmpty() && multiplicity != QStringLiteral("1"))
        typeName.append(QStringLiteral("Vector"));
    // Construct the member name:
    if (IAmRoleA)
        roleName = a->getRoleName(Uml::RoleType::B);
    else
        roleName = a->getRoleName(Uml::RoleType::A);
    if (roleName.isEmpty()) {
        roleName = a->name();
        if (roleName.isEmpty()) {
            roleName = QStringLiteral("m_") + typeName;
        }
    }
}

/**
 * Call this method to generate IDL code for a UMLClassifier.
 * @param c the class to generate code for
 */
void IDLWriter::writeClass(UMLClassifier *c) 
{
    if (!c) {
        logWarn0("IDLWriter::writeClass: Cannot write class of NULL classifier");
        return;
    }

    const bool isClass = !c->isInterface();
    QString classname = cleanName(c->name());

    //find an appropriate name for our file
    QString fileName = findFileName(c, QStringLiteral(".idl"));
    if (fileName.isEmpty()) {
        Q_EMIT codeGenerated(c, false);
        return;
    }

    QFile file;
    if (!openFile(file, fileName)) {
        Q_EMIT codeGenerated(c, false);
        return;
    }

    // Start generating the code.

    QTextStream idl(&file);
    //try to find a heading file(license, comments, etc)
    QString str;
    str = getHeadingFile(QStringLiteral(".idl"));
    if (!str.isEmpty()) {
        str.replace(QRegularExpression(QStringLiteral("%filename%")), fileName);
        str.replace(QRegularExpression(QStringLiteral("%filepath%")), file.fileName());
        idl << str << m_endl;
    }

    // Write includes.
    UMLPackageList includes;
    findObjectsRelated(c, includes);
    if (includes.count()) {
<<<<<<< HEAD
        for(UMLPackage *conc : includes) {
=======
        for(UMLPackage* conc : includes) {
>>>>>>> 6e797f2d
            if (conc->isUMLDatatype())
                continue;
            QString incName = findFileName(conc, QStringLiteral(".idl"));
            if (!incName.isEmpty())
                idl << "#include \"" << incName << "\"" << m_endl;
        }
        idl << m_endl;
    }

    // Generate the module declaration(s) for the package(s) in which
    // we are embedded.
    UMLPackageList pkgList = c->packages();

<<<<<<< HEAD
    for(UMLPackage *pkg :  pkgList) {
=======
    for(UMLPackage* pkg:  pkgList) {
>>>>>>> 6e797f2d
        idl << indent() << "module " << pkg->name() << " {" << m_endl << m_endl;
        m_indentLevel++;
    }

    // Write class Documentation if non-empty or if force option set.
    if (forceDoc() || !c->doc().isEmpty()) {
        idl << "//" << m_endl;
        idl << "// class " << classname << m_endl;
        idl << formatDoc(c->doc(), QStringLiteral("// "));
        idl << m_endl;
    }

    if (c->baseType() == UMLObject::ot_Enum) {
        UMLClassifierListItemList litList = c->getFilteredList(UMLObject::ot_EnumLiteral);
        uint i = 0;
        idl << indent() << "enum " << classname << " {" << m_endl;
        m_indentLevel++;
<<<<<<< HEAD
        for(UMLClassifierListItem  *lit : litList) {
=======
        for(UMLClassifierListItem *lit : litList) {
>>>>>>> 6e797f2d
            QString enumLiteral = cleanName(lit->name());
            idl << indent() << enumLiteral;
            if (++i < (uint)litList.count())
                idl << ",";
            idl << m_endl;
        }
        m_indentLevel--;
        idl << indent() << "};" << m_endl << m_endl;
        // Close the modules inside which we might be nested.
        for (int i = 0; i < pkgList.count(); ++i) {
            m_indentLevel--;
            idl << indent() << "};" << m_endl << m_endl;
        }
        return;
    }
    if (! isOOClass(c)) {
        QString stype = c->stereotype();
        if (stype.contains(QStringLiteral("Constant"))) {
            logError2("The stereotype %1 cannot be applied to %2 but only to attributes",
                      stype, c->name());
            return;
        }
        if (!isClass) {
            logError2("The stereotype %1 cannot be applied to %2 but only to classes",
                     stype, c->name());
            return;
        }
        if (stype.contains(QStringLiteral("Enum"))) {
            UMLAttributeList atl = c->getAttributeList();

            idl << indent() << "enum " << classname << " {" << m_endl;
            m_indentLevel++;
            uint i = 0;
<<<<<<< HEAD
            for(UMLAttribute *at : atl) {
=======
            for(UMLAttribute* at : atl) {
>>>>>>> 6e797f2d
                QString enumLiteral = cleanName(at->name());
                idl << indent() << enumLiteral;
                if (++i < (uint)atl.count())
                    idl << ",";
                idl << m_endl;
            }
            m_indentLevel--;
            idl << indent() << "};" << m_endl << m_endl;
        } else if (stype.contains(QStringLiteral("Struct"))) {
            UMLAttributeList atl = c->getAttributeList();

            idl << indent() << "struct " << classname << " {" << m_endl;
            m_indentLevel++;
<<<<<<< HEAD
            for(UMLAttribute *at : atl) {
=======
            for(UMLAttribute* at : atl) {
>>>>>>> 6e797f2d
                QString name = cleanName(at->name());
                idl << indent() << at->getTypeName() << " " << name << ";" << m_endl;
                // Initial value not possible in IDL.
            }
            UMLAssociationList compositions = c->getCompositions();
            if (!compositions.isEmpty()) {
                idl << indent() << "// Compositions." << m_endl;
<<<<<<< HEAD
                for(UMLAssociation  *a : compositions) {
=======
                for(UMLAssociation *a : compositions) {
>>>>>>> 6e797f2d
                    QString memberType, memberName;
                    computeAssocTypeAndRole(a, c, memberType, memberName);
                    idl << indent() << memberType << " " << memberName << ";" << m_endl;
                }
            }
            UMLAssociationList aggregations = c->getAggregations();
            if (!aggregations.isEmpty()) {
                idl << indent() << "// Aggregations." << m_endl;
<<<<<<< HEAD
                for(UMLAssociation  *a : aggregations) {
=======
                for(UMLAssociation *a: aggregations) {
>>>>>>> 6e797f2d
                    QString memberType, memberName;
                    computeAssocTypeAndRole(a, c, memberType, memberName);
                    idl << indent() << memberType << " " << memberName << ";" << m_endl;
                }
            }
            m_indentLevel--;
            idl << indent() << "};" << m_endl << m_endl;
        } else if (stype.contains(QStringLiteral("Union"))) {
            // idl << indent() << "// " << stype << " " << c->name() << " is Not Yet Implemented" << m_endl << m_endl;
            UMLAttributeList atl = c->getAttributeList();
            if (atl.count()) {
                UMLAttribute *discrim = atl.front();
                idl << indent() << "union " << c->name() << " switch (" << discrim->getTypeName()
                                << ") {"  << m_endl << m_endl;
                atl.pop_front();
                m_indentLevel++;
<<<<<<< HEAD
                for(UMLAttribute  *at : atl) {
=======
                for(UMLAttribute *at : atl) {
>>>>>>> 6e797f2d
                    QString attName = cleanName(at->name());
                    const QStringList& tags = at->tags();
                    if (tags.count()) {
                        const QString& caseVals = tags.front();
                        for(const QString& caseVal : caseVals.split(QLatin1Char(' '))) {
                            idl << indent() << "case " << caseVal << ":" << m_endl;
                        }
                    } else {
                        // uError() << "missing 'case' tag at union attribute " << attName;
                        idl << indent() << "default:" << m_endl;
                    }
                    idl << indent() << m_indentation << at->getTypeName() << " " << attName << ";"
                        << m_endl << m_endl;
                }
                m_indentLevel--;
                idl << indent() << "};" << m_endl << m_endl;
            } else {
                logError1("Empty <<union>> %1", c->name());
                idl << indent() << "// <<union>> " << c->name() << " is empty, please check model" << m_endl;
                idl << indent() << "union " << c->name() << ";" << m_endl << m_endl;
            }
        } else if (stype.contains(QStringLiteral("Typedef"))) {
            UMLClassifierList superclasses = c->getSuperClasses();
            if (superclasses.count()) {
                UMLClassifier* firstParent = superclasses.first();
                idl << indent() << "typedef " << firstParent->name() << " "
                    << c->name() << ";" << m_endl << m_endl;
            } else {
                logError1("typedef %1 parent (origin type) is missing", c->name());
                idl << indent() << "// typedef origin type is missing, please check model" << m_endl;
                idl << indent() << "typedef long " << c->name() << ";" << m_endl << m_endl;
            }
        } else {
            idl << indent() << "// " << stype << ": Unknown stereotype" << m_endl << m_endl;
        }
        // Close the modules inside which we might be nested.
        for (int i = 0; i < pkgList.count(); ++i) {
            m_indentLevel--;
            idl << indent() << "};" << m_endl << m_endl;
        }
        return;
    }

    idl << indent();
    if (c->isAbstract())
        idl << "abstract ";
    bool isValuetype = (c->stereotype().contains(QStringLiteral("Value")));
    if (isValuetype)
        idl << "valuetype ";
    else
        idl << "interface ";
    idl << c->name();
    UMLClassifierList superclasses = c->getSuperClasses();
    if (! superclasses.isEmpty()) {
        idl << " : ";
        int count = superclasses.count();
<<<<<<< HEAD
        for(UMLClassifier *parent : superclasses) {
=======
        for(UMLClassifier* parent : superclasses) {
>>>>>>> 6e797f2d
            count--;
            idl << parent->fullyQualifiedName(QStringLiteral("::"));
            if (count)
                idl << ", ";
        }
    }
    idl << " {" << m_endl << m_endl;
    m_indentLevel++;

    // Generate auxiliary declarations for multiplicity of associations

    bool didComment = false;
    UMLAssociationList assocs = c->getAssociations();
<<<<<<< HEAD
    for(UMLAssociation  *a : assocs) {
=======
    for(UMLAssociation *a : assocs) {
>>>>>>> 6e797f2d
        if (! assocTypeIsMappableToAttribute(a->getAssocType()))
            continue;
        QString multiplicity = a->getMultiplicity(Uml::RoleType::A);
        if (multiplicity.isEmpty() || multiplicity == QStringLiteral("1"))
            continue;
        if (!didComment) {
            idl << indent() << "// Types for association multiplicities" << m_endl << m_endl;
            didComment = true;
        }
        UMLClassifier* other = (UMLClassifier*)a->getObject(Uml::RoleType::A);
        QString bareName = cleanName(other->name());
        idl << indent() << "typedef sequence<" << other->fullyQualifiedName(QStringLiteral("::"))
            << "> " << bareName << "Vector;" << m_endl << m_endl;
    }

    // Generate public attributes.
    if (isClass) {
        UMLAttributeList atl = c->getAttributeList();
        if (forceSections() || atl.count()) {
            idl << indent() << "// Attributes:" << m_endl << m_endl;
<<<<<<< HEAD
            for(UMLAttribute  *at : atl) {
=======
            for(UMLAttribute *at : atl) {
>>>>>>> 6e797f2d
                QString attName = cleanName(at->name());
                Uml::Visibility::Enum scope = at->visibility();
                idl << indent();
                if (isValuetype) {
                    if (scope == Uml::Visibility::Public)
                        idl << "public ";
                    else
                        idl << "private ";
                } else {
                    if (scope != Uml::Visibility::Public) {
                        idl << "// visibility should be: "
                            << Uml::Visibility::toString(scope)
                            << m_endl;
                        idl << indent();
                    }
                    idl << "attribute ";
                }
                idl << at->getTypeName() << " " << attName << ";"
                    << m_endl << m_endl;
            }
        }
    }

    // Generate public operations.
    UMLOperationList opl(c->getOpList());
    UMLOperationList oppub;

<<<<<<< HEAD
    for(UMLOperation *op : opl) {
=======
    for(UMLOperation* op : opl) {
>>>>>>> 6e797f2d
          if (op->visibility() == Uml::Visibility::Public)
            oppub.append(op);
    }
    if (forceSections() || oppub.count()) {
        idl << indent() << "// Public methods:" << m_endl << m_endl;
<<<<<<< HEAD
        for(UMLOperation *op : oppub)
=======
        for(UMLOperation* op : oppub)
>>>>>>> 6e797f2d
            writeOperation(op, idl);
        idl << m_endl;
    }

    if (forceSections() || !assocs.isEmpty()) {
        idl << indent() << "// Associations:" << m_endl << m_endl;
<<<<<<< HEAD
        for(UMLAssociation *a : assocs) {
=======
        for(UMLAssociation* a : assocs) {
>>>>>>> 6e797f2d
            Uml::AssociationType::Enum at = a->getAssocType();
            if (! assocTypeIsMappableToAttribute(at))
                continue;
            QString typeName, roleName;
            computeAssocTypeAndRole(a, c, typeName, roleName);
            if (roleName.isEmpty())  // presumably because we are at the "wrong" end
                continue;
            idl << indent() << "// " << Uml::AssociationType::toString(at) << m_endl;
            idl << indent();
            if (isValuetype)
                idl << "public ";
            else
                idl << "attribute ";
            idl << typeName << " " << roleName << ";" << m_endl;
        }
        idl << m_endl;
    }

    m_indentLevel--;
    idl << indent() << "};" << m_endl << m_endl;

    // Close the modules inside which we might be nested.
    for (int i = 0; i < pkgList.count(); ++i) {
        m_indentLevel--;
        idl << indent() << "};" << m_endl << m_endl;
    }
    file.close();
    Q_EMIT codeGenerated(c, true);
    Q_EMIT showGeneratedFile(file.fileName());
}

/**
 * Write one operation.
 * @param op the class for which we are generating code
 * @param idl the stream associated with the output file
 * @param is_comment  specifying true generates the operation as commented out
 */
void IDLWriter::writeOperation(UMLOperation *op, QTextStream &idl, bool is_comment)
{
    UMLAttributeList atl = op->getParmList();
    QString rettype = op->getTypeName();

    if (rettype.isEmpty())
        rettype = QStringLiteral("void");
    idl << indent();
    if (is_comment)
        idl << "// ";
    idl << rettype << " " << cleanName(op->name()) << " (";
    if (atl.count()) {
        idl << m_endl;
        m_indentLevel++;
        uint i = 0;
<<<<<<< HEAD
        for(UMLAttribute  *at : atl) {
=======
        for(UMLAttribute *at : atl) {
>>>>>>> 6e797f2d
            idl << indent();
            if (is_comment)
                idl << "// ";
            Uml::ParameterDirection::Enum pk = at->getParmKind();
            if (pk == Uml::ParameterDirection::Out)
                idl << "out ";
            else if (pk == Uml::ParameterDirection::InOut)
                idl << "inout ";
            else
                idl << "in ";
            idl << at->getTypeName() << " " << cleanName(at->name());
            if (++i < (uint)atl.count())
                idl << "," << m_endl;
        }
        m_indentLevel--;
    }
    idl << ");" << m_endl << m_endl;
}

QStringList IDLWriter::defaultDatatypes() const
{
    QStringList l;
    l.append(QStringLiteral("boolean"));
    l.append(QStringLiteral("char"));
    l.append(QStringLiteral("octet"));
    l.append(QStringLiteral("short"));
    l.append(QStringLiteral("unsigned short"));
    l.append(QStringLiteral("long"));
    l.append(QStringLiteral("unsigned long"));
    l.append(QStringLiteral("long long"));
    l.append(QStringLiteral("unsigned long long"));
    l.append(QStringLiteral("float"));
    l.append(QStringLiteral("double"));
    l.append(QStringLiteral("long double"));
    l.append(QStringLiteral("string"));
    l.append(QStringLiteral("any"));
    return l;
}

/**
 * Get list of reserved keywords.
 */
QStringList IDLWriter::reservedKeywords() const 
{
    static QStringList keywords;

    if (keywords.isEmpty()) {
        keywords
          << QStringLiteral("any")
          << QStringLiteral("attribute")
          << QStringLiteral("boolean")
          << QStringLiteral("case")
          << QStringLiteral("char")
          << QStringLiteral("const")
          << QStringLiteral("context")
          << QStringLiteral("default")
          << QStringLiteral("double")
          << QStringLiteral("enum")
          << QStringLiteral("exception")
          << QStringLiteral("FALSE")
          << QStringLiteral("float")
          << QStringLiteral("in")
          << QStringLiteral("inout")
          << QStringLiteral("interface")
          << QStringLiteral("long")
          << QStringLiteral("module")
          << QStringLiteral("octet")
          << QStringLiteral("oneway")
          << QStringLiteral("out")
          << QStringLiteral("raises")
          << QStringLiteral("readonly")
          << QStringLiteral("sequence")
          << QStringLiteral("short")
          << QStringLiteral("string")
          << QStringLiteral("struct")
          << QStringLiteral("switch")
          << QStringLiteral("TRUE")
          << QStringLiteral("typedef")
          << QStringLiteral("union")
          << QStringLiteral("unsigned")
          << QStringLiteral("void");
    }

    return keywords;
}<|MERGE_RESOLUTION|>--- conflicted
+++ resolved
@@ -144,11 +144,7 @@
     UMLPackageList includes;
     findObjectsRelated(c, includes);
     if (includes.count()) {
-<<<<<<< HEAD
-        for(UMLPackage *conc : includes) {
-=======
         for(UMLPackage* conc : includes) {
->>>>>>> 6e797f2d
             if (conc->isUMLDatatype())
                 continue;
             QString incName = findFileName(conc, QStringLiteral(".idl"));
@@ -162,11 +158,7 @@
     // we are embedded.
     UMLPackageList pkgList = c->packages();
 
-<<<<<<< HEAD
-    for(UMLPackage *pkg :  pkgList) {
-=======
     for(UMLPackage* pkg:  pkgList) {
->>>>>>> 6e797f2d
         idl << indent() << "module " << pkg->name() << " {" << m_endl << m_endl;
         m_indentLevel++;
     }
@@ -184,11 +176,7 @@
         uint i = 0;
         idl << indent() << "enum " << classname << " {" << m_endl;
         m_indentLevel++;
-<<<<<<< HEAD
-        for(UMLClassifierListItem  *lit : litList) {
-=======
         for(UMLClassifierListItem *lit : litList) {
->>>>>>> 6e797f2d
             QString enumLiteral = cleanName(lit->name());
             idl << indent() << enumLiteral;
             if (++i < (uint)litList.count())
@@ -222,11 +210,7 @@
             idl << indent() << "enum " << classname << " {" << m_endl;
             m_indentLevel++;
             uint i = 0;
-<<<<<<< HEAD
-            for(UMLAttribute *at : atl) {
-=======
             for(UMLAttribute* at : atl) {
->>>>>>> 6e797f2d
                 QString enumLiteral = cleanName(at->name());
                 idl << indent() << enumLiteral;
                 if (++i < (uint)atl.count())
@@ -240,11 +224,7 @@
 
             idl << indent() << "struct " << classname << " {" << m_endl;
             m_indentLevel++;
-<<<<<<< HEAD
-            for(UMLAttribute *at : atl) {
-=======
             for(UMLAttribute* at : atl) {
->>>>>>> 6e797f2d
                 QString name = cleanName(at->name());
                 idl << indent() << at->getTypeName() << " " << name << ";" << m_endl;
                 // Initial value not possible in IDL.
@@ -252,11 +232,7 @@
             UMLAssociationList compositions = c->getCompositions();
             if (!compositions.isEmpty()) {
                 idl << indent() << "// Compositions." << m_endl;
-<<<<<<< HEAD
-                for(UMLAssociation  *a : compositions) {
-=======
                 for(UMLAssociation *a : compositions) {
->>>>>>> 6e797f2d
                     QString memberType, memberName;
                     computeAssocTypeAndRole(a, c, memberType, memberName);
                     idl << indent() << memberType << " " << memberName << ";" << m_endl;
@@ -265,11 +241,7 @@
             UMLAssociationList aggregations = c->getAggregations();
             if (!aggregations.isEmpty()) {
                 idl << indent() << "// Aggregations." << m_endl;
-<<<<<<< HEAD
-                for(UMLAssociation  *a : aggregations) {
-=======
                 for(UMLAssociation *a: aggregations) {
->>>>>>> 6e797f2d
                     QString memberType, memberName;
                     computeAssocTypeAndRole(a, c, memberType, memberName);
                     idl << indent() << memberType << " " << memberName << ";" << m_endl;
@@ -286,11 +258,7 @@
                                 << ") {"  << m_endl << m_endl;
                 atl.pop_front();
                 m_indentLevel++;
-<<<<<<< HEAD
-                for(UMLAttribute  *at : atl) {
-=======
                 for(UMLAttribute *at : atl) {
->>>>>>> 6e797f2d
                     QString attName = cleanName(at->name());
                     const QStringList& tags = at->tags();
                     if (tags.count()) {
@@ -347,11 +315,7 @@
     if (! superclasses.isEmpty()) {
         idl << " : ";
         int count = superclasses.count();
-<<<<<<< HEAD
-        for(UMLClassifier *parent : superclasses) {
-=======
         for(UMLClassifier* parent : superclasses) {
->>>>>>> 6e797f2d
             count--;
             idl << parent->fullyQualifiedName(QStringLiteral("::"));
             if (count)
@@ -365,11 +329,7 @@
 
     bool didComment = false;
     UMLAssociationList assocs = c->getAssociations();
-<<<<<<< HEAD
-    for(UMLAssociation  *a : assocs) {
-=======
     for(UMLAssociation *a : assocs) {
->>>>>>> 6e797f2d
         if (! assocTypeIsMappableToAttribute(a->getAssocType()))
             continue;
         QString multiplicity = a->getMultiplicity(Uml::RoleType::A);
@@ -390,11 +350,7 @@
         UMLAttributeList atl = c->getAttributeList();
         if (forceSections() || atl.count()) {
             idl << indent() << "// Attributes:" << m_endl << m_endl;
-<<<<<<< HEAD
-            for(UMLAttribute  *at : atl) {
-=======
             for(UMLAttribute *at : atl) {
->>>>>>> 6e797f2d
                 QString attName = cleanName(at->name());
                 Uml::Visibility::Enum scope = at->visibility();
                 idl << indent();
@@ -422,32 +378,20 @@
     UMLOperationList opl(c->getOpList());
     UMLOperationList oppub;
 
-<<<<<<< HEAD
-    for(UMLOperation *op : opl) {
-=======
     for(UMLOperation* op : opl) {
->>>>>>> 6e797f2d
           if (op->visibility() == Uml::Visibility::Public)
             oppub.append(op);
     }
     if (forceSections() || oppub.count()) {
         idl << indent() << "// Public methods:" << m_endl << m_endl;
-<<<<<<< HEAD
-        for(UMLOperation *op : oppub)
-=======
         for(UMLOperation* op : oppub)
->>>>>>> 6e797f2d
             writeOperation(op, idl);
         idl << m_endl;
     }
 
     if (forceSections() || !assocs.isEmpty()) {
         idl << indent() << "// Associations:" << m_endl << m_endl;
-<<<<<<< HEAD
-        for(UMLAssociation *a : assocs) {
-=======
         for(UMLAssociation* a : assocs) {
->>>>>>> 6e797f2d
             Uml::AssociationType::Enum at = a->getAssocType();
             if (! assocTypeIsMappableToAttribute(at))
                 continue;
@@ -500,11 +444,7 @@
         idl << m_endl;
         m_indentLevel++;
         uint i = 0;
-<<<<<<< HEAD
-        for(UMLAttribute  *at : atl) {
-=======
         for(UMLAttribute *at : atl) {
->>>>>>> 6e797f2d
             idl << indent();
             if (is_comment)
                 idl << "// ";
