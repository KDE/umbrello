/*
    SPDX-License-Identifier: GPL-2.0-or-later
    SPDX-FileCopyrightText: 2006-2022 Umbrello UML Modeller Authors <umbrello-devel@kde.org>
*/

#include "pascalwriter.h"

#include "association.h"
#include "attribute.h"
#include "classifier.h"
#include "classifierlistitem.h"
#include "debug_utils.h"
#include "enum.h"
#include "folder.h"
#include "operation.h"
#include "template.h"
#include "uml.h"
#include "umlclassifierlistitemlist.h"
#include "umldoc.h"
#include "umltemplatelist.h"

#include <KLocalizedString>
#include <KMessageBox>

#include <QFile>
#include <QRegularExpression>
#include <QTextStream>

const QString PascalWriter::defaultPackageSuffix = QStringLiteral("_Holder");

/**
 * Basic Constructor.
 */
PascalWriter::PascalWriter()
 : SimpleCodeGenerator()
{
}

/**
 * Empty Destructor.
 */
PascalWriter::~PascalWriter()
{
}

/**
 * Returns "Pascal".
 * @return   the programming language identifier
 */
Uml::ProgrammingLanguage::Enum PascalWriter::language() const
{
    return Uml::ProgrammingLanguage::Pascal;
}

/**
 *
 */
bool PascalWriter::isOOClass(const UMLClassifier *c)
{
    UMLObject::ObjectType ot = c->baseType();
    if (ot == UMLObject::ot_Interface)
        return true;
    if (ot == UMLObject::ot_Enum || ot == UMLObject::ot_Datatype)
        return false;
    if (ot != UMLObject::ot_Class) {
        logWarn1("PascalWriter::isOOClass: unknown object type %1", UMLObject::toString(ot));
        return false;
    }
    QString stype = c->stereotype();
    if (stype == QStringLiteral("CORBAConstant") || stype == QStringLiteral("CORBATypedef") ||
            stype == QStringLiteral("CORBAStruct") || stype == QStringLiteral("CORBAUnion"))
        return false;
    // CORBAValue, CORBAInterface, and all empty/unknown stereotypes are
    // assumed to be OO classes.
    return true;
}

QString PascalWriter::qualifiedName(UMLPackage *p, bool withType, bool byValue)
{
    UMLPackage *umlPkg = p->umlPackage();
    QString className = cleanName(p->name());
    QString retval;

    if (umlPkg == UMLApp::app()->document()->rootFolder(Uml::ModelType::Logical))
        umlPkg = nullptr;

    const UMLClassifier *c = p->asUMLClassifier();
    if (umlPkg == nullptr) {
        retval = className;
        if (c == nullptr || !isOOClass(c))
            retval.append(defaultPackageSuffix);
    } else {
        retval = umlPkg->fullyQualifiedName(QStringLiteral("."));
        if (c && isOOClass(c)) {
            retval.append(QStringLiteral("."));
            retval.append(className);
        }
    }
    if (! withType)
        return retval;
    if (c && isOOClass(c)) {
        retval.append(QStringLiteral(".Object"));
        if (! byValue)
            retval.append(QStringLiteral("_Ptr"));
    } else {
        retval.append(QStringLiteral("."));
        retval.append(className);
    }
    return retval;
}

void PascalWriter::computeAssocTypeAndRole
(UMLAssociation *a, QString& typeName, QString& roleName)
{
    roleName = a->getRoleName(Uml::RoleType::A);
    if (roleName.isEmpty()) {
        if (a->getMultiplicity(Uml::RoleType::A).isEmpty()) {
            roleName = QStringLiteral("M_");
            roleName.append(typeName);
        } else {
            roleName = typeName;
            roleName.append(QStringLiteral("_Vector"));
        }
    }
    const UMLClassifier* c = a->getObject(Uml::RoleType::A)->asUMLClassifier();
    if (c == nullptr)
        return;
    typeName = cleanName(c->name());
    if (! a->getMultiplicity(Uml::RoleType::A).isEmpty())
        typeName.append(QStringLiteral("_Array_Access"));
}

/**
 * Call this method to generate Pascal code for a UMLClassifier.
 * @param c   the class to generate code for
 */
void PascalWriter::writeClass(UMLClassifier *c)
{
    if (!c) {
        logWarn0("PascalWriter::writeClass: Cannot write class of NULL classifier");
        return;
    }

    const bool isClass = !c->isInterface();
    QString classname = cleanName(c->name());
    QString fileName = qualifiedName(c).toLower();
    fileName.replace(QLatin1Char('.'), QLatin1Char('-'));

    //find an appropriate name for our file
    fileName = overwritableName(c, fileName, QStringLiteral(".pas"));
    if (fileName.isEmpty()) {
        Q_EMIT codeGenerated(c, false);
        return;
    }

    QFile file;
    if (!openFile(file, fileName)) {
        Q_EMIT codeGenerated(c, false);
        return;
    }

    // Start generating the code.

    QTextStream pas(&file);
    //try to find a heading file(license, comments, etc)
    QString str;
    str = getHeadingFile(QStringLiteral(".pas"));
    if (!str.isEmpty()) {
        str.replace(QRegularExpression(QStringLiteral("%filename%")), fileName);
        str.replace(QRegularExpression(QStringLiteral("%filepath%")), file.fileName());
        pas << str << Qt::endl;
    }

    QString unit = qualifiedName(c);
    pas << "unit " << unit << ";" << m_endl << m_endl;
    pas << "INTERFACE" << m_endl << m_endl;
    // Use referenced classes.
    UMLPackageList imports;
    findObjectsRelated(c, imports);
    if (imports.count()) {
        pas << "uses" << m_endl;
        bool first = true;
<<<<<<< HEAD
        for(UMLPackage *con : imports) {
=======
        for(UMLPackage* con : imports) {
>>>>>>> 6e797f2d
            if (!con->isUMLDatatype()) {
                if (first)
                    first = false;
                else
                    pas << "," << m_endl;
                pas << "  " << qualifiedName(con);
            }
        }
        pas << ";" << m_endl << m_endl;
    }

    pas << "type" << m_endl;
    m_indentLevel++;
    if (c->baseType() == UMLObject::ot_Enum) {
        const UMLEnum *ue = c->asUMLEnum();
        UMLClassifierListItemList litList = ue->getFilteredList(UMLObject::ot_EnumLiteral);
        uint i = 0;
        pas << indent() << classname << " = (" << m_endl;
        m_indentLevel++;
<<<<<<< HEAD
        for(UMLClassifierListItem  *lit : litList) {
=======
        for(UMLClassifierListItem *lit : litList) {
>>>>>>> 6e797f2d
            QString enumLiteral = cleanName(lit->name());
            pas << indent() << enumLiteral;
            if (++i < (uint)litList.count())
                pas << "," << m_endl;
        }
        m_indentLevel--;
        pas << ");" << m_endl << m_endl;
        m_indentLevel--;
        pas << "end." << m_endl << m_endl;
        return;
    }
    UMLAttributeList atl = c->getAttributeList();
    if (! isOOClass(c)) {
        QString stype = c->stereotype();
        if (stype == QStringLiteral("CORBAConstant")) {
            pas << indent() << "// " << stype << " is Not Yet Implemented" << m_endl << m_endl;
        } else if(stype == QStringLiteral("CORBAStruct")) {
            if (isClass) {

                pas << indent() << classname << " = record" << m_endl;
                m_indentLevel++;
<<<<<<< HEAD
                for(UMLAttribute *at : atl) {
=======
                for(UMLAttribute* at : atl) {
>>>>>>> 6e797f2d
                    QString name = cleanName(at->name());
                    QString typeName = at->getTypeName();
                    pas << indent() << name << " : " << typeName;
                    QString initialVal = at->getInitialValue();
                    if (!initialVal.isEmpty())
                        pas << " := " << initialVal;
                    pas << ";" << m_endl;
                }
                m_indentLevel--;
                pas << "end;" << m_endl << m_endl;
            }
        } else if(stype == QStringLiteral("CORBAUnion")) {
            pas << indent() << "// " << stype << " is Not Yet Implemented" << m_endl << m_endl;
        } else if(stype == QStringLiteral("CORBATypedef")) {
            pas << indent() << "// " << stype << " is Not Yet Implemented" << m_endl << m_endl;
        } else {
            pas << indent() << "// " << stype << ": Unknown stereotype" << m_endl << m_endl;
        }
        m_indentLevel--;
        pas << indent() << "end." << m_endl << m_endl;
        return;
    }

    // Write class Documentation if non-empty or if force option set.
    if (forceDoc() || !c->doc().isEmpty()) {
        pas << "//" << m_endl;
        pas << "// class " << classname << Qt::endl;
        pas << formatDoc(c->doc(), QStringLiteral("// "));
        pas << m_endl;
    }

    UMLClassifierList superclasses = c->getSuperClasses();

    pas << indent() << classname << " = object";
    if (!superclasses.isEmpty()) {
        // FIXME: Multiple inheritance is not yet supported
        UMLClassifier* parent = superclasses.first();
        pas << "(" << qualifiedName(parent) << ")";
    }
    pas << m_endl;

    UMLAttributeList atpub = c->getAttributeList(Uml::Visibility::Public);
    if (isClass && (forceSections() || atpub.count())) {
        pas << indent() << "// Public attributes:" << m_endl;

<<<<<<< HEAD
        for(UMLAttribute *at : atpub) {
=======
        for(UMLAttribute* at : atpub) {
>>>>>>> 6e797f2d
            // if (at->getStatic())
            //     continue;
            pas << indent() << cleanName(at->name()) << " : "
                << at->getTypeName();
            if (at && !at->getInitialValue().isEmpty())
                pas << " := " << at->getInitialValue();
            pas << ";" << m_endl;
        }
    }
    //bool haveAttrs = (isClass && atl.count());

    // Generate public operations.
    UMLOperationList opl(c->getOpList());
    UMLOperationList oppub;

<<<<<<< HEAD
    for(UMLOperation *op : opl) {
=======
    for(UMLOperation* op : opl) {
>>>>>>> 6e797f2d
         if (op->visibility() == Uml::Visibility::Public)
            oppub.append(op);
    }
    if (forceSections() || oppub.count())
        pas << indent() << "// Public methods:" << m_endl << m_endl;
<<<<<<< HEAD
    for(UMLOperation *op : oppub)
=======
    for(UMLOperation* op : oppub)
>>>>>>> 6e797f2d
        writeOperation(op, pas);

    UMLAttributeList atprot = c->getAttributeList(Uml::Visibility::Protected);
    if (atprot.count()) {
        pas << "protected" << m_endl << m_endl;

<<<<<<< HEAD
        for(UMLAttribute *at : atprot) {
=======
        for(UMLAttribute*  at : atprot) {
>>>>>>> 6e797f2d
            // if (at->getStatic())
            //     continue;
            pas << indent() << cleanName(at->name()) << " : "
                << at->getTypeName();
            if (!at->getInitialValue().isEmpty())
                pas << " := " << at->getInitialValue();
            pas << ";" << m_endl;
        }
        pas << m_endl;
    }

    UMLAttributeList atpriv = c->getAttributeList(Uml::Visibility::Private);
    if (atpriv.count()) {
        pas << "private" << m_endl << m_endl;

<<<<<<< HEAD
        for(UMLAttribute *at : atpriv) {
=======
        for(UMLAttribute* at : atpriv) {
>>>>>>> 6e797f2d
            if (at) {
                pas << indent() << cleanName(at->name()) << " : "
                    << at->getTypeName();

                // if (at->getStatic())
                //     continue;

                if (!at->getInitialValue().isEmpty())
                    pas << " := " << at->getInitialValue();

                pas << ";" << m_endl;
            }
        }
        pas << m_endl;
    }
    pas << indent() << "end;" << m_endl << m_endl;

    pas << indent() << "P" << classname << " = ^" << classname <<";" << m_endl << m_endl;

    m_indentLevel--;
    pas << "end;" << m_endl << m_endl;
    file.close();
    Q_EMIT codeGenerated(c, true);
    Q_EMIT showGeneratedFile(file.fileName());
}

/**
 * Write one operation.
 * @param op the class for which we are generating code
 * @param pas the stream associated with the output file
 * @param is_comment  specifying true generates the operation as commented out
 */
void PascalWriter::writeOperation(UMLOperation *op, QTextStream &pas, bool is_comment)
{
    if (op->isStatic()) {
        pas << "// TODO: generate status method " << op->name() << m_endl;
        return;
    }
    UMLAttributeList atl = op->getParmList();
    QString rettype = op->getTypeName();
    bool use_procedure = (rettype.isEmpty() || rettype == QStringLiteral("void"));

    pas << indent();
    if (is_comment)
        pas << "// ";
    if (use_procedure)
        pas << "procedure ";
    else
        pas << "function ";
    pas << cleanName(op->name()) << " ";
    if (atl.count()) {
        pas << "(" << m_endl;
        uint i = 0;
        m_indentLevel++;
<<<<<<< HEAD
        for(UMLAttribute  *at : atl) {
=======
        for(UMLAttribute *at : atl) {
>>>>>>> 6e797f2d
            pas << indent();
            if (is_comment)
                pas << "// ";
            pas << cleanName(at->name()) << " : ";
            Uml::ParameterDirection::Enum pk = at->getParmKind();
            if (pk != Uml::ParameterDirection::In)
                pas << "var ";
            pas << at->getTypeName();
            if (! at->getInitialValue().isEmpty())
                pas << " := " << at->getInitialValue();
            if (++i < (uint)atl.count())
                pas << ";" << m_endl;
        }
        m_indentLevel--;
        pas << ")";
    }
    if (! use_procedure)
        pas << " : " << rettype << ";";

    QString sourceCode = op->getSourceCode();
    if (sourceCode.isEmpty()) {
        pas << " virtual; abstract;" << m_endl << m_endl;
        // TBH, we make the methods abstract here because we don't have the means
        // for generating meaningful implementations.
    }
    else {
        pas << m_endl;
        pas << indent() << "begin" << m_endl;
        m_indentLevel++;
        pas << formatSourceCode(sourceCode, indent());
        m_indentLevel--;
        pas << indent() << "end;" << m_endl << m_endl;
    }
}

/**
 * Returns the default datatypes in a list.
 * @return  the list of default datatypes
 */
QStringList PascalWriter::defaultDatatypes() const
{
    QStringList l;
    l.append(QStringLiteral("AnsiString"));
    l.append(QStringLiteral("Boolean"));
    l.append(QStringLiteral("Byte"));
    l.append(QStringLiteral("ByteBool"));
    l.append(QStringLiteral("Cardinal"));
    l.append(QStringLiteral("Character"));
    l.append(QStringLiteral("Currency"));
    l.append(QStringLiteral("Double"));
    l.append(QStringLiteral("Extended"));
    l.append(QStringLiteral("Int64"));
    l.append(QStringLiteral("Integer"));
    l.append(QStringLiteral("Longint"));
    l.append(QStringLiteral("LongBool"));
    l.append(QStringLiteral("Longword"));
    l.append(QStringLiteral("QWord"));
    l.append(QStringLiteral("Real"));
    l.append(QStringLiteral("Shortint"));
    l.append(QStringLiteral("ShortString"));
    l.append(QStringLiteral("Single"));
    l.append(QStringLiteral("Smallint"));
    l.append(QStringLiteral("String"));
    l.append(QStringLiteral("WideString"));
    l.append(QStringLiteral("Word"));
    return l;
}

/**
 * Check whether the given string is a reserved word for the
 * language of this code generator.
 * @param rPossiblyReservedKeyword   the string to check
 */
bool PascalWriter::isReservedKeyword(const QString & rPossiblyReservedKeyword)
{
    const QStringList keywords = reservedKeywords();

    QStringList::ConstIterator it;
    for (it = keywords.begin(); it != keywords.end(); ++it)
        if ((*it).toLower() == rPossiblyReservedKeyword.toLower())
            return true;

    return false;
}

/**
 * Get list of reserved keywords.
 * @return   the list of reserved keywords
 */
QStringList PascalWriter::reservedKeywords() const
{
    static QStringList keywords;

    if (keywords.isEmpty()) {
        keywords.append(QStringLiteral("absolute"));
        keywords.append(QStringLiteral("abstract"));
        keywords.append(QStringLiteral("and"));
        keywords.append(QStringLiteral("array"));
        keywords.append(QStringLiteral("as"));
        keywords.append(QStringLiteral("asm"));
        keywords.append(QStringLiteral("assembler"));
        keywords.append(QStringLiteral("automated"));
        keywords.append(QStringLiteral("begin"));
        keywords.append(QStringLiteral("case"));
        keywords.append(QStringLiteral("cdecl"));
        keywords.append(QStringLiteral("class"));
        keywords.append(QStringLiteral("const"));
        keywords.append(QStringLiteral("constructor"));
        keywords.append(QStringLiteral("contains"));
        keywords.append(QStringLiteral("default"));
        keywords.append(QStringLiteral("deprecated"));
        keywords.append(QStringLiteral("destructor"));
        keywords.append(QStringLiteral("dispid"));
        keywords.append(QStringLiteral("dispinterface"));
        keywords.append(QStringLiteral("div"));
        keywords.append(QStringLiteral("do"));
        keywords.append(QStringLiteral("downto"));
        keywords.append(QStringLiteral("dynamic"));
        keywords.append(QStringLiteral("else"));
        keywords.append(QStringLiteral("end"));
        keywords.append(QStringLiteral("except"));
        keywords.append(QStringLiteral("export"));
        keywords.append(QStringLiteral("exports"));
        keywords.append(QStringLiteral("external"));
        keywords.append(QStringLiteral("far"));
        keywords.append(QStringLiteral("file"));
        keywords.append(QStringLiteral("final"));
        keywords.append(QStringLiteral("finalization"));
        keywords.append(QStringLiteral("finally"));
        keywords.append(QStringLiteral("for"));
        keywords.append(QStringLiteral("forward"));
        keywords.append(QStringLiteral("function"));
        keywords.append(QStringLiteral("goto"));
        keywords.append(QStringLiteral("if"));
        keywords.append(QStringLiteral("implementation"));
        keywords.append(QStringLiteral("implements"));
        keywords.append(QStringLiteral("in"));
        keywords.append(QStringLiteral("index"));
        keywords.append(QStringLiteral("inherited"));
        keywords.append(QStringLiteral("initialization"));
        keywords.append(QStringLiteral("inline"));
        keywords.append(QStringLiteral("inline"));
        keywords.append(QStringLiteral("interface"));
        keywords.append(QStringLiteral("is"));
        keywords.append(QStringLiteral("label"));
        keywords.append(QStringLiteral("library"));
        keywords.append(QStringLiteral("library"));
        keywords.append(QStringLiteral("local"));
        keywords.append(QStringLiteral("message"));
        keywords.append(QStringLiteral("mod"));
        keywords.append(QStringLiteral("name"));
        keywords.append(QStringLiteral("near"));
        keywords.append(QStringLiteral("nil"));
        keywords.append(QStringLiteral("nodefault"));
        keywords.append(QStringLiteral("not"));
        keywords.append(QStringLiteral("object"));
        keywords.append(QStringLiteral("of"));
        keywords.append(QStringLiteral("or"));
        keywords.append(QStringLiteral("out"));
        keywords.append(QStringLiteral("overload"));
        keywords.append(QStringLiteral("override"));
        keywords.append(QStringLiteral("package"));
        keywords.append(QStringLiteral("packed"));
        keywords.append(QStringLiteral("pascal"));
        keywords.append(QStringLiteral("platform"));
        keywords.append(QStringLiteral("private"));
        keywords.append(QStringLiteral("procedure"));
        keywords.append(QStringLiteral("program"));
        keywords.append(QStringLiteral("property"));
        keywords.append(QStringLiteral("protected"));
        keywords.append(QStringLiteral("public"));
        keywords.append(QStringLiteral("published"));
        keywords.append(QStringLiteral("raise"));
        keywords.append(QStringLiteral("read"));
        keywords.append(QStringLiteral("readonly"));
        keywords.append(QStringLiteral("record"));
        keywords.append(QStringLiteral("register"));
        keywords.append(QStringLiteral("reintroduce"));
        keywords.append(QStringLiteral("repeat"));
        keywords.append(QStringLiteral("requires"));
        keywords.append(QStringLiteral("resident"));
        keywords.append(QStringLiteral("resourcestring"));
        keywords.append(QStringLiteral("safecall"));
        keywords.append(QStringLiteral("sealed"));
        keywords.append(QStringLiteral("set"));
        keywords.append(QStringLiteral("shl"));
        keywords.append(QStringLiteral("shr"));
        keywords.append(QStringLiteral("static"));
        keywords.append(QStringLiteral("stdcall"));
        keywords.append(QStringLiteral("stored"));
        keywords.append(QStringLiteral("string"));
        keywords.append(QStringLiteral("then"));
        keywords.append(QStringLiteral("threadvar"));
        keywords.append(QStringLiteral("to"));
        keywords.append(QStringLiteral("try"));
        keywords.append(QStringLiteral("type"));
        keywords.append(QStringLiteral("unit"));
        keywords.append(QStringLiteral("unsafe"));
        keywords.append(QStringLiteral("until"));
        keywords.append(QStringLiteral("uses"));
        keywords.append(QStringLiteral("var"));
        keywords.append(QStringLiteral("varargs"));
        keywords.append(QStringLiteral("virtual"));
        keywords.append(QStringLiteral("while"));
        keywords.append(QStringLiteral("with"));
        keywords.append(QStringLiteral("write"));
        keywords.append(QStringLiteral("writeonly"));
        keywords.append(QStringLiteral("xor"));
    }

    return keywords;
}
<|MERGE_RESOLUTION|>--- conflicted
+++ resolved
@@ -180,11 +180,7 @@
     if (imports.count()) {
         pas << "uses" << m_endl;
         bool first = true;
-<<<<<<< HEAD
-        for(UMLPackage *con : imports) {
-=======
         for(UMLPackage* con : imports) {
->>>>>>> 6e797f2d
             if (!con->isUMLDatatype()) {
                 if (first)
                     first = false;
@@ -204,11 +200,7 @@
         uint i = 0;
         pas << indent() << classname << " = (" << m_endl;
         m_indentLevel++;
-<<<<<<< HEAD
-        for(UMLClassifierListItem  *lit : litList) {
-=======
         for(UMLClassifierListItem *lit : litList) {
->>>>>>> 6e797f2d
             QString enumLiteral = cleanName(lit->name());
             pas << indent() << enumLiteral;
             if (++i < (uint)litList.count())
@@ -230,11 +222,7 @@
 
                 pas << indent() << classname << " = record" << m_endl;
                 m_indentLevel++;
-<<<<<<< HEAD
-                for(UMLAttribute *at : atl) {
-=======
                 for(UMLAttribute* at : atl) {
->>>>>>> 6e797f2d
                     QString name = cleanName(at->name());
                     QString typeName = at->getTypeName();
                     pas << indent() << name << " : " << typeName;
@@ -280,11 +268,7 @@
     if (isClass && (forceSections() || atpub.count())) {
         pas << indent() << "// Public attributes:" << m_endl;
 
-<<<<<<< HEAD
-        for(UMLAttribute *at : atpub) {
-=======
         for(UMLAttribute* at : atpub) {
->>>>>>> 6e797f2d
             // if (at->getStatic())
             //     continue;
             pas << indent() << cleanName(at->name()) << " : "
@@ -300,32 +284,20 @@
     UMLOperationList opl(c->getOpList());
     UMLOperationList oppub;
 
-<<<<<<< HEAD
-    for(UMLOperation *op : opl) {
-=======
     for(UMLOperation* op : opl) {
->>>>>>> 6e797f2d
          if (op->visibility() == Uml::Visibility::Public)
             oppub.append(op);
     }
     if (forceSections() || oppub.count())
         pas << indent() << "// Public methods:" << m_endl << m_endl;
-<<<<<<< HEAD
-    for(UMLOperation *op : oppub)
-=======
     for(UMLOperation* op : oppub)
->>>>>>> 6e797f2d
         writeOperation(op, pas);
 
     UMLAttributeList atprot = c->getAttributeList(Uml::Visibility::Protected);
     if (atprot.count()) {
         pas << "protected" << m_endl << m_endl;
 
-<<<<<<< HEAD
-        for(UMLAttribute *at : atprot) {
-=======
         for(UMLAttribute*  at : atprot) {
->>>>>>> 6e797f2d
             // if (at->getStatic())
             //     continue;
             pas << indent() << cleanName(at->name()) << " : "
@@ -341,11 +313,7 @@
     if (atpriv.count()) {
         pas << "private" << m_endl << m_endl;
 
-<<<<<<< HEAD
-        for(UMLAttribute *at : atpriv) {
-=======
         for(UMLAttribute* at : atpriv) {
->>>>>>> 6e797f2d
             if (at) {
                 pas << indent() << cleanName(at->name()) << " : "
                     << at->getTypeName();
@@ -400,11 +368,7 @@
         pas << "(" << m_endl;
         uint i = 0;
         m_indentLevel++;
-<<<<<<< HEAD
-        for(UMLAttribute  *at : atl) {
-=======
         for(UMLAttribute *at : atl) {
->>>>>>> 6e797f2d
             pas << indent();
             if (is_comment)
                 pas << "// ";
