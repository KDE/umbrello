--- conflicted
+++ resolved
@@ -236,11 +236,7 @@
 bool SimpleCodeGenerator::hasDefaultValueAttr(UMLClassifier *c)
 {
     UMLAttributeList atl = c->getAttributeList();
-<<<<<<< HEAD
-    for(UMLAttribute *at : atl) {
-=======
     for(UMLAttribute* at : atl) {
->>>>>>> 6e797f2d
         if (!at->getInitialValue().isEmpty())
             return true;
     }
@@ -255,11 +251,7 @@
 bool SimpleCodeGenerator::hasAbstractOps(UMLClassifier *c)
 {
     UMLOperationList opl(c->getOpList());
-<<<<<<< HEAD
-    for(UMLOperation *op : opl) {
-=======
     for(UMLOperation* op : opl) {
->>>>>>> 6e797f2d
         if (op->isAbstract())
             return true;
     }
@@ -282,11 +274,7 @@
 void SimpleCodeGenerator::writeCodeToFile(UMLClassifierList & concepts)
 {
     m_fileMap.clear(); // ??
-<<<<<<< HEAD
-    for(UMLClassifier *c : concepts) {
-=======
     for(UMLClassifier* c : concepts) {
->>>>>>> 6e797f2d
         if (! Model_Utils::isCommonDataType(c->name()))
             this->writeClass(c); // call the writer for each class.
     }
