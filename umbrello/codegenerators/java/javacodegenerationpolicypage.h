--- conflicted
+++ resolved
@@ -31,11 +31,7 @@
     Q_OBJECT
 public:
 
-<<<<<<< HEAD
-    explicit JavaCodeGenerationPolicyPage (QWidget    *parent= nullptr, const char *name= nullptr, JavaCodeGenerationPolicy * policy = nullptr);
-=======
     explicit JavaCodeGenerationPolicyPage (QWidget    *parent= nullptr, const char *name= nullptr, JavaCodeGenerationPolicy *policy = nullptr);
->>>>>>> 6e797f2d
 
     virtual ~JavaCodeGenerationPolicyPage();
 
