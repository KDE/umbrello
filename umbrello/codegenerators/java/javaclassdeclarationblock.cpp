--- conflicted
+++ resolved
@@ -100,11 +100,7 @@
     int i = 0;
     if (nrof_superclasses >0)
         startText.append(QStringLiteral(" extends "));
-<<<<<<< HEAD
-    for(UMLClassifier *classifier : superclasses) {
-=======
     for (UMLClassifier* classifier: superclasses) {
->>>>>>> 6e797f2d
         startText.append(parentDoc->cleanName(classifier->name()));
         if(i != (nrof_superclasses-1))
             startText.append(QStringLiteral(", "));
@@ -121,11 +117,7 @@
         else
             startText.append(QStringLiteral(" implements "));
     }
-<<<<<<< HEAD
-    for(UMLClassifier *classifier : superinterfaces) {
-=======
     for (UMLClassifier* classifier: superinterfaces) {
->>>>>>> 6e797f2d
         startText.append(parentDoc->cleanName(classifier->name()));
         if(i != (nrof_superinterfaces-1))
             startText.append(QStringLiteral(", "));
