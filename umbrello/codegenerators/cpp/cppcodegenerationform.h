--- conflicted
+++ resolved
@@ -38,10 +38,7 @@
     void setGetterWithoutGetPrefix(bool bFlag = true);
     void setRemovePrefixFromAccessorMethodName(bool bFlag = true);
     void setAccessorMethodsStartWithUpperCase(bool bFlag);
-<<<<<<< HEAD
-=======
     void setClassMemberPrefix(const QString &value);
->>>>>>> aea379fb
 
     bool getPackageIsANamespace();
     bool getVirtualDestructors();
@@ -55,10 +52,7 @@
     bool getGettersWithGetPrefix();
     bool getRemovePrefixFromAccessorMethodName();
     bool getAccessorMethodsStartWithUpperCase();
-<<<<<<< HEAD
-=======
     QString getClassMemberPrefix();
->>>>>>> aea379fb
 
 public slots:
 
