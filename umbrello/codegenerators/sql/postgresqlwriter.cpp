/*
    SPDX-License-Identifier: GPL-2.0-or-later
    SPDX-FileCopyrightText: 2002-2022 Umbrello UML Modeller Authors <umbrello-devel@kde.org>
*/

#include "postgresqlwriter.h"

#include "entity.h"
#include "umlentityattributelist.h"

#include <KLocalizedString>

#include <QList>
#include <QTextStream>

PostgreSQLWriter::PostgreSQLWriter()
{
}

PostgreSQLWriter::~PostgreSQLWriter()
{
}

/**
 * Returns "PostgreSQL".
 */
Uml::ProgrammingLanguage::Enum PostgreSQLWriter::language() const
{
    return Uml::ProgrammingLanguage::PostgreSQL;
}

/**
 * Reimplement method from CodeGenerator.
 */
QStringList PostgreSQLWriter::defaultDatatypes() const
{
    QStringList l;

    l.append(QStringLiteral("bigint"));
    l.append(QStringLiteral("bigserial"));
    l.append(QStringLiteral("bit"));
    l.append(QStringLiteral("bit varying"));
    l.append(QStringLiteral("boolean"));
    l.append(QStringLiteral("box"));
    l.append(QStringLiteral("bytea"));
    l.append(QStringLiteral("character varying"));
    l.append(QStringLiteral("character"));
    l.append(QStringLiteral("cidr"));
    l.append(QStringLiteral("circle"));
    l.append(QStringLiteral("date"));
    l.append(QStringLiteral("decimal"));
    l.append(QStringLiteral("double precision"));
    l.append(QStringLiteral("inet"));
    l.append(QStringLiteral("integer"));
    l.append(QStringLiteral("interval"));
    l.append(QStringLiteral("line"));
    l.append(QStringLiteral("lseg"));
    l.append(QStringLiteral("macaddr"));
    l.append(QStringLiteral("money"));
    l.append(QStringLiteral("numeric"));
    l.append(QStringLiteral("path"));
    l.append(QStringLiteral("point"));
    l.append(QStringLiteral("polygon"));
    l.append(QStringLiteral("real"));
    l.append(QStringLiteral("serial"));
    l.append(QStringLiteral("smallint"));
    l.append(QStringLiteral("time without time zone"));
    l.append(QStringLiteral("time with time zone"));
    l.append(QStringLiteral("timestamp without time zone"));
    l.append(QStringLiteral("timestamp with time zone"));

    return l;
}

/**
 * Reimplement printAutoIncrement statements from Base Class for PostgreSQL
 */
void PostgreSQLWriter::printAutoIncrements(QTextStream& sql, UMLEntityAttributeList entAttList)
{
    // rules
    // postgres has no such thing as auto increment
    // instead it uses sequences. For simulating auto increment, set default value of
    // each attribute to the nextval() of its very own sequence

<<<<<<< HEAD
    for(UMLEntityAttribute *ea : entAttList) {
=======
    for(UMLEntityAttribute* ea : entAttList) {
>>>>>>> 6e797f2d
        if (!ea->getAutoIncrement()) {
            continue;
        }

        QString sequenceName;
        // we keep the sequence name as entityName + '_' + entityAttributeName + '_seq'
        sequenceName = m_pEntity->name() + QLatin1Char('_') + ea->name() + QStringLiteral("_seq");

        // we assume the sequence count starts with 1 and interval is 1 too
        // change the values when we start supporting different start values and
        // interval values

        sql<<"CREATE SEQUENCE "<<cleanName(sequenceName)
           <<" START 1 INCREMENT 1 ;";

        sql<<m_endl;

        // alter the table column (set not null)
        sql<<"ALTER TABLE "<<cleanName(m_pEntity->name())
           <<" ALTER COLUMN "<<cleanName(ea->name())
           <<" SET NOT 0;";

        sql<<m_endl;

        // alter the table column
        sql<<"ALTER TABLE "<<cleanName(m_pEntity->name())
           <<" ALTER COLUMN "<<cleanName(ea->name())
           <<" SET DEFAULT nextval('"<<cleanName(sequenceName)
           <<"');";

        sql<<m_endl;
    }

}
<|MERGE_RESOLUTION|>--- conflicted
+++ resolved
@@ -82,11 +82,7 @@
     // instead it uses sequences. For simulating auto increment, set default value of
     // each attribute to the nextval() of its very own sequence
 
-<<<<<<< HEAD
-    for(UMLEntityAttribute *ea : entAttList) {
-=======
     for(UMLEntityAttribute* ea : entAttList) {
->>>>>>> 6e797f2d
         if (!ea->getAutoIncrement()) {
             continue;
         }
