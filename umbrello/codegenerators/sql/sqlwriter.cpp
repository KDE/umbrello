/*
    SPDX-License-Identifier: GPL-2.0-or-later

    SPDX-FileCopyrightText: 2003 Nikolaus Gradwohl <guru@local-guru.net>
    SPDX-FileCopyrightText: 2004-2022 Umbrello UML Modeller Authors <umbrello-devel@kde.org>
*/

#include "sqlwriter.h"

#include "association.h"
#include "attribute.h"
#include "checkconstraint.h"
#include "classifier.h"
#include "debug_utils.h"
#include "enum.h"
#include "entity.h"
#include "foreignkeyconstraint.h"
#include "model_utils.h"
#include "operation.h"
#include "uniqueconstraint.h"
#include "umlentityattributelist.h"
#include "umlclassifierlistitemlist.h"
#include "uml.h"  // only needed for log{Warn,Error}

#include <KLocalizedString>
#include <KMessageBox>

#include <QFile>
#include <QList>
#include <QRegularExpression>
#include <QTextStream>

static const char *reserved_words[] = {
    "access",
    "add",
    "all",
    "alter",
    "analyze",
    "and",
    "any",
    "as",
    "asc",
    "audit",
    "begin",
    "between",
    "boolean",
    "by",
    "char",
    "character",
    "check",
    "cluster",
    "column",
    "comment",
    "commit",
    "compress",
    "connect",
    "create",
    "current",
    "cursor",
    "date",
    "decimal",
    "default",
    "delete",
    "desc",
    "distinct",
    "drop",
    "else",
    "elsif",
    "end",
    "escape",
    "exception",
    "exclusive",
    "execute",
    "exists",
    "explain",
    "false",
    "file",
    "float",
    "for",
    "from",
    "function",
    "grant",
    "group",
    "having",
    "identified",
    "if",
    "immediate",
    "in",
    "increment",
    "index",
    "initial",
    "insert",
    "integer",
    "intersect",
    "into",
    "is",
    "level",
    "like",
    "lock",
    "long",
    "loop",
    "maxextents",
    "minus",
    "mlslabel",
    "mode",
    "modify",
    "noaudit",
    "nocompress",
    "not",
    "nowait",
    "null",
    "number",
    "of",
    "offline",
    "on",
    "online",
    "option",
    "or",
    "order",
    "out",
    "pctfree",
    "prior",
    "privileges",
    "procedure",
    "public",
    "raw",
    "rename",
    "resource",
    "return",
    "revoke",
    "rollback",
    "row",
    "rowid",
    "rowlabel",
    "rownum",
    "rows",
    "savepoint",
    "select",
    "session",
    "set",
    "share",
    "size",
    "smallint",
    "some",
    "start",
    "successful",
    "synonym",
    "sysdate",
    "table",
    "then",
    "to",
    "trigger",
    "true",
    "truncate",
    "type",
    "uid",
    "union",
    "unique",
    "update",
    "user",
    "using",
    "validate",
    "values",
    "varchar",
    "varchar2",
    "varray",
    "view",
    "whenever",
    "where",
    "with",
    nullptr
};

SQLWriter::SQLWriter()
    : m_pEntity(nullptr)
{
}

SQLWriter::~SQLWriter()
{
}

/**
 * Call this method to generate sql code for a UMLClassifier.
 * @param c the class to generate code for
 */
void SQLWriter::writeClass(UMLClassifier *c)
{
    UMLEntity* e = c->asUMLEntity();

    if (!e) {
        logError2("SQLWriter::writeClass: Invalid cast from '%1' to UMLEntity* %2",
                  c->name(), c->baseTypeStr());
        return;
    }

    m_pEntity = e;

    QString entityname = cleanName(m_pEntity->name());

    //find an appropriate name for our file
    QString fileName = findFileName(m_pEntity, QStringLiteral(".sql"));
    if (fileName.isEmpty()) {
        Q_EMIT codeGenerated(m_pEntity, false);
        return;
    }

    QFile file;
    if (!openFile(file, fileName)) {
        Q_EMIT codeGenerated(m_pEntity, false);
        return;
    }

    //Start generating the code!!

    QTextStream sql(&file);
    //try to find a heading file (license, comments, etc)
    QString str;
    str = getHeadingFile(QStringLiteral(".sql"));
    if (!str.isEmpty()) {
        str.replace(QRegularExpression(QStringLiteral("%filename%")), fileName);
        str.replace(QRegularExpression(QStringLiteral("%filepath%")), file.fileName());
        sql << str << m_endl;
    }

    //Write class Documentation if there is something or if force option
    if (forceDoc() || !m_pEntity->doc().isEmpty()) {
        sql << m_endl << "--" << m_endl;
        sql << "-- TABLE: " << entityname << m_endl;
        sql << formatDoc(m_pEntity->doc(),QStringLiteral("-- "));
        sql << "--  " << m_endl << m_endl;
    }

    // write all entity attributes
    UMLEntityAttributeList entAttList = m_pEntity->getEntityAttributes();
    if (language() == Uml::ProgrammingLanguage::PostgreSQL) {
<<<<<<< HEAD
        for(UMLEntityAttribute  *at : entAttList) {
=======
        for(UMLEntityAttribute *at : entAttList) {
>>>>>>> 6e797f2d
            if (at->getType()->baseType() == UMLObject::ot_Enum) {
                const UMLEnum *_enum = at->getType()->asUMLEnum();
                if (m_enumsGenerated.contains(at->getTypeName()))
                    continue;
                m_enumsGenerated.append(at->getTypeName());
                sql << "CREATE TYPE " << at->getTypeName() << " AS ENUM (";
                QString delimiter(QStringLiteral(""));
                UMLClassifierListItemList enumLiterals = _enum->getFilteredList(UMLObject::ot_EnumLiteral);
<<<<<<< HEAD
                for(UMLClassifierListItem *enumLiteral : enumLiterals) {
=======
                for(UMLClassifierListItem* enumLiteral : enumLiterals) {
>>>>>>> 6e797f2d
                    sql << delimiter << "'" << enumLiteral->name() << "'";
                    delimiter = QStringLiteral(", ");
                }
                sql << ");\n";
            }
        }
    }

    sql << "CREATE TABLE " <<  entityname << " (";

    printEntityAttributes(sql, entAttList);

    sql << m_endl << ");" << m_endl;

    // auto increments
    UMLEntityAttributeList autoIncrementList;
<<<<<<< HEAD
    for(UMLEntityAttribute *entAtt : entAttList) {
=======
    for(UMLEntityAttribute* entAtt : entAttList) {
>>>>>>> 6e797f2d
        autoIncrementList.append(entAtt);
    }

    printAutoIncrements(sql, autoIncrementList);


    // write all unique constraint (including primary key)
    UMLClassifierListItemList constrList = m_pEntity->getFilteredList(UMLObject::ot_UniqueConstraint);
    printUniqueConstraints(sql, constrList);


    // write all foreign key constraints
    constrList = m_pEntity->getFilteredList(UMLObject::ot_ForeignKeyConstraint);
    printForeignKeyConstraints(sql, constrList);

    // write all check constraints
    constrList = m_pEntity->getFilteredList(UMLObject::ot_CheckConstraint);
    printCheckConstraints(sql, constrList);

    // write all other indexes
<<<<<<< HEAD
    for(UMLEntityAttribute *ea : entAttList) {
=======
    for(UMLEntityAttribute* ea : entAttList) {
>>>>>>> 6e797f2d
        if (ea->indexType() != UMLEntityAttribute::Index)
            continue;
        UMLEntityAttributeList tempList;
        tempList.append(ea);
        printIndex(sql, m_pEntity, tempList);
        tempList.clear();
    }

        QMap<UMLAssociation*, UMLAssociation*> constraintMap; // so we don't repeat constraint
    UMLAssociationList relationships = m_pEntity->getRelationships();
    if (forceSections() || !relationships.isEmpty()) {
<<<<<<< HEAD
        for(UMLAssociation *a : relationships) {
=======
        for(UMLAssociation* a: relationships) {
>>>>>>> 6e797f2d
            UMLObject *objA = a->getObject(Uml::RoleType::A);
            UMLObject *objB = a->getObject(Uml::RoleType::B);
            if (objA->id() == m_pEntity->id() && objB->id() != m_pEntity->id())
                continue;
            constraintMap[a] = a;
        }
    }

    QMap<UMLAssociation*, UMLAssociation*>::Iterator itor = constraintMap.begin();
    for (; itor != constraintMap.end(); ++itor) {
        UMLAssociation* a = itor.value();
        sql << "ALTER TABLE " <<  entityname
            << " ADD CONSTRAINT " << a->name() << " FOREIGN KEY ("
            << a->getRoleName(Uml::RoleType::B) << ") REFERENCES "
            << a->getObject(Uml::RoleType::A)->name()
            << " (" << a->getRoleName(Uml::RoleType::A) << ");" << m_endl;
    }

    file.close();
    Q_EMIT codeGenerated(m_pEntity, true);
    Q_EMIT showGeneratedFile(file.fileName());
}

/**
 * Returns "SQL".
 */
Uml::ProgrammingLanguage::Enum SQLWriter::language() const
{
    return Uml::ProgrammingLanguage::SQL;
}

/**
 * Reimplement method from CodeGenerator.
 */
QStringList SQLWriter::defaultDatatypes() const
{
    QStringList l;
    l.append(QStringLiteral("blob"));
    l.append(QStringLiteral("bigint"));
    l.append(QStringLiteral("char"));
    l.append(QStringLiteral("float"));
    l.append(QStringLiteral("date"));
    l.append(QStringLiteral("datetime"));
    l.append(QStringLiteral("decimal"));
    l.append(QStringLiteral("double"));
    l.append(QStringLiteral("enum"));
    l.append(QStringLiteral("longblob"));
    l.append(QStringLiteral("longtext"));
    l.append(QStringLiteral("mediumblob"));
    l.append(QStringLiteral("mediumint"));
    l.append(QStringLiteral("mediumtext"));
    l.append(QStringLiteral("set"));
    l.append(QStringLiteral("smallint"));
    l.append(QStringLiteral("text"));
    l.append(QStringLiteral("time"));
    l.append(QStringLiteral("timestamp"));
    l.append(QStringLiteral("tinyblob"));
    l.append(QStringLiteral("tinyint"));
    l.append(QStringLiteral("tinytext"));
    l.append(QStringLiteral("varchar"));
    l.append(QStringLiteral("year"));
    return l;
}

/**
 * Get list of reserved keywords.
 */
QStringList SQLWriter::reservedKeywords() const
{
    static QStringList keywords;

    if (keywords.isEmpty()) {
        for (int i = 0; reserved_words[i]; ++i) {
            keywords.append(QLatin1String(reserved_words[i]));
        }
    }

    return keywords;
}

/**
 * Prints out attributes as columns in the table.
 * @param sql the stream we should print to
 * @param entityAttributeList the attributes to be printed
 */
void SQLWriter::printEntityAttributes(QTextStream& sql, UMLEntityAttributeList entityAttributeList)
{
    QString attrDoc;

    bool first = true;

<<<<<<< HEAD
    for(UMLEntityAttribute *at : entityAttributeList) {
=======
    for(UMLEntityAttribute* at : entityAttributeList) {
>>>>>>> 6e797f2d
       // print, after attribute
         if (first) {
             first = false;
         } else {
             sql <<",";
         }

        // print documentation/comment of last attribute at end of line
        if (attrDoc.isEmpty() == false) {
            sql << " -- " << attrDoc << m_endl;
        } else {
            sql << m_endl;
        }

        // write the attribute name
        sql << m_indentation << cleanName(at->name()) ;

        // the datatype
        if (language() == Uml::ProgrammingLanguage::MySQL &&
                at->getType() && at->getType()->baseType() == UMLObject::ot_Enum) {
            const UMLEnum *_enum = at->getType()->asUMLEnum();
            sql << " ENUM(";
            QString delimiter(QStringLiteral(""));
            UMLClassifierListItemList enumLiterals = _enum->getFilteredList(UMLObject::ot_EnumLiteral);
<<<<<<< HEAD
            for(UMLClassifierListItem *enumLiteral : enumLiterals) {
=======
            for (UMLClassifierListItem* enumLiteral : enumLiterals) {
>>>>>>> 6e797f2d
                sql << delimiter << "'" << enumLiteral->name() << "'";
                delimiter = QStringLiteral(", ");
            }
            sql << ')';
        } else
            sql <<  ' ' << at->getTypeName();

        // the length (if there's some value)
        QString lengthStr = at->getValues().trimmed();
        bool ok;
        uint length = lengthStr.toUInt(&ok);

        if (ok) {
            sql << '(' << length << ')';
        }

        // write the attributes (unsigned, zerofill etc)
        QString attributes = at->getAttributes().trimmed();
        if (!attributes.isEmpty()) {
            sql << ' ' << attributes;
        }

        if (!at->getNull()) {
            sql << " NOT NULL ";
        }

        // write any default values
        if (!at->getInitialValue().isEmpty()) {
            if (at->getType()->baseType() == UMLObject::ot_Enum) {
                sql << QStringLiteral(" DEFAULT '") << at->getInitialValue() << QStringLiteral("'");
            } else {
                sql << QStringLiteral(" DEFAULT ") + at->getInitialValue();
            }
        }
        // now get documentation/comment of current attribute
        attrDoc = at->doc();
    }
}

/**
 * Prints out unique constraints (including primary key) as "ALTER TABLE" statements.
 * @param sql the stream we should print to
 * @param constrList the unique constraints to be printed
 */
void SQLWriter::printUniqueConstraints(QTextStream& sql, UMLClassifierListItemList constrList)
{
<<<<<<< HEAD
   for(UMLClassifierListItem *cli : constrList) {
=======
   for(UMLClassifierListItem* cli : constrList) {
>>>>>>> 6e797f2d
       const UMLUniqueConstraint* uuc = cli->asUMLUniqueConstraint();
       if (!uuc) {
           logError2("SQLWriter::printUniqueConstraints: Invalid cast from '%1' to UMLUniqueConstraint* %2",
                     cli->name(), cli->baseTypeStr());
           return;
       }
       sql << m_endl;
       UMLEntityAttributeList attList = uuc->getEntityAttributeList();

       // print documentation
       sql << "-- " << uuc->doc();
       sql << m_endl;

       sql << "ALTER TABLE " << cleanName(m_pEntity->name())
           <<" ADD CONSTRAINT " << cleanName(uuc->name());

       if (m_pEntity->isPrimaryKey(uuc))
           sql << " PRIMARY KEY ";
       else
           sql << " UNIQUE ";

       sql << '(';

       bool first = true;
<<<<<<< HEAD
       for(UMLEntityAttribute *entAtt : attList) {
=======
       for(UMLEntityAttribute* entAtt : attList) {
>>>>>>> 6e797f2d
           if (first)
               first = false;
           else
               sql << ",";

           sql << cleanName(entAtt->name());
       }

       sql << ");";

       sql << m_endl;
   }

}

/**
 * Prints out foreign key constraints as "ALTER TABLE" statements.
 * @param sql the stream we should print to
 * @param constrList the foreignkey constraints to be printed
 */
void SQLWriter::printForeignKeyConstraints(QTextStream& sql, UMLClassifierListItemList constrList)
{
<<<<<<< HEAD
   for(UMLClassifierListItem *cli : constrList) {
=======
   for(UMLClassifierListItem* cli : constrList) {
>>>>>>> 6e797f2d
       UMLForeignKeyConstraint* fkc = cli->asUMLForeignKeyConstraint();
       if (!fkc) {
           logError2("SQLWriter::printForeignKeyConstraints: Invalid cast from '%1' to UMLForeignKeyConstraint* %2",
                     cli->name(), cli->baseTypeStr());
           return;
       }
       sql << m_endl;

       QMap<UMLEntityAttribute*, UMLEntityAttribute*> attributeMap;
       attributeMap = fkc->getEntityAttributePairs();

       // print documentation
       sql << "-- " << fkc->doc();
       sql << m_endl;

       sql << "ALTER TABLE " << cleanName(m_pEntity->name())
           <<" ADD CONSTRAINT " << cleanName(fkc->name());

       sql << " FOREIGN KEY (";

       QList<UMLEntityAttribute*> entAttList = attributeMap.keys();

       bool first = true;
       // the local attributes which refer the attributes of the referenced entity
<<<<<<< HEAD
       for(UMLEntityAttribute *entAtt : entAttList) {
=======
       for(UMLEntityAttribute* entAtt : entAttList) {
>>>>>>> 6e797f2d
           if (first)
               first = false;
           else
               sql << ',';

           sql << cleanName(entAtt->name());
       }

       sql << ')';

       sql << " REFERENCES ";

       UMLEntity* referencedEntity = fkc->getReferencedEntity();
       sql << cleanName(referencedEntity->name());

       sql << '(';

       QList<UMLEntityAttribute*> refEntAttList = attributeMap.values();

       first = true;
       // the attributes of the referenced entity which are being referenced
<<<<<<< HEAD
       for(UMLEntityAttribute *refEntAtt : refEntAttList) {
=======
       for(UMLEntityAttribute* refEntAtt : refEntAttList) {
>>>>>>> 6e797f2d
          if (first)
              first = false;
          else
              sql << ',';

          sql << cleanName(refEntAtt->name());
       }

       sql << ')';

       UMLForeignKeyConstraint::UpdateDeleteAction updateAction, deleteAction;
       updateAction = fkc->getUpdateAction();
       deleteAction = fkc->getDeleteAction();

       sql << " ON UPDATE " << Model_Utils::updateDeleteActionToString(updateAction);
       sql << " ON DELETE " << Model_Utils::updateDeleteActionToString(deleteAction);

       sql << ';';

       sql << m_endl;
   }

}

/**
 * Prints out Indexes as "CREATE INDEX " statements.
 * @param sql The Stream we should print to
 * @param ent The Entity's attributes on which we want to create an Index
 * @param entAttList The list of entityattributes to create an index upon
 */
void SQLWriter::printIndex(QTextStream& sql, UMLEntity* ent, UMLEntityAttributeList entAttList)
{
    sql << m_endl;
    sql << "CREATE INDEX ";

    // we don;t have any name, so we just merge the names of all attributes along with their entity name

    sql << cleanName(ent->name()) << '_';
<<<<<<< HEAD
    for(UMLEntityAttribute *entAtt :  entAttList) {
=======
    for(UMLEntityAttribute* entAtt :  entAttList) {
>>>>>>> 6e797f2d
        sql << cleanName(entAtt->name()) << '_';
    }
    sql << "index ";

    sql << " ON " << cleanName(ent->name()) << '(';

    bool first = true;

<<<<<<< HEAD
    for(UMLEntityAttribute *entAtt : entAttList) {
=======
    for (UMLEntityAttribute* entAtt : entAttList) {
>>>>>>> 6e797f2d
        if (first)
            first = false;
        else
            sql << ',';

        sql << cleanName(entAtt->name());
    }

    sql << ");";

    sql << m_endl;
}

/**
 * Handles AutoIncrements.
 * The derived classes provide the actual body.
 * @param sql The Stream we should print to
 * @param entAttList The List of Entity Attributes that we want to auto increment
 */
void SQLWriter::printAutoIncrements(QTextStream& sql, UMLEntityAttributeList entAttList)
{
    Q_UNUSED(sql); Q_UNUSED(entAttList);
    // defer to derived classes
}

/**
 * Prints out Check Constraints as "ALTER TABLE" statements.
 * @param sql The stream we should print to
 * @param constrList The checkConstraints to be printed
 */
void SQLWriter::printCheckConstraints(QTextStream& sql, UMLClassifierListItemList constrList)
{
<<<<<<< HEAD
    for(UMLClassifierListItem *cli : constrList) {
=======
    for(UMLClassifierListItem* cli : constrList) {
>>>>>>> 6e797f2d
        const UMLCheckConstraint* chConstr = cli->asUMLCheckConstraint();
        if (!chConstr) {
            logError2("SQLWriter::printCheckConstraints: Invalid cast from '%1' to UMLCheckConstraint* %2",
                      cli->name(), cli->baseTypeStr());
            return;
        }

        sql << m_endl;
        // print documentation
        sql << "-- " << chConstr->doc();

        sql << m_endl;

        sql << "ALTER TABLE " << cleanName(m_pEntity->name())
            <<" ADD CONSTRAINT " << cleanName(chConstr->name())
            <<" CHECK (" << chConstr->getCheckCondition()
            <<");";

        sql << m_endl;
   }
}
<|MERGE_RESOLUTION|>--- conflicted
+++ resolved
@@ -234,11 +234,7 @@
     // write all entity attributes
     UMLEntityAttributeList entAttList = m_pEntity->getEntityAttributes();
     if (language() == Uml::ProgrammingLanguage::PostgreSQL) {
-<<<<<<< HEAD
-        for(UMLEntityAttribute  *at : entAttList) {
-=======
         for(UMLEntityAttribute *at : entAttList) {
->>>>>>> 6e797f2d
             if (at->getType()->baseType() == UMLObject::ot_Enum) {
                 const UMLEnum *_enum = at->getType()->asUMLEnum();
                 if (m_enumsGenerated.contains(at->getTypeName()))
@@ -247,11 +243,7 @@
                 sql << "CREATE TYPE " << at->getTypeName() << " AS ENUM (";
                 QString delimiter(QStringLiteral(""));
                 UMLClassifierListItemList enumLiterals = _enum->getFilteredList(UMLObject::ot_EnumLiteral);
-<<<<<<< HEAD
-                for(UMLClassifierListItem *enumLiteral : enumLiterals) {
-=======
                 for(UMLClassifierListItem* enumLiteral : enumLiterals) {
->>>>>>> 6e797f2d
                     sql << delimiter << "'" << enumLiteral->name() << "'";
                     delimiter = QStringLiteral(", ");
                 }
@@ -268,11 +260,7 @@
 
     // auto increments
     UMLEntityAttributeList autoIncrementList;
-<<<<<<< HEAD
-    for(UMLEntityAttribute *entAtt : entAttList) {
-=======
     for(UMLEntityAttribute* entAtt : entAttList) {
->>>>>>> 6e797f2d
         autoIncrementList.append(entAtt);
     }
 
@@ -293,11 +281,7 @@
     printCheckConstraints(sql, constrList);
 
     // write all other indexes
-<<<<<<< HEAD
-    for(UMLEntityAttribute *ea : entAttList) {
-=======
     for(UMLEntityAttribute* ea : entAttList) {
->>>>>>> 6e797f2d
         if (ea->indexType() != UMLEntityAttribute::Index)
             continue;
         UMLEntityAttributeList tempList;
@@ -309,11 +293,7 @@
         QMap<UMLAssociation*, UMLAssociation*> constraintMap; // so we don't repeat constraint
     UMLAssociationList relationships = m_pEntity->getRelationships();
     if (forceSections() || !relationships.isEmpty()) {
-<<<<<<< HEAD
-        for(UMLAssociation *a : relationships) {
-=======
         for(UMLAssociation* a: relationships) {
->>>>>>> 6e797f2d
             UMLObject *objA = a->getObject(Uml::RoleType::A);
             UMLObject *objB = a->getObject(Uml::RoleType::B);
             if (objA->id() == m_pEntity->id() && objB->id() != m_pEntity->id())
@@ -405,11 +385,7 @@
 
     bool first = true;
 
-<<<<<<< HEAD
-    for(UMLEntityAttribute *at : entityAttributeList) {
-=======
     for(UMLEntityAttribute* at : entityAttributeList) {
->>>>>>> 6e797f2d
        // print, after attribute
          if (first) {
              first = false;
@@ -434,11 +410,7 @@
             sql << " ENUM(";
             QString delimiter(QStringLiteral(""));
             UMLClassifierListItemList enumLiterals = _enum->getFilteredList(UMLObject::ot_EnumLiteral);
-<<<<<<< HEAD
-            for(UMLClassifierListItem *enumLiteral : enumLiterals) {
-=======
             for (UMLClassifierListItem* enumLiteral : enumLiterals) {
->>>>>>> 6e797f2d
                 sql << delimiter << "'" << enumLiteral->name() << "'";
                 delimiter = QStringLiteral(", ");
             }
@@ -485,11 +457,7 @@
  */
 void SQLWriter::printUniqueConstraints(QTextStream& sql, UMLClassifierListItemList constrList)
 {
-<<<<<<< HEAD
-   for(UMLClassifierListItem *cli : constrList) {
-=======
    for(UMLClassifierListItem* cli : constrList) {
->>>>>>> 6e797f2d
        const UMLUniqueConstraint* uuc = cli->asUMLUniqueConstraint();
        if (!uuc) {
            logError2("SQLWriter::printUniqueConstraints: Invalid cast from '%1' to UMLUniqueConstraint* %2",
@@ -514,11 +482,7 @@
        sql << '(';
 
        bool first = true;
-<<<<<<< HEAD
-       for(UMLEntityAttribute *entAtt : attList) {
-=======
        for(UMLEntityAttribute* entAtt : attList) {
->>>>>>> 6e797f2d
            if (first)
                first = false;
            else
@@ -541,11 +505,7 @@
  */
 void SQLWriter::printForeignKeyConstraints(QTextStream& sql, UMLClassifierListItemList constrList)
 {
-<<<<<<< HEAD
-   for(UMLClassifierListItem *cli : constrList) {
-=======
    for(UMLClassifierListItem* cli : constrList) {
->>>>>>> 6e797f2d
        UMLForeignKeyConstraint* fkc = cli->asUMLForeignKeyConstraint();
        if (!fkc) {
            logError2("SQLWriter::printForeignKeyConstraints: Invalid cast from '%1' to UMLForeignKeyConstraint* %2",
@@ -570,11 +530,7 @@
 
        bool first = true;
        // the local attributes which refer the attributes of the referenced entity
-<<<<<<< HEAD
-       for(UMLEntityAttribute *entAtt : entAttList) {
-=======
        for(UMLEntityAttribute* entAtt : entAttList) {
->>>>>>> 6e797f2d
            if (first)
                first = false;
            else
@@ -596,11 +552,7 @@
 
        first = true;
        // the attributes of the referenced entity which are being referenced
-<<<<<<< HEAD
-       for(UMLEntityAttribute *refEntAtt : refEntAttList) {
-=======
        for(UMLEntityAttribute* refEntAtt : refEntAttList) {
->>>>>>> 6e797f2d
           if (first)
               first = false;
           else
@@ -639,11 +591,7 @@
     // we don;t have any name, so we just merge the names of all attributes along with their entity name
 
     sql << cleanName(ent->name()) << '_';
-<<<<<<< HEAD
-    for(UMLEntityAttribute *entAtt :  entAttList) {
-=======
     for(UMLEntityAttribute* entAtt :  entAttList) {
->>>>>>> 6e797f2d
         sql << cleanName(entAtt->name()) << '_';
     }
     sql << "index ";
@@ -652,11 +600,7 @@
 
     bool first = true;
 
-<<<<<<< HEAD
-    for(UMLEntityAttribute *entAtt : entAttList) {
-=======
     for (UMLEntityAttribute* entAtt : entAttList) {
->>>>>>> 6e797f2d
         if (first)
             first = false;
         else
@@ -689,11 +633,7 @@
  */
 void SQLWriter::printCheckConstraints(QTextStream& sql, UMLClassifierListItemList constrList)
 {
-<<<<<<< HEAD
-    for(UMLClassifierListItem *cli : constrList) {
-=======
     for(UMLClassifierListItem* cli : constrList) {
->>>>>>> 6e797f2d
         const UMLCheckConstraint* chConstr = cli->asUMLCheckConstraint();
         if (!chConstr) {
             logError2("SQLWriter::printCheckConstraints: Invalid cast from '%1' to UMLCheckConstraint* %2",
