/*
    SPDX-License-Identifier: GPL-2.0-or-later

    SPDX-FileCopyrightText: 2003 David Hugh-Jones <hughjonesd@yahoo.co.uk>
    SPDX-FileCopyrightText: 2004-2022 Umbrello UML Modeller Authors <umbrello-devel@kde.org>
*/

#include "perlwriter.h"

#include "association.h"
#include "attribute.h"
#include "classifier.h"
#include "operation.h"
#include "umldoc.h"
#include "uml.h"

#include <QDateTime>
#include <QDir>
#include <QRegularExpression>
#include <QString>
#include <QTextStream>

static const char *reserved_words[] = {
    "abs",
    "accept",
    "alarm",
    "and",
    "atan2",
    "BEGIN",
    "bind",
    "binmode",
    "bless",
    "byte",
    "caller",
    "carp",
    "chdir",
    "chmod",
    "chomp",
    "chop",
    "chown",
    "chr",
    "chroot",
    "close",
    "closedir",
    "cmp",
    "confess",
    "connect",
    "continue",
    "cos",
    "croak",
    "crypt",
    "dbmclose",
    "dbmopen",
    "defined",
    "delete",
    "die",
    "do",
    "dump",
    "each",
    "else",
    "elsif",
    "END",
    "endgrent",
    "endhostent",
    "endnetent",
    "endprotoent",
    "endpwent",
    "endservent",
    "eof",
    "eq",
    "eval",
    "exec",
    "exists",
    "exit",
    "exp",
    "fcntl",
    "fileno",
    "flock",
    "for",
    "foreach",
    "fork",
    "format",
    "formline",
    "ge",
    "getc",
    "getgrent",
    "getgrgid",
    "getgrnam",
    "gethostbyaddr",
    "gethostbyname",
    "gethostent",
    "getlogin",
    "getnetbyaddr",
    "getnetbyname",
    "getnetent",
    "getpeername",
    "getpgrp",
    "getppid",
    "getpriority",
    "getprotobyname",
    "getprotobynumber",
    "getprotoent",
    "getpwent",
    "getpwnam",
    "getpwuid",
    "getservbyname",
    "getservbyport",
    "getservent",
    "getsockname",
    "getsockopt",
    "glob",
    "gmtime",
    "goto",
    "grep",
    "gt",
    "hex",
    "if",
    "import",
    "index",
    "int",
    "integer",
    "ioctl",
    "join",
    "keys",
    "kill",
    "last",
    "lc",
    "lcfirst",
    "le",
    "length",
    "lib",
    "link",
    "listen",
    "local",
    "localtime",
    "lock",
    "log",
    "lstat",
    "lt",
    "map",
    "mkdir",
    "msgctl",
    "msgget",
    "msgrcv",
    "msgsnd",
    "my",
    "ne",
    "new",
    "next",
    "no",
    "not",
    "oct",
    "open",
    "opendir",
    "or",
    "ord",
    "our",
    "pack",
    "package",
    "pipe",
    "pop",
    "pos",
    "print",
    "printf",
    "prototype",
    "push",
    "quotemeta",
    "rand",
    "read",
    "readdir",
    "readline",
    "readlink",
    "readpipe",
    "recv",
    "redo",
    "ref",
    "rename",
    "require",
    "reset",
    "return",
    "reverse",
    "rewinddir",
    "rindex",
    "rmdir",
    "scalar",
    "seek",
    "seekdir",
    "select",
    "semctl",
    "semget",
    "semop",
    "send",
    "setgrent",
    "sethostent",
    "setnetent",
    "setpgrp",
    "setpriority",
    "setprotoent",
    "setpwent",
    "setservent",
    "setsockopt",
    "shift",
    "shmctl",
    "shmget",
    "shmread",
    "shmwrite",
    "shutdown",
    "sigtrap",
    "sin",
    "sleep",
    "socket",
    "socketpair",
    "sort",
    "splice",
    "split",
    "sprintf",
    "sqrt",
    "srand",
    "stat",
    "strict",
    "study",
    "sub",
    "subs",
    "substr",
    "switch",
    "symlink",
    "syscall",
    "sysopen",
    "sysread",
    "sysseek",
    "system",
    "syswrite",
    "tell",
    "telldir",
    "tie",
    "tied",
    "time",
    "times",
    "truncate",
    "uc",
    "ucfirst",
    "umask",
    "undef",
    "unless",
    "unlink",
    "unpack",
    "unshift",
    "untie",
    "until",
    "use",
    "utf8",
    "utime",
    "values",
    "vars",
    "vec",
    "wait",
    "waitpid",
    "wantarray",
    "warn",
    "warnings",
    "while",
    "write",
    "xor",
    nullptr
};

PerlWriter::PerlWriter()
{
}

PerlWriter::~PerlWriter()
{
}

bool PerlWriter::GetUseStatements(UMLClassifier *c, QString &Ret,
                                  QString &ThisPkgName)
{
  if (!c){
    return(false);
  }

  UMLPackageList includes;
  findObjectsRelated(c, includes);

  QString AV = QChar(QLatin1Char('@'));
  QString SV = QChar(QLatin1Char('$'));
  QString HV = QChar(QLatin1Char('%'));
<<<<<<< HEAD
  for(UMLPackage *conc : includes) {
=======
  for (UMLPackage* conc  :  includes) {
>>>>>>> 6e797f2d
    if (conc->isUMLDatatype())
        continue;
    QString neatName = cleanName(conc->name());
    if (neatName != AV && neatName != SV && neatName != HV) {
      QString OtherPkgName =  conc->package(QStringLiteral("."));
      OtherPkgName.replace(QRegularExpression(QStringLiteral("\\.")), QStringLiteral("::"));
      QString OtherName = OtherPkgName + QStringLiteral("::") + cleanName(conc->name());

      // Only print out the use statement if the other package isn't the
      // same as the one we are working on. (This happens for the
      // "Singleton" design pattern.)
      if (OtherName != ThisPkgName){
        Ret += QStringLiteral("use ");
        Ret += OtherName;
        Ret +=  QLatin1Char(';');
        Ret += m_endl;
      }
    }
  }
  UMLClassifierList  superclasses = c->getSuperClasses();
  if (superclasses.count()) {
    Ret += m_endl;
    Ret += QStringLiteral("use base qw(");
<<<<<<< HEAD
    for(UMLClassifier  *obj : superclasses) {
=======
    for(UMLClassifier *obj : superclasses) {
>>>>>>> 6e797f2d
      QString packageName =  obj->package(QStringLiteral("."));
      packageName.replace(QRegularExpression(QStringLiteral("\\.")), QStringLiteral("::"));

      Ret += packageName + QStringLiteral("::") + cleanName(obj->name()) + QLatin1Char(' ');
    }
    Ret += QStringLiteral(");") + m_endl;
  }

  return(true);
}

/**
 * Call this method to generate Perl code for a UMLClassifier.
 * @param c   the class you want to generate code for
 */
void PerlWriter::writeClass(UMLClassifier *c)
{
  if (!c) {
      logWarn0("PerlWriter::writeClass: Cannot write class of NULL classifier");
      return;
  }
  QString classname = cleanName(c->name());// this is fine: cleanName is "::-clean"
  QString packageName =  c->package(QStringLiteral("."));
  QString fileName;

  // Replace all white spaces with blanks
  packageName = packageName.simplified();

  // Replace all blanks with underscore
  packageName.replace(QRegularExpression(QStringLiteral(" ")), QStringLiteral("_"));

  // Replace all dots (".") with double colon scope resolution operators
  // ("::")
  packageName.replace(QRegularExpression(QStringLiteral("\\.")), QStringLiteral("::"));

  // Store complete package name
  QString ThisPkgName = packageName + QStringLiteral("::") + classname;

  fileName = findFileName(c, QStringLiteral(".pm"));
  // the above lower-cases my nice class names. That is bad.
  // correct solution: refactor,
  // split massive findFileName up, reimplement
  // parts here
  // actual solution: shameful ".pm" hack in codegenerator

  CodeGenerationPolicy *pol = UMLApp::app()->commonPolicy();
  QString curDir = pol->getOutputDirectory().absolutePath();
  if (fileName.contains(QStringLiteral("::"))) {
    // create new directories for each level
    QString newDir;
    newDir = curDir;
    QString fragment = fileName;
    QDir* existing = new QDir (curDir);
    QRegularExpression regEx(QStringLiteral("(.*)(::)"));
    QRegularExpressionMatch regMat = regEx.match(fragment);
    
    while (fragment.indexOf(regEx) > -1) {
      newDir = regMat.captured(1);
      fragment.remove(0, (regMat.capturedStart(2) + 2)); // get round strange minimal matching bug
      existing->setPath(curDir + QLatin1Char('/') + newDir);
      if (! existing->exists()) {
        existing->setPath(curDir);
        if (! existing->mkdir(newDir)) {
          Q_EMIT codeGenerated(c, false);
          return;
        }
      }
      curDir += QLatin1Char('/') + newDir;
    }
    fileName = fragment + QStringLiteral(".pm");
  }
  if (fileName.isEmpty()) {
    Q_EMIT codeGenerated(c, false);
    return;
  }
  QString oldDir = pol->getOutputDirectory().absolutePath();
  pol->setOutputDirectory(curDir);
  QFile fileperl;
  if (!openFile(fileperl, fileName)) {
    Q_EMIT codeGenerated(c, false);
    return;
  }
  QTextStream perl(&fileperl);
  pol->setOutputDirectory(oldDir);

  //======================================================================
  // Start generating the code!!
  //======================================================================

  // try to find a heading file (license, comments, etc)
  QString str;
  bool bPackageDeclared = false;
  bool bUseStmsWritten  = false;

  str = getHeadingFile(QStringLiteral(".pm"));   // what this mean?
  if (!str.isEmpty()) {
    str.replace(QRegularExpression(QStringLiteral("%filename%")), fileName);
    str.replace(QRegularExpression(QStringLiteral("%filepath%")), fileperl.fileName());
    str.replace(QRegularExpression(QStringLiteral("%year%")), QDate::currentDate().toString(QStringLiteral("yyyy")));
    str.replace(QRegularExpression(QStringLiteral("%date%")), QDate::currentDate().toString());
    str.replace(QRegularExpression(QStringLiteral("%time%")), QTime::currentTime().toString());
    str.replace(QRegularExpression(QStringLiteral("%package-name%")), ThisPkgName);
    if(str.indexOf(QRegularExpression(QStringLiteral("%PACKAGE-DECLARE%")))){
      str.replace(QRegularExpression(QStringLiteral("%PACKAGE-DECLARE%")),
                  QStringLiteral("package ") + ThisPkgName + QLatin1Char(';')
                  + m_endl + m_endl
                  + QStringLiteral("#UML_MODELER_BEGIN_PERSONAL_VARS_") + classname
                  + m_endl + m_endl
                  + QStringLiteral("#UML_MODELER_END_PERSONAL_VARS_") + classname
                  + m_endl
                 );
      bPackageDeclared = true;
    }

    if (str.indexOf(QRegularExpression(QStringLiteral("%USE-STATEMENTS%")))){
      QString UseStms;
      if(GetUseStatements(c, UseStms, ThisPkgName)){
        str.replace(QRegularExpression(QStringLiteral("%USE-STATEMENTS%")), UseStms);
        bUseStmsWritten = true;
      }
    }

    perl << str << m_endl;
  }

  // if the package wasn't declared above during keyword substitution,
  // add it now. (At the end of the file.)
  if (! bPackageDeclared){
    perl << m_endl << m_endl << "package " <<ThisPkgName << ";" << m_endl
         << m_endl;
    //write includes
    perl << m_endl << "#UML_MODELER_BEGIN_PERSONAL_VARS_" << classname
         << m_endl ;
    perl << m_endl << "#UML_MODELER_END_PERSONAL_VARS_" << classname
         << m_endl << m_endl ;
  }

  if (! bUseStmsWritten){
    QString UseStms;
    if (GetUseStatements(c, UseStms, ThisPkgName)){
      perl << UseStms << m_endl;
    }
  }

  perl << m_endl;

  // Do we really need these for anything???
  UMLAssociationList aggregations = c->getAggregations();
  UMLAssociationList compositions = c->getCompositions();

    //Write class Documentation
  if (forceDoc() || !c->doc().isEmpty()) {
    perl << m_endl << "=head1";
    perl << " " << classname.toUpper() << m_endl << m_endl;
    perl << c->doc();
    perl << m_endl << m_endl << "=cut" << m_endl << m_endl;
  }

  //check if class is abstract and / or has abstract methods
  if (c->isAbstract())
    perl << "=head1 ABSTRACT CLASS" << m_endl << m_endl << "=cut" << m_endl;

  //attributes
  if (! c->isInterface())
    writeAttributes(c, perl);      // keep for documentation's sake

  //operations
  writeOperations(c, perl);

  perl << m_endl;

  //finish file
  //perl << m_endl << m_endl << "=cut" << m_endl;
  perl << m_endl << m_endl << "return 1;" << m_endl;

  //close files and notify we are done
  fileperl.close();
  Q_EMIT codeGenerated(c, true);
  Q_EMIT showGeneratedFile(fileperl.fileName());
}

/**
 * Returns "Perl".
 * @return   the programming language identifier
 */
Uml::ProgrammingLanguage::Enum PerlWriter::language() const
{
    return Uml::ProgrammingLanguage::Perl;
}

////////////////////////////////////////////////////////////////////////////////////
//  Helper Methods

/**
 * Write all operations for a given class.
 * @param c      the classifier we are generating code for
 * @param perl   output stream for the Perl file
 */
void PerlWriter::writeOperations(UMLClassifier *c, QTextStream &perl)
{
    //Lists to store operations  sorted by scope
    UMLOperationList oppub, opprot, oppriv;

    //sort operations by scope first and see if there are abstract methods
    //keep this for documentation only!
    UMLOperationList opl(c->getOpList());
<<<<<<< HEAD
    for(UMLOperation  *op : opl) {
=======
    for(UMLOperation *op : opl) {
>>>>>>> 6e797f2d
        switch(op->visibility()) {
          case Uml::Visibility::Public:
            oppub.append(op);
            break;
          case Uml::Visibility::Protected:
            opprot.append(op);
            break;
          case Uml::Visibility::Private:
            oppriv.append(op);
            break;
          default:
            break;
        }
    }

    QString classname(cleanName(c->name()));

    //write operations to file
    if (forceSections() || !oppub.isEmpty()) {
        perl << m_endl << "=head1 PUBLIC METHODS" << m_endl << m_endl ;
        writeOperations(classname, oppub, perl);
        perl << m_endl << m_endl << "=cut" << m_endl << m_endl;
    }

    if (forceSections() || !opprot.isEmpty()) {
        perl << m_endl << "=head1 METHODS FOR SUBCLASSING" << m_endl << m_endl ;
        //perl << "=pod "  << m_endl << m_endl << "=head3 " ;
        writeOperations(classname, opprot, perl);
        perl << m_endl << m_endl << "=cut" << m_endl << m_endl;
    }

    if (forceSections() || !oppriv.isEmpty()) {
        perl << m_endl << "=head1 PRIVATE METHODS" << m_endl << m_endl ;
        //perl << "=pod "  << m_endl << m_endl << "=head3 " ;
        writeOperations(classname, oppriv, perl);
        perl << m_endl << m_endl << "=cut" << m_endl << m_endl;
    }

    // moved here for perl
    if (!c->isInterface() && hasDefaultValueAttr(c)) {
        UMLAttributeList atl = c->getAttributeList();

        perl << m_endl;
        perl << m_endl << "=head2 _init" << m_endl << m_endl << m_endl;
        perl << "_init sets all " << classname << " attributes to their default values unless already set" << m_endl << m_endl << "=cut" << m_endl << m_endl;
        perl << "sub _init {" << m_endl << m_indentation << "my $self = shift;" << m_endl << m_endl;

<<<<<<< HEAD
        for(UMLAttribute  *at : atl) {
=======
        for(UMLAttribute *at : atl) {
>>>>>>> 6e797f2d
            if (!at->getInitialValue().isEmpty())
                perl << m_indentation << "defined $self->{" << cleanName(at->name()) << "}"
                << " or $self->{" << cleanName(at->name()) << "} = "
                << at->getInitialValue() << ";" << m_endl;
        }

        perl << " }" << m_endl;
    }

    perl << m_endl << m_endl;
}

/**
 * Write a list of class operations.
 * @param classname   the name of the class
 * @param opList      the list of operations
 * @param perl        output stream for the Perl file
 */
void PerlWriter::writeOperations(const QString &classname, UMLOperationList &opList, QTextStream &perl)
{
    Q_UNUSED(classname);
<<<<<<< HEAD
    for(UMLOperation *op : opList) {
        UMLAttributeList atl = op->getParmList();
        //write method doc if we have doc || if at least one of the params has doc
        bool writeDoc = forceDoc() || !op->doc().isEmpty();
        for(UMLAttribute *at : atl)
=======
    for(UMLOperation* op : opList) {
        UMLAttributeList atl = op->getParmList();
        //write method doc if we have doc || if at least one of the params has doc
        bool writeDoc = forceDoc() || !op->doc().isEmpty();
        for(UMLAttribute* at : atl)
>>>>>>> 6e797f2d
            writeDoc |= !at->doc().isEmpty();

        if (writeDoc)  //write method documentation
        {
            perl << "=pod "  << m_endl << m_endl << "=head3 " ;
            perl << cleanName(op->name()) << m_endl << m_endl;

            perl << "   Parameters :" << m_endl ;
          //write parameter documentation
<<<<<<< HEAD
          for(UMLAttribute *at : atl) {
=======
          for(UMLAttribute* at : atl) {
>>>>>>> 6e797f2d
            if (forceDoc() || !at->doc().isEmpty()) {
              perl << "      "
                   << cleanName(at->name()) << " : "
                   << at->getTypeName() << " : "
                   << at->doc()
                   << m_endl;
                }
            }//end for : write parameter documentation

            perl << m_endl;
            perl << "   Return : " << m_endl;
            perl << "      " << op->getTypeName();
            perl << m_endl << m_endl;
            perl << "   Description : " << m_endl;
            perl << "      " << op->doc();
            perl << m_endl << m_endl << "=cut" << m_endl << m_endl;
        }//end if : write method documentation

        perl <<  "sub " << cleanName(op->name()) << m_endl << "{" << m_endl;
        perl << "  my($self";

        bool bStartPrinted = false;
        //write parameters
<<<<<<< HEAD
        for(UMLAttribute *at : atl) {
=======
        for(UMLAttribute* at : atl) {
>>>>>>> 6e797f2d
          if (!bStartPrinted) {
              bStartPrinted = true;
              perl << "," << m_endl;
          }
          perl << "     $" <<  cleanName(at->name()) << ", # "
               << at->getTypeName() << " : " << at->doc() << m_endl;
        }

        perl << "   ) = @_;" << m_endl;

        perl << "#UML_MODELER_BEGIN_PERSONAL_CODE_" << cleanName(op->name()) << m_endl;
        QString sourceCode = op->getSourceCode();
        if (!sourceCode.isEmpty()) {
            perl << formatSourceCode(sourceCode, m_indentation);
        }
        perl << "#UML_MODELER_END_PERSONAL_CODE_" << cleanName(op->name()) << m_endl;
        perl << "}" << m_endl;
        perl << m_endl << m_endl;
    }//end for
}

/**
 * Write all the attributes of a class.
 * @param c      the class we are generating code for
 * @param perl   output stream for the Perl file
 */
void PerlWriter::writeAttributes(UMLClassifier *c, QTextStream &perl)
{
    UMLAttributeList  atpub, atprot, atpriv, atdefval;

    //sort attributes by scope and see if they have a default value
    UMLAttributeList atl = c->getAttributeList();

<<<<<<< HEAD
    for(UMLAttribute *at : atl) {
=======
    for(UMLAttribute* at : atl) {
>>>>>>> 6e797f2d
        if (!at->getInitialValue().isEmpty())
            atdefval.append(at);
        switch(at->visibility()) {
          case Uml::Visibility::Public:
            atpub.append(at);
            break;
          case Uml::Visibility::Protected:
            atprot.append(at);
            break;
          case Uml::Visibility::Private:
            atpriv.append(at);
            break;
          default:
            break;
        }
    }

    if (forceSections() || atpub.count()) {
        writeAttributes(atpub, perl);
    }
    /* not needed as writeAttributes only writes documentation
    if (forceSections() || atprot.count()) {
    writeAttributes(atprot, perl);
    }

    if (forceSections() || atpriv.count()) {
    writeAttributes(atpriv, perl);
    }
    */
}

/**
 * Write a list of class attributes.
 * @param atList   the list of attributes
 * @param perl     output stream for the Perl file
 */
void PerlWriter::writeAttributes(UMLAttributeList &atList, QTextStream &perl)
{
    perl << m_endl << "=head1 PUBLIC ATTRIBUTES" << m_endl << m_endl;
    perl << "=pod "  << m_endl << m_endl ;
<<<<<<< HEAD
    for(UMLAttribute  *at : atList) {
=======
    for(UMLAttribute *at : atList) {
>>>>>>> 6e797f2d
        if (forceDoc() || !at->doc().isEmpty())
        {
            perl  << "=head3 " << cleanName(at->name()) << m_endl << m_endl ;
            perl  << "   Description : " << at->doc() << m_endl << m_endl;
        }
    } // end for
    perl << m_endl << m_endl << "=cut" << m_endl << m_endl;
    return;
}

/**
 * Get list of default datatypes.
 * @return   the list of default datatypes
 */
QStringList PerlWriter::defaultDatatypes() const
{
    QStringList l;
    l.append(QStringLiteral("$"));
    l.append(QStringLiteral("@"));
    l.append(QStringLiteral("%"));
    return l;
}

/**
 * Get list of reserved keywords.
 * @return   the list of reserved keywords
 */
QStringList PerlWriter::reservedKeywords() const
{
    static QStringList keywords;

    if (keywords.isEmpty()) {
        for (int i = 0; reserved_words[i]; ++i) {
            keywords.append(QLatin1String(reserved_words[i]));
        }
    }

    return keywords;
}
<|MERGE_RESOLUTION|>--- conflicted
+++ resolved
@@ -285,11 +285,7 @@
   QString AV = QChar(QLatin1Char('@'));
   QString SV = QChar(QLatin1Char('$'));
   QString HV = QChar(QLatin1Char('%'));
-<<<<<<< HEAD
-  for(UMLPackage *conc : includes) {
-=======
   for (UMLPackage* conc  :  includes) {
->>>>>>> 6e797f2d
     if (conc->isUMLDatatype())
         continue;
     QString neatName = cleanName(conc->name());
@@ -313,11 +309,7 @@
   if (superclasses.count()) {
     Ret += m_endl;
     Ret += QStringLiteral("use base qw(");
-<<<<<<< HEAD
-    for(UMLClassifier  *obj : superclasses) {
-=======
     for(UMLClassifier *obj : superclasses) {
->>>>>>> 6e797f2d
       QString packageName =  obj->package(QStringLiteral("."));
       packageName.replace(QRegularExpression(QStringLiteral("\\.")), QStringLiteral("::"));
 
@@ -524,11 +516,7 @@
     //sort operations by scope first and see if there are abstract methods
     //keep this for documentation only!
     UMLOperationList opl(c->getOpList());
-<<<<<<< HEAD
-    for(UMLOperation  *op : opl) {
-=======
     for(UMLOperation *op : opl) {
->>>>>>> 6e797f2d
         switch(op->visibility()) {
           case Uml::Visibility::Public:
             oppub.append(op);
@@ -576,11 +564,7 @@
         perl << "_init sets all " << classname << " attributes to their default values unless already set" << m_endl << m_endl << "=cut" << m_endl << m_endl;
         perl << "sub _init {" << m_endl << m_indentation << "my $self = shift;" << m_endl << m_endl;
 
-<<<<<<< HEAD
-        for(UMLAttribute  *at : atl) {
-=======
         for(UMLAttribute *at : atl) {
->>>>>>> 6e797f2d
             if (!at->getInitialValue().isEmpty())
                 perl << m_indentation << "defined $self->{" << cleanName(at->name()) << "}"
                 << " or $self->{" << cleanName(at->name()) << "} = "
@@ -602,19 +586,11 @@
 void PerlWriter::writeOperations(const QString &classname, UMLOperationList &opList, QTextStream &perl)
 {
     Q_UNUSED(classname);
-<<<<<<< HEAD
-    for(UMLOperation *op : opList) {
-        UMLAttributeList atl = op->getParmList();
-        //write method doc if we have doc || if at least one of the params has doc
-        bool writeDoc = forceDoc() || !op->doc().isEmpty();
-        for(UMLAttribute *at : atl)
-=======
     for(UMLOperation* op : opList) {
         UMLAttributeList atl = op->getParmList();
         //write method doc if we have doc || if at least one of the params has doc
         bool writeDoc = forceDoc() || !op->doc().isEmpty();
         for(UMLAttribute* at : atl)
->>>>>>> 6e797f2d
             writeDoc |= !at->doc().isEmpty();
 
         if (writeDoc)  //write method documentation
@@ -624,11 +600,7 @@
 
             perl << "   Parameters :" << m_endl ;
           //write parameter documentation
-<<<<<<< HEAD
-          for(UMLAttribute *at : atl) {
-=======
           for(UMLAttribute* at : atl) {
->>>>>>> 6e797f2d
             if (forceDoc() || !at->doc().isEmpty()) {
               perl << "      "
                    << cleanName(at->name()) << " : "
@@ -652,11 +624,7 @@
 
         bool bStartPrinted = false;
         //write parameters
-<<<<<<< HEAD
-        for(UMLAttribute *at : atl) {
-=======
         for(UMLAttribute* at : atl) {
->>>>>>> 6e797f2d
           if (!bStartPrinted) {
               bStartPrinted = true;
               perl << "," << m_endl;
@@ -690,11 +658,7 @@
     //sort attributes by scope and see if they have a default value
     UMLAttributeList atl = c->getAttributeList();
 
-<<<<<<< HEAD
-    for(UMLAttribute *at : atl) {
-=======
     for(UMLAttribute* at : atl) {
->>>>>>> 6e797f2d
         if (!at->getInitialValue().isEmpty())
             atdefval.append(at);
         switch(at->visibility()) {
@@ -735,11 +699,7 @@
 {
     perl << m_endl << "=head1 PUBLIC ATTRIBUTES" << m_endl << m_endl;
     perl << "=pod "  << m_endl << m_endl ;
-<<<<<<< HEAD
-    for(UMLAttribute  *at : atList) {
-=======
     for(UMLAttribute *at : atList) {
->>>>>>> 6e797f2d
         if (forceDoc() || !at->doc().isEmpty())
         {
             perl  << "=head3 " << cleanName(at->name()) << m_endl << m_endl ;
