/*
    SPDX-License-Identifier: GPL-2.0-or-later

    SPDX-FileCopyrightText: 2005 Rene Meyer <rene.meyer@sturmit.de>
    SPDX-FileCopyrightText: 2006-2022 Umbrello UML Modeller Authors <umbrello-devel@kde.org>
*/

// own header
#include "tclwriter.h"

// app includes
#include "association.h"
#include "classifier.h"
#include "classifierlistitem.h"
#include "codegen_utils.h"
#include "debug_utils.h"
#include "model_utils.h"
#include "operation.h"
#include "template.h"
#include "umltemplatelist.h"
#include "umlclassifierlistitemlist.h"
#include "umldoc.h"
#include "uml.h"  // Only needed for log{Warn,Error}

// qt includes
#include <QFile>
#include <QRegularExpression>
#include <QTextStream>

static const char *reserved_words[] = {
    "body",
    "break",
    "case",
    "class",
    "common",
    "concat",
    "configbody",
    "constructor",
    "continue",
    "default",
    "destructor",
    "else",
    "elseif",
    "for",
    "foreach",
    "global",
    "if",
    "incr",
    "lappend",
    "lindex",
    "list",
    "llength",
    "load",
    "lrange",
    "lreplace",
    "method",
    "namespace",
    "private",
    "proc",
    "protected",
    "public",
    "return",
    "set",
    "source",
    "switch",
    "then",
    "upvar",
    "variable",
    "virtual",
    "while",
    nullptr
};

/**
 * Constructor, initialises a couple of variables.
 */
TclWriter::TclWriter()
  : mStream(nullptr)
{
}

/**
 * Destructor, empty.
 */
TclWriter::~TclWriter()
{
}

/**
 * Returns "Tcl".
 * @return   the programming language identifier
 */
Uml::ProgrammingLanguage::Enum TclWriter::language() const
{
    return Uml::ProgrammingLanguage::Tcl;
}

/**
 * Call this method to generate tcl code for a UMLClassifier.
 * @param c   the class to generate code for
 */
void TclWriter::writeClass(UMLClassifier * c)
{
    if (!c) {
        logWarn0("TclWriter::writeClass: Cannot write class of NULL classifier");
        return;
    }
    QFile fileh, filetcl;

    // find an appropriate name for our file
    fileName_ = findFileName(c, QStringLiteral(".tcl"));
    if (fileName_.isEmpty()) {
        Q_EMIT codeGenerated(c, false);
        return;
    }

    if (!openFile(fileh, fileName_)) {
        Q_EMIT codeGenerated(c, false);
        return;
    }
    // preparations
    className_ = cleanName(c->name());
    if (!c->package().isEmpty()) {
        mNamespace = QStringLiteral("::") + cleanName(c->package());
        mClassGlobal = mNamespace + QStringLiteral("::") + className_;
    } else {
        mNamespace = QStringLiteral("::");
        mClassGlobal = QStringLiteral("::") + className_;
    }

    // write Header file
    writeHeaderFile(c, fileh);
    fileh.close();

    // Determine whether the implementation file is required.
    // (It is not required if the class is an enumeration.)
    bool need_impl = true;
    if (!c->isInterface()) {
        if (c->baseType() == UMLObject::ot_Enum)
            need_impl = false;
    }
    if (need_impl) {
        if (!openFile(filetcl, fileName_ + QStringLiteral("body"))) {
            Q_EMIT codeGenerated(c, false);
            return;
        }
        // write Source file
        writeSourceFile(c, filetcl);
        filetcl.close();
    }
    // emit done code
    Q_EMIT codeGenerated(c, true);
    Q_EMIT showGeneratedFile(fileh.fileName());
    if (need_impl) {
        Q_EMIT showGeneratedFile(filetcl.fileName());
    }
}

/**
 * Write the header file for this classifier.
 */
void TclWriter::writeHeaderFile(UMLClassifier * c, QFile & fileh)
{
    // open stream for writing
    QTextStream stream(&fileh);
    mStream = &stream;

    // reset the indent level
    m_indentLevel = 0;

    // write header blurb
    QString str = getHeadingFile(QStringLiteral(".tcl"));
    if (!str.isEmpty()) {
        str.replace(QRegularExpression(QStringLiteral("%filename%")), fileName_);
        str.replace(QRegularExpression(QStringLiteral("%filepath%")), fileh.fileName());
        writeCode(str);
    }
    // set current namespace
    writeCode(QStringLiteral("namespace eval ") + mNamespace + QStringLiteral(" {"));
    m_indentLevel++;

    // check on already existing
    writeComm(QStringLiteral("Do not load twice"));
    writeCode(QStringLiteral("if {[namespace exist ") + className_ + QStringLiteral("]} return"));

    // source used superclass files
    UMLClassifierList superclasses = c->getSuperClasses();
    if (superclasses.count() > 0) {
        writeComm
        (QStringLiteral("Source found and used class files and import class command if necessary"));

<<<<<<< HEAD
        for(UMLClassifier  *classifier : superclasses) {
=======
        for(UMLClassifier * classifier : superclasses) {
>>>>>>> 6e797f2d
            writeUse(classifier);
        }
    }
    // write all "source" we need to include other classes, that arent us.
    if (c->hasAssociations()) {
        writeAssociationIncl(c->getSpecificAssocs(Uml::AssociationType::Association), c->id(),
                             QStringLiteral("Associations"));
        writeAssociationIncl(c->getAggregations(), c->id(),
                             QStringLiteral("Aggregations"));
        writeAssociationIncl(c->getCompositions(), c->id(),
                             QStringLiteral("Compositions"));
    }
    //Write class Documentation
    writeDocu(QStringLiteral("\n@class\t") + className_ + m_endl + c->doc());

    //check if class is abstract and / or has abstract methods
    if ((c->isAbstract() || c->isInterface())
            && !hasAbstractOps(c)) {
        writeComm(QStringLiteral("TODO abstract class") + className_ +
                  QStringLiteral("\nInherit from it and create only objects from the derived classes"));
    }
    // check on enum classes
    if (!c->isInterface()) {
        // use tcl-list for enum's
        if (c->baseType() == UMLObject::ot_Enum) {
            UMLClassifierListItemList litList =
                c->getFilteredList(UMLObject::ot_EnumLiteral);
            writeCode(QStringLiteral("set enum_") + className_ + QStringLiteral(" [list\\"));
            m_indentLevel++;
<<<<<<< HEAD
            for(UMLClassifierListItem  *lit : litList) {
=======
            for(UMLClassifierListItem * lit : litList) {
>>>>>>> 6e797f2d
                QString enumLiteral = cleanName(lit->name());
                writeCode(enumLiteral + QStringLiteral("\\"));
            }
            m_indentLevel--;
            writeCode(QStringLiteral("];# end of enum"));
            m_indentLevel--;
            writeCode(QStringLiteral("};# end of namespace"));
            return;
        }
    }
    // Generate template parameters.
    UMLTemplateList template_params = c->getTemplateList();
    if (template_params.count()) {
        writeCode(QStringLiteral("#TODO template<"));
<<<<<<< HEAD
        for(UMLTemplate  *t : template_params) {
=======
        for(UMLTemplate * t : template_params) {
>>>>>>> 6e797f2d
            QString formalName = t->name();
            QString typeName = t->getTypeName();
            writeCode(typeName + QStringLiteral("# ") + formalName);
        }
    }
    // start my own class
    writeCode(QStringLiteral("class ") + className_ + QStringLiteral(" {"));
    m_indentLevel++;
    if (c->getSuperClasses().count() > 0) {
        QString code = QStringLiteral("inherit");
<<<<<<< HEAD
        for(UMLClassifier  *superClass : c->getSuperClasses()) {
=======
        for(UMLClassifier * superClass : c->getSuperClasses()) {
>>>>>>> 6e797f2d
            /*
            if (superClass->getAbstract() || superClass->isInterface())
                stream << indent() << QStringLiteral("virtual ");
            */
            if (superClass->package().isEmpty()) {
                code += QStringLiteral(" ::") + cleanName(superClass->name());
            } else {
                code +=
                    QStringLiteral(" ::") + cleanName(superClass->package()) + QStringLiteral("::") +
                    cleanName(superClass->name());
            }
        }
        writeCode(code);
    }
    //
    //declarations of operations
    //
    // write out field and operations decl grouped by visibility
    //

    // PUBLIC attribs/methods
    // for public: constructors are first ops we print out
    if (!c->isInterface()) {
        writeConstructorHeader();
        writeDestructorHeader();
    }
    // attributes
    writeAttributeDecl(c, Uml::Visibility::Public, true);      // write static attributes first
    writeAttributeDecl(c, Uml::Visibility::Public, false);
    // associations
    writeAssociationDecl(c->getSpecificAssocs(Uml::AssociationType::Association), Uml::Visibility::Public, c->id(),
                         QStringLiteral("Associations"));
    writeAssociationDecl(c->getAggregations(), Uml::Visibility::Public, c->id(),
                         QStringLiteral("Aggregations"));
    writeAssociationDecl(c->getCompositions(), Uml::Visibility::Public, c->id(),
                         QStringLiteral("Compositions"));
    //TODO  writeHeaderAccessorMethodDecl(c, Uml::Visibility::Public, stream);
    writeOperationHeader(c, Uml::Visibility::Public);

    // PROTECTED attribs/methods
    //
    // attributes
    writeAttributeDecl(c, Uml::Visibility::Protected, true);   // write static attributes first
    writeAttributeDecl(c, Uml::Visibility::Protected, false);
    // associations
    writeAssociationDecl(c->getSpecificAssocs(Uml::AssociationType::Association), Uml::Visibility::Protected,
                         c->id(), QStringLiteral("Association"));
    writeAssociationDecl(c->getAggregations(), Uml::Visibility::Protected,
                         c->id(), QStringLiteral("Aggregation"));
    writeAssociationDecl(c->getCompositions(), Uml::Visibility::Protected,
                         c->id(), QStringLiteral("Composition"));
    //TODO  writeHeaderAccessorMethodDecl(c, Uml::Visibility::Protected, stream);
    writeOperationHeader(c, Uml::Visibility::Protected);

    // PRIVATE attribs/methods
    //
    // attributes
    writeAttributeDecl(c, Uml::Visibility::Private, true);     // write static attributes first
    writeAttributeDecl(c, Uml::Visibility::Private, false);
    // associations
    writeAssociationDecl(c->getSpecificAssocs(Uml::AssociationType::Association), Uml::Visibility::Private,
                         c->id(), QStringLiteral("Associations"));
    writeAssociationDecl(c->getAggregations(), Uml::Visibility::Private, c->id(),
                         QStringLiteral("Aggregations"));
    writeAssociationDecl(c->getCompositions(), Uml::Visibility::Private, c->id(),
                         QStringLiteral("Compositions"));
    //TODO  writeHeaderAccessorMethodDecl(c, Uml::Visibility::Public, stream);
    writeOperationHeader(c, Uml::Visibility::Private);
    writeInitAttributeHeader(c); // this is always private, used by constructors to initialize class

    // end of class header
    m_indentLevel--;
    writeCode(QStringLiteral("};# end of class"));

    // end of class namespace, if any
    m_indentLevel--;
    writeCode(QStringLiteral("};# end of namespace"));
}

/**
 * Write the source code body file for this classifier.
 */
void TclWriter::writeSourceFile(UMLClassifier * c, QFile & filetcl)
{
    // open stream for writing
    QTextStream stream(&filetcl);
    mStream = &stream;

    // set the starting indentation at zero
    m_indentLevel = 0;

    //try to find a heading file (license, comments, etc)
    QString         str;
    str = getHeadingFile(QStringLiteral(".tclbody"));
    if (!str.isEmpty()) {
        str.replace(QRegularExpression(QStringLiteral("%filename%")), fileName_ + QStringLiteral("body"));
        str.replace(QRegularExpression(QStringLiteral("%filepath%")), filetcl.fileName());
        writeCode(str);
    }
    // Start body of class

    // constructors are first ops we print out
    if (!c->isInterface()) {
        writeConstructorSource(c);
        writeDestructorSource();
    }
    // Public attributes have in tcl a configbody method
    writeAttributeSource(c);
    // Association access functions
    writeAssociationSource(c->getSpecificAssocs(Uml::AssociationType::Association), c->id());
    writeAssociationSource(c->getAggregations(), c->id());
    writeAssociationSource(c->getCompositions(), c->id());
    // Procedures and methods
    writeOperationSource(c, Uml::Visibility::Public);
    writeOperationSource(c, Uml::Visibility::Protected);
    writeOperationSource(c, Uml::Visibility::Private);
    // Yep, bringing up the back of the bus, our initialization method for attributes
    writeInitAttributeSource(c);
}

/**
 * Write the source code text.
 */
void TclWriter::writeCode(const QString &text)
{
    *mStream << indent() << text << m_endl;
}

/**
 * Write comment text.
 */
void TclWriter::writeComm(const QString &text)
{
    QStringList lines = text.split(QRegularExpression(QStringLiteral("\n")));
    for (int i = 0; i < lines.count(); ++i) {
        *mStream << indent() << QStringLiteral("# ") << lines[i] << m_endl;
    }
}

/**
 * Write documentation text.
 */
void TclWriter::writeDocu(const QString &text)
{
    QStringList lines = text.split(QRegularExpression(QStringLiteral("\n")));
    for (int i = 0; i < lines.count(); ++i) {
        *mStream << indent() << QStringLiteral("## ") << lines[i] << m_endl;
    }
}

// To prevent circular including when both classifiers on either end
// of an association have roles we need to have forward declaration of
// the other class...but only IF it is not THIS class (as could happen
// in self-association relationship).
void TclWriter::writeAssociationIncl(UMLAssociationList list, Uml::ID::Type myId,
                                     const QString &type)
{
<<<<<<< HEAD
    for(UMLAssociation  *a : list) {
        UMLClassifier   *classifier = nullptr;
=======
    for(UMLAssociation * a : list) {
        UMLClassifier  *classifier = nullptr;
>>>>>>> 6e797f2d

        writeComm(m_endl + type + m_endl + a->toString() + m_endl + a->doc());
        // only use OTHER classes (e.g. we don't need to write includes for ourselves!!
        // AND only IF the roleName is defined, otherwise, it is not meant to be noticed.
        if (a->getObjectId(Uml::RoleType::A) == myId && !a->getRoleName(Uml::RoleType::B).isEmpty()) {
            classifier = a->getObject(Uml::RoleType::B)->asUMLClassifier();
            if (classifier == nullptr)
                continue;
            writeUse(classifier);
        } else if (a->getObjectId(Uml::RoleType::B) == myId
                   && !a->getRoleName(Uml::RoleType::A).isEmpty()) {
            classifier = a->getObject(Uml::RoleType::A)->asUMLClassifier();
            if (classifier == nullptr)
                continue;
            if (classifier->package().isEmpty())
                writeCode(QStringLiteral("namespace eval ") + cleanName(classifier->name()) +
                          QStringLiteral(" {}"));
        } else {
            // CHECK: This crashes (classifier still NULL from above)
            /*
            writeCode(QStringLiteral("namespace eval ") + cleanName(classifier->getPackage()) +
                      QStringLiteral("::") + cleanName(classifier->getName()) + QStringLiteral(" {}"));
             */
        }
    }
}

void TclWriter::writeUse(UMLClassifier * c)
{
    QString myNs;

    if (!c->package().isEmpty()) {
        myNs = cleanName(c->package());
    }
    // if different package
    if (QString(QStringLiteral("::") + myNs) != mNamespace) {
        if (c->package().isEmpty()) {
            writeCode(QStringLiteral("source ") + findFileName(c, QStringLiteral(".tcl")));
            writeCode(QStringLiteral("namespace import ::") + cleanName(c->name()));
        } else {
            writeCode(QStringLiteral("package require ") + myNs);
            writeCode(QStringLiteral("namespace import ::") + myNs + QStringLiteral("::") +
                      cleanName(c->name()));
        }
    } else {
        // source the file
        writeCode(QStringLiteral("source ") + findFileName(c, QStringLiteral(".tcl")));
    }
}

void TclWriter::writeConstructorHeader()
{
    writeDocu(m_endl + QStringLiteral("@func constructor") + m_endl +
        QStringLiteral("@par args contain all configuration parameters") + m_endl);
    writeCode(QStringLiteral("constructor {args} {}") + m_endl);
}

void TclWriter::writeConstructorSource(UMLClassifier * c)
{
    writeComm(mClassGlobal + QStringLiteral("::constructor"));
    writeCode(mClassGlobal + QStringLiteral("::constructor {args} {"));
    m_indentLevel++;
    if (c->hasAttributes()) {
        writeCode(QStringLiteral("initAttributes"));
    }
    writeCode(QStringLiteral("eval configure $args"));
    m_indentLevel--;
    writeCode(QLatin1Char('}') + m_endl);
}

void TclWriter::writeDestructorHeader()
{
    writeDocu(m_endl + QStringLiteral("@func destructor") + m_endl);
    writeCode(QStringLiteral("destructor {} {}"));
}

void TclWriter::writeDestructorSource()
{
    writeComm(mClassGlobal + QStringLiteral("::destructor"));
    writeCode(mClassGlobal + QStringLiteral("::destructor {} {") + m_endl + QLatin1Char('}') + m_endl);
}

/**
 * Writes the Attribute declarations
 * @param c             classifier
 * @param writeStatic   whether to write static or non-static attributes out
 * @param visibility    the visibility of the attribs to print out
 */
void TclWriter::writeAttributeDecl(UMLClassifier * c, Uml::Visibility::Enum visibility, bool writeStatic)
{
    if (c->isInterface())
        return;

    QString scope = Uml::Visibility::toString(visibility);
    QString type;
    if (writeStatic) {
        type = QStringLiteral("common");
    } else {
        type = QStringLiteral("variable");
    }
    UMLAttributeList list;
    if (writeStatic) {
        list = c->getAttributeListStatic(visibility);
    }
    else {
        list = c->getAttributeList(visibility);
    }

    if (list.count() > 0) {
        writeComm(m_endl + scope + QLatin1Char(' ') + type + QStringLiteral(" attributes") + m_endl);
        // write attrib declarations now
        QString documentation;
        for(UMLAttribute  *at : list) {
            documentation = at->doc();
            QString varName = cleanName(at->name());
            QString typeName = fixTypeName(at->getTypeName());
            writeDocu(m_endl + QStringLiteral("@var ") + scope + QLatin1Char(' ') + type + QLatin1Char(' ') + typeName + QLatin1Char(' ') +
                      varName + m_endl + documentation);
            writeCode(scope + QLatin1Char(' ') + type + QLatin1Char(' ') + varName + m_endl);
        }
    }
}

/**
 * Searches a list of associations for appropriate ones to write out as attributes.
 */
void TclWriter::writeAssociationDecl(UMLAssociationList associations,
                                Uml::Visibility::Enum permitScope, Uml::ID::Type id,
                                const QString &type)
{
    Q_UNUSED(type);
    if (forceSections() || !associations.isEmpty()) {
        bool printRoleA = false, printRoleB = false;
<<<<<<< HEAD
        for(UMLAssociation  *a : associations) {
=======
        for(UMLAssociation * a : associations) {
>>>>>>> 6e797f2d

            // it may seem counter intuitive, but you want to insert the role of the
            // *other* class into *this* class.
            if (a->getObjectId(Uml::RoleType::A) == id && !a->getRoleName(Uml::RoleType::B).isEmpty())
                printRoleB = true;

            if (a->getObjectId(Uml::RoleType::B) == id && !a->getRoleName(Uml::RoleType::A).isEmpty())
                printRoleA = true;

            // First: we insert documentation for association IF it has either role AND some documentation (!)
            // print RoleB decl
            if (printRoleB && a->visibility(Uml::RoleType::B) == permitScope) {

                QString fieldClassName =
                    cleanName(getUMLObjectName(a->getObject(Uml::RoleType::B)));
                writeAssociationRoleDecl(fieldClassName, a->getRoleName(Uml::RoleType::B),
                                         a->getMultiplicity(Uml::RoleType::B), a->getRoleDoc(Uml::RoleType::B),
                                         Uml::Visibility::toString(permitScope));
            }
            // print RoleA decl
            if (printRoleA && a->visibility(Uml::RoleType::A) == permitScope) {
                QString fieldClassName =
                    cleanName(getUMLObjectName(a->getObject(Uml::RoleType::A)));
                writeAssociationRoleDecl(fieldClassName, a->getRoleName(Uml::RoleType::A),
                                         a->getMultiplicity(Uml::RoleType::A), a->getRoleDoc(Uml::RoleType::A),
                                         Uml::Visibility::toString(permitScope));
            }
            // reset for next association in our loop
            printRoleA = false;
            printRoleB = false;
        }
    }
}

/**
 * Writes out an association as an attribute using Vector.
 */
void TclWriter::writeAssociationRoleDecl(const QString &fieldClassName, const QString &roleName,
                                    const QString &multi, const QString &doc, const QString &scope)
{
    // ONLY write out IF there is a rolename given
    // otherwise it is not meant to be declared in the code
    if (roleName.isEmpty())
        return;

    // declare the association based on whether it is this a single variable
    // or a List (Vector). One day this will be done correctly with special
    // multiplicity object that we don't have to figure out what it means via regex.
    if (multi.isEmpty() || multi.contains(QRegularExpression(QStringLiteral("^[01]$")))) {
        QString fieldVarName = roleName.toLower();

        // record this for later consideration of initialization IF the
        // multi value requires 1 of these objects
        if (ObjectFieldVariables.indexOf(fieldVarName) == -1 &&
                multi.contains(QRegularExpression(QStringLiteral("^1$")))
          ) {
            // ugh. UGLY. Storing variable name and its class in pairs.
            ObjectFieldVariables.append(fieldVarName);
            ObjectFieldVariables.append(fieldClassName);
        }
        writeDocu(m_endl + QStringLiteral("@var ") + scope + QStringLiteral(" variable <") + fieldClassName +
                  QStringLiteral("> ") + fieldVarName + m_endl + doc);
        writeCode(scope + QStringLiteral(" variable ") + fieldVarName + m_endl);
    } else {
        QString fieldVarName = roleName.toLower();

        // record unique occurrences for later when we want to check
        // for initialization of this vector
        if (VectorFieldVariables.indexOf(fieldVarName) == -1)
            VectorFieldVariables.append(fieldVarName);
        writeDocu(m_endl + QStringLiteral("@var") + scope + QStringLiteral(" variable <") + fieldClassName +
                  QStringLiteral("*> ") + fieldVarName + m_endl + doc);
        writeCode(scope + QStringLiteral(" variable ") + fieldVarName + m_endl);
    }
}

/**
 * If needed, write out the declaration for the method to initialize attributes of our class.
 */
void TclWriter::writeInitAttributeHeader(UMLClassifier * c)
{
    if (c->hasAttributes()) {
        writeDocu(QStringLiteral("@method private initAttributes") + m_endl +
                  QStringLiteral("Initialize all internal variables"));
        writeCode(QStringLiteral("private method initAttributes {}"));
    }
}

/**
 * If needed, write out the declaration for the method to initialize attributes of our class.
 */
void TclWriter::writeInitAttributeSource(UMLClassifier* c)
{
    // only need to do this under certain conditions
    if (c->hasAttributes()) {
        QString varName;

        writeComm(mClassGlobal + QStringLiteral("::initAttributes"));
        writeCode(QStringLiteral("body ") + mClassGlobal + QStringLiteral("::initAttributes {} {"));
        m_indentLevel++;

        // first, initiation of fields derived from attributes
        UMLAttributeList atl = c->getAttributeList();
<<<<<<< HEAD
        for(UMLAttribute  *at : atl) {
=======
        for(UMLAttribute * at : atl) {
>>>>>>> 6e797f2d
            if (!at->getInitialValue().isEmpty()) {
                varName = cleanName(at->name());
                writeCode(QStringLiteral("set ") + varName + QLatin1Char(' ') + at->getInitialValue());
            }
        }
        // Now initialize the association related fields (e.g. vectors)
        QStringList::Iterator it;
        for (it = VectorFieldVariables.begin();
                it != VectorFieldVariables.end(); ++it) {
            varName = *it;
            writeCode(QStringLiteral("set ") + varName + QStringLiteral(" [list]"));
        }

        for (it = ObjectFieldVariables.begin();
                it != ObjectFieldVariables.end(); ++it) {
            varName = *it;
            it++;
            QString fieldClassName = *it;
            writeCode(QStringLiteral("set ") + varName + QStringLiteral(" [list]"));
        }
        // clean up
        ObjectFieldVariables.clear();   // shouldn't be needed?
        VectorFieldVariables.clear();   // shouldn't be needed?

        m_indentLevel--;
        writeCode(QLatin1Char('}') + m_endl);
    }
}

void TclWriter::writeOperationHeader(UMLClassifier * c, Uml::Visibility::Enum permitScope)
{
    UMLOperationList oplist;
    int j;

    //sort operations by scope first and see if there are abstract methods
    UMLOperationList inputlist = c->getOpList();
<<<<<<< HEAD
    for(UMLOperation  *op : inputlist) {
=======
    for(UMLOperation * op : inputlist) {
>>>>>>> 6e797f2d
        switch (op->visibility()) {
        case Uml::Visibility::Public:
            if (permitScope == Uml::Visibility::Public)
                oplist.append(op);
            break;
        case Uml::Visibility::Protected:
            if (permitScope == Uml::Visibility::Protected)
                oplist.append(op);
            break;
        case Uml::Visibility::Private:
            if (permitScope == Uml::Visibility::Private)
                oplist.append(op);
            break;
        default:
            break;
        }
    }

    // generate method decl for each operation given
    if (oplist.count() > 0) {
        writeComm(QStringLiteral("Operations"));
    }
<<<<<<< HEAD
    for(UMLOperation *op : oplist) {
=======
    for(UMLOperation* op : oplist) {
>>>>>>> 6e797f2d
        QString doc;
        QString code;
        QString methodReturnType = fixTypeName(op->getTypeName());
        QString name = cleanName(op->name());
        QString scope = Uml::Visibility::toString(permitScope);
        if (op->isAbstract() || c->isInterface()) {
            //TODO declare abstract method as 'virtual'
            // str += "virtual ";
        }
        // declaration for header file
        if (op->isStatic()) {
            doc = m_endl + QStringLiteral("@fn ") + scope + QStringLiteral(" proc ") + name + m_endl;
            code = scope + QStringLiteral(" proc ") + name + QStringLiteral(" {");
        } else {
            doc = m_endl + QStringLiteral("@fn ") + scope + QStringLiteral(" method ") + name + m_endl;
            code = scope + QStringLiteral(" method ") + name + QStringLiteral(" {");
        }
        // method parameters
        UMLAttributeList atl = op->getParmList();
        j = 0;
<<<<<<< HEAD
        for(UMLAttribute *at : atl) {
=======
        for(UMLAttribute* at : atl) {
>>>>>>> 6e797f2d
            QString typeName = fixTypeName(at->getTypeName());
            QString atName = cleanName(at->name());
            if (at->getInitialValue().isEmpty()) {
                doc +=
                    QStringLiteral("@param ") + typeName + QLatin1Char(' ') + atName + m_endl + at->doc() +
                    m_endl;
                code += QLatin1Char(' ') + atName;
            } else {
                doc +=
                    QStringLiteral("@param ") + typeName + QLatin1Char(' ') + atName + QStringLiteral(" (default=") +
                    at->getInitialValue() + QStringLiteral(") ") + m_endl + at->doc() + m_endl;
                code += QStringLiteral(" {") + atName + QLatin1Char(' ') + at->getInitialValue() + QStringLiteral("} ");
            }
            j++;
        }
        if (methodReturnType != QStringLiteral("void")) {
            doc += QStringLiteral("@return     ") + methodReturnType + m_endl;
        }
        writeDocu(doc + op->doc());
        writeCode(code + QStringLiteral("} {}") + m_endl);
    }
}

void TclWriter::writeOperationSource(UMLClassifier * c, Uml::Visibility::Enum permitScope)
{
    UMLOperationList oplist;
    int j;

    //sort operations by scope first and see if there are abstract methods
    UMLOperationList inputlist = c->getOpList();
<<<<<<< HEAD
    for(UMLOperation  *op : inputlist) {
=======
    for(UMLOperation * op : inputlist) {
>>>>>>> 6e797f2d
        switch (op->visibility()) {
        case Uml::Visibility::Public:
            if (permitScope == Uml::Visibility::Public)
                oplist.append(op);
            break;
        case Uml::Visibility::Protected:
            if (permitScope == Uml::Visibility::Protected)
                oplist.append(op);
            break;
        case Uml::Visibility::Private:
            if (permitScope == Uml::Visibility::Private)
                oplist.append(op);
            break;
        default:
            break;
        }
    }

    // generate source for each operation given
<<<<<<< HEAD
    for(UMLOperation *op : oplist) {
=======
    for(UMLOperation* op : oplist) {
>>>>>>> 6e797f2d
        QString code;
        QString methodReturnType = fixTypeName(op->getTypeName());
        QString name;
        // no code needed
        if (op->isAbstract() || c->isInterface()) {
            continue;
        }
        name = mClassGlobal + QStringLiteral("::") + cleanName(op->name());
        writeComm(name);
        code = QStringLiteral("body ") + name + QStringLiteral(" {");
        // parameters
        UMLAttributeList atl = op->getParmList();
        j = 0;
<<<<<<< HEAD
        for(UMLAttribute *at : atl) {
=======
        for(UMLAttribute* at : atl) {
>>>>>>> 6e797f2d
            QString atName = cleanName(at->name());
            if (at->getInitialValue().isEmpty()) {
                code += QLatin1Char(' ') + atName;
            } else {
                code += QStringLiteral(" {") + atName + QLatin1Char(' ') + at->getInitialValue() + QStringLiteral("} ");
            }
            j++;
        }
        writeCode(code += QStringLiteral("} {"));
        m_indentLevel++;
        QString sourceCode = op->getSourceCode();
        if (!sourceCode.isEmpty()) {
            *mStream << formatSourceCode(sourceCode, indent());
        }
        if (methodReturnType != QStringLiteral("void")) {
            writeCode(QStringLiteral("return ") + methodReturnType);
        } else {
            writeCode(QStringLiteral("return"));
        }
        m_indentLevel--;
        writeCode(QLatin1Char('}') + m_endl);
    }
}

void TclWriter::writeAttributeSource(UMLClassifier * c)
{
    UMLAttributeList list = c->getAttributeList(Uml::Visibility::Public);

<<<<<<< HEAD
    for(UMLAttribute *at : list) {
=======
    for(UMLAttribute* at : list) {
>>>>>>> 6e797f2d
        QString name = mClassGlobal + QStringLiteral("::") + cleanName(at->name());

        writeComm(name);
        writeCode(QStringLiteral("configbody ") + name + QStringLiteral(" {} {") + m_endl + QLatin1Char('}') + m_endl);
    }
}

void TclWriter::writeAssociationSource(UMLAssociationList associations,
                                  Uml::ID::Type id)
{
    if (associations.isEmpty()) {
        return;
    }

    bool printRoleA = false, printRoleB = false;
<<<<<<< HEAD
    for(UMLAssociation  *a : associations) {
=======
    for(UMLAssociation * a : associations) {
>>>>>>> 6e797f2d

        // it may seem counter intuitive, but you want to insert the role of the
        // *other* class into *this* class.
        if (a->getObjectId(Uml::RoleType::A) == id && !a->getRoleName(Uml::RoleType::B).isEmpty())
            printRoleB = true;

        if (a->getObjectId(Uml::RoleType::B) == id && !a->getRoleName(Uml::RoleType::A).isEmpty())
            printRoleA = true;

        // print RoleB source
        if (printRoleB && a->visibility(Uml::RoleType::B) == Uml::Visibility::Public) {

            QString fieldClassName =
                cleanName(getUMLObjectName(a->getObject(Uml::RoleType::B)));
            writeAssociationRoleSource(fieldClassName, a->getRoleName(Uml::RoleType::B),
                                       a->getMultiplicity(Uml::RoleType::B));
        }
        // print RoleA source
        if (printRoleA && a->visibility(Uml::RoleType::A) == Uml::Visibility::Public) {
            QString fieldClassName =
                cleanName(getUMLObjectName(a->getObject(Uml::RoleType::A)));
            writeAssociationRoleSource(fieldClassName, a->getRoleName(Uml::RoleType::A),
                                       a->getMultiplicity(Uml::RoleType::A));
        }
        // reset for next association in our loop
        printRoleA = false;
        printRoleB = false;
    }
}

void TclWriter::writeAssociationRoleSource(const QString &fieldClassName,
                                      const QString &roleName, const QString &multi)
{
    // ONLY write out IF there is a rolename given
    // otherwise it is not meant to be declared in the code
    if (roleName.isEmpty())
        return;

    // declare the association based on whether it is this a single variable
    // or a List (Vector). One day this will be done correctly with special
    // multiplicity object that we don't have to figure out what it means via regex.
    if (multi.isEmpty() || multi.contains(QRegularExpression(QStringLiteral("^[01]$")))) {
        QString fieldVarName = roleName.toLower();

        writeCode(QStringLiteral("configbody ") + mClassGlobal + QStringLiteral("::") + fieldVarName + QStringLiteral(" {} {"));
        m_indentLevel++;
        writeCode(QStringLiteral("if {![$") + fieldVarName + QStringLiteral(" isa ") + fieldClassName + QStringLiteral("]} {"));
        m_indentLevel++;
        writeCode(QStringLiteral("return -code error \"expected object of class: ") +
                  fieldClassName + QStringLiteral("\""));
        m_indentLevel--;
        writeCode(QStringLiteral("}"));
        m_indentLevel--;

    } else {
        QString fieldVarName = roleName.toLower();

        writeCode(QStringLiteral("configbody ") + mClassGlobal + QStringLiteral("::") + fieldVarName + QStringLiteral(" {} {"));
        m_indentLevel++;
        writeCode(QStringLiteral("foreach myObj $") + fieldVarName + QStringLiteral(" {"));
        m_indentLevel++;
        writeCode(QStringLiteral("if {![$myObj isa ") + fieldClassName + QStringLiteral("]} {"));
        m_indentLevel++;
        writeCode(QStringLiteral("return -code error \"expected object of class: ") +
                  fieldClassName + QStringLiteral("\""));
        m_indentLevel--;
        writeCode(QStringLiteral("}"));
        m_indentLevel--;
        writeCode(QStringLiteral("}"));
        m_indentLevel--;
    }
    writeCode(QLatin1Char('}') + m_endl);
}

/**
 * Replaces `string' with STRING_TYPENAME.
 */
QString TclWriter::fixTypeName(const QString &string)
{
    if (string.isEmpty())
        return QStringLiteral("void");
    return string;
}

/**
 * Returns the name of the given object (if it exists).
 * Methods like this _shouldn't_ be needed IF we properly did things thruought the code.
 */
QString TclWriter::getUMLObjectName(UMLObject * obj)
{
    return (obj != nullptr) ? obj->name() : QStringLiteral("NULL");
}

/**
 * Get list of reserved keywords.
 * @return   the list of reserved keywords
 */
QStringList TclWriter::reservedKeywords() const
{
    static QStringList keywords;

    if (keywords.isEmpty()) {
        for (int i = 0; reserved_words[i]; ++i) {
            keywords.append(QLatin1String(reserved_words[i]));
        }
    }

    return keywords;
}<|MERGE_RESOLUTION|>--- conflicted
+++ resolved
@@ -189,11 +189,7 @@
         writeComm
         (QStringLiteral("Source found and used class files and import class command if necessary"));
 
-<<<<<<< HEAD
-        for(UMLClassifier  *classifier : superclasses) {
-=======
         for(UMLClassifier * classifier : superclasses) {
->>>>>>> 6e797f2d
             writeUse(classifier);
         }
     }
@@ -223,11 +219,7 @@
                 c->getFilteredList(UMLObject::ot_EnumLiteral);
             writeCode(QStringLiteral("set enum_") + className_ + QStringLiteral(" [list\\"));
             m_indentLevel++;
-<<<<<<< HEAD
-            for(UMLClassifierListItem  *lit : litList) {
-=======
             for(UMLClassifierListItem * lit : litList) {
->>>>>>> 6e797f2d
                 QString enumLiteral = cleanName(lit->name());
                 writeCode(enumLiteral + QStringLiteral("\\"));
             }
@@ -242,11 +234,7 @@
     UMLTemplateList template_params = c->getTemplateList();
     if (template_params.count()) {
         writeCode(QStringLiteral("#TODO template<"));
-<<<<<<< HEAD
-        for(UMLTemplate  *t : template_params) {
-=======
         for(UMLTemplate * t : template_params) {
->>>>>>> 6e797f2d
             QString formalName = t->name();
             QString typeName = t->getTypeName();
             writeCode(typeName + QStringLiteral("# ") + formalName);
@@ -257,11 +245,7 @@
     m_indentLevel++;
     if (c->getSuperClasses().count() > 0) {
         QString code = QStringLiteral("inherit");
-<<<<<<< HEAD
-        for(UMLClassifier  *superClass : c->getSuperClasses()) {
-=======
         for(UMLClassifier * superClass : c->getSuperClasses()) {
->>>>>>> 6e797f2d
             /*
             if (superClass->getAbstract() || superClass->isInterface())
                 stream << indent() << QStringLiteral("virtual ");
@@ -419,13 +403,8 @@
 void TclWriter::writeAssociationIncl(UMLAssociationList list, Uml::ID::Type myId,
                                      const QString &type)
 {
-<<<<<<< HEAD
-    for(UMLAssociation  *a : list) {
-        UMLClassifier   *classifier = nullptr;
-=======
     for(UMLAssociation * a : list) {
         UMLClassifier  *classifier = nullptr;
->>>>>>> 6e797f2d
 
         writeComm(m_endl + type + m_endl + a->toString() + m_endl + a->doc());
         // only use OTHER classes (e.g. we don't need to write includes for ourselves!!
@@ -559,11 +538,7 @@
     Q_UNUSED(type);
     if (forceSections() || !associations.isEmpty()) {
         bool printRoleA = false, printRoleB = false;
-<<<<<<< HEAD
-        for(UMLAssociation  *a : associations) {
-=======
         for(UMLAssociation * a : associations) {
->>>>>>> 6e797f2d
 
             // it may seem counter intuitive, but you want to insert the role of the
             // *other* class into *this* class.
@@ -667,11 +642,7 @@
 
         // first, initiation of fields derived from attributes
         UMLAttributeList atl = c->getAttributeList();
-<<<<<<< HEAD
-        for(UMLAttribute  *at : atl) {
-=======
         for(UMLAttribute * at : atl) {
->>>>>>> 6e797f2d
             if (!at->getInitialValue().isEmpty()) {
                 varName = cleanName(at->name());
                 writeCode(QStringLiteral("set ") + varName + QLatin1Char(' ') + at->getInitialValue());
@@ -708,11 +679,7 @@
 
     //sort operations by scope first and see if there are abstract methods
     UMLOperationList inputlist = c->getOpList();
-<<<<<<< HEAD
-    for(UMLOperation  *op : inputlist) {
-=======
     for(UMLOperation * op : inputlist) {
->>>>>>> 6e797f2d
         switch (op->visibility()) {
         case Uml::Visibility::Public:
             if (permitScope == Uml::Visibility::Public)
@@ -735,11 +702,7 @@
     if (oplist.count() > 0) {
         writeComm(QStringLiteral("Operations"));
     }
-<<<<<<< HEAD
-    for(UMLOperation *op : oplist) {
-=======
     for(UMLOperation* op : oplist) {
->>>>>>> 6e797f2d
         QString doc;
         QString code;
         QString methodReturnType = fixTypeName(op->getTypeName());
@@ -760,11 +723,7 @@
         // method parameters
         UMLAttributeList atl = op->getParmList();
         j = 0;
-<<<<<<< HEAD
-        for(UMLAttribute *at : atl) {
-=======
         for(UMLAttribute* at : atl) {
->>>>>>> 6e797f2d
             QString typeName = fixTypeName(at->getTypeName());
             QString atName = cleanName(at->name());
             if (at->getInitialValue().isEmpty()) {
@@ -795,11 +754,7 @@
 
     //sort operations by scope first and see if there are abstract methods
     UMLOperationList inputlist = c->getOpList();
-<<<<<<< HEAD
-    for(UMLOperation  *op : inputlist) {
-=======
     for(UMLOperation * op : inputlist) {
->>>>>>> 6e797f2d
         switch (op->visibility()) {
         case Uml::Visibility::Public:
             if (permitScope == Uml::Visibility::Public)
@@ -819,11 +774,7 @@
     }
 
     // generate source for each operation given
-<<<<<<< HEAD
-    for(UMLOperation *op : oplist) {
-=======
     for(UMLOperation* op : oplist) {
->>>>>>> 6e797f2d
         QString code;
         QString methodReturnType = fixTypeName(op->getTypeName());
         QString name;
@@ -837,11 +788,7 @@
         // parameters
         UMLAttributeList atl = op->getParmList();
         j = 0;
-<<<<<<< HEAD
-        for(UMLAttribute *at : atl) {
-=======
         for(UMLAttribute* at : atl) {
->>>>>>> 6e797f2d
             QString atName = cleanName(at->name());
             if (at->getInitialValue().isEmpty()) {
                 code += QLatin1Char(' ') + atName;
@@ -870,11 +817,7 @@
 {
     UMLAttributeList list = c->getAttributeList(Uml::Visibility::Public);
 
-<<<<<<< HEAD
-    for(UMLAttribute *at : list) {
-=======
     for(UMLAttribute* at : list) {
->>>>>>> 6e797f2d
         QString name = mClassGlobal + QStringLiteral("::") + cleanName(at->name());
 
         writeComm(name);
@@ -890,11 +833,7 @@
     }
 
     bool printRoleA = false, printRoleB = false;
-<<<<<<< HEAD
-    for(UMLAssociation  *a : associations) {
-=======
     for(UMLAssociation * a : associations) {
->>>>>>> 6e797f2d
 
         // it may seem counter intuitive, but you want to insert the role of the
         // *other* class into *this* class.
