/*
    SPDX-License-Identifier: GPL-2.0-or-later

    SPDX-FileCopyrightText: 2003 Brian Thomas <thomas@mail630.gsfc.nasa.gov>
    SPDX-FileCopyrightText: 2004-2022 Umbrello UML Modeller Authors <umbrello-devel@kde.org>
*/

// own header
#include "hierarchicalcodeblock.h"

// local includes
#include "codedocument.h"
#include "classifiercodedocument.h"
#include "codeclassfield.h"
#include "codegenerationpolicy.h"
#include "codegenerators/codegenfactory.h"
#include "debug_utils.h"
#include "uml.h"

// qt/kde includes
#include <QXmlStreamWriter>

/**
 * Constructor
 */
HierarchicalCodeBlock::HierarchicalCodeBlock(CodeDocument * doc, const QString &start, const QString &endString, const QString &comment)
  : CodeBlockWithComments (doc, start, comment),
    CodeGenObjectWithTextBlocks(doc)
{
    setEndText(endString);
    initAttributes();
}

HierarchicalCodeBlock::~HierarchicalCodeBlock()
{
}

/**
 * Set the value of m_endText
 * @param new_var the new value of m_endText
 */
void HierarchicalCodeBlock::setEndText (const QString &new_var)
{
    m_endText = new_var;
}

/**
 * Get the value of m_endText
 * @return the value of m_endText
 */
QString HierarchicalCodeBlock::getEndText () const
{
    return m_endText;
}

/**
 * return a unique, and currently unallocated, text block tag for this hblock
 */
QString HierarchicalCodeBlock::getUniqueTag()
{
    return getUniqueTag(QStringLiteral("hblock_tag"));
}

/**
 * return a unique, and currently unallocated, text block tag for this hblock
 */
QString HierarchicalCodeBlock::getUniqueTag(const QString& prefix)
{
    return getParentDocument()->getUniqueTag(prefix);
}

CodeBlock * HierarchicalCodeBlock::newCodeBlock()
{
    return getParentDocument()->newCodeBlock();
}

CodeBlockWithComments * HierarchicalCodeBlock::newCodeBlockWithComments()
{
    return getParentDocument()->newCodeBlockWithComments();
}

HierarchicalCodeBlock * HierarchicalCodeBlock::newHierarchicalCodeBlock()
{
    HierarchicalCodeBlock *hb = new HierarchicalCodeBlock(getParentDocument());
    //hb->update();
    return hb;
}

/**
 * Add a TextBlock object to the m_textblockVector List
 */
bool HierarchicalCodeBlock::addTextBlock(TextBlock* add_object)
{
    if (CodeGenObjectWithTextBlocks::addTextBlock(add_object))
    {
        getParentDocument()->addChildTagToMap(add_object->getTag(), add_object);
        return true;
    }
    return false;
}

/**
 * Insert a new text block before/after the existing text block. Returns
 * false if it cannot insert the textblock.
 */
bool HierarchicalCodeBlock::insertTextBlock(TextBlock * newBlock, TextBlock * existingBlock, bool after)
{
    if (!newBlock || !existingBlock)
        return false;

    QString tag = existingBlock->getTag();
    // FIX: just do a quick check if the parent DOCUMENT has this.
    // IF it does, then the lack of an index will force us into
    // a search of any child hierarchical codeblocks we may have
    // Its not efficient, but works. I don't think speed is a problem
    // right now for the current implementation, but in the future
    // when code import/roundtripping is done, it *may* be. -b.t.
    if (!getParentDocument()->findTextBlockByTag(tag, true))
        return false;

    int index = m_textblockVector.indexOf(existingBlock);
    if (index < 0)
    {
        // may be hiding in child hierarchical codeblock
<<<<<<< HEAD
        for(TextBlock *tb : m_textblockVector)
=======
        for(TextBlock* tb : m_textblockVector)
>>>>>>> 6e797f2d
        {
            HierarchicalCodeBlock * hb = dynamic_cast<HierarchicalCodeBlock*>(tb);
            if (hb && hb->insertTextBlock(newBlock, existingBlock, after))
                return true; // found, and inserted, otherwise keep going
        }
        logWarn2("couldnt insert text block (tag %1). Reference text block (tag %2) not found.", newBlock->getTag(), existingBlock->getTag());
        return false;
    }

    // if we get here.. it was in this object so insert

    // check for tag FIRST
    QString new_tag = newBlock->getTag();

    // assign a tag if one doesn't already exist
    if (new_tag.isEmpty())
    {
        new_tag = getUniqueTag();
        newBlock->setTag(new_tag);
    }

    if (m_textBlockTagMap.contains(new_tag)) {
        return false; // return false, we already have some object with this tag in the list
    }
    else {
        m_textBlockTagMap.insert(new_tag, newBlock);
        getParentDocument()->addChildTagToMap(new_tag, newBlock);
    }

    if(after)
        index++;

    m_textblockVector.insert(index, newBlock);

    return true;
}

/**
 * Remove a TextBlock object from m_textblockVector List
 * returns boolean - true if successful
 */
bool HierarchicalCodeBlock::removeTextBlock (TextBlock * remove_object)
{
    // try to remove from the list in this object
    int indx = m_textblockVector.indexOf(remove_object);
    if (indx > -1) {
        m_textblockVector.removeAt(indx);
    }
    else {
        // may be hiding in child hierarchical codeblock
<<<<<<< HEAD
        for(TextBlock *tb : m_textblockVector)
=======
        for(TextBlock* tb : m_textblockVector)
>>>>>>> 6e797f2d
        {
            HierarchicalCodeBlock * hb = dynamic_cast<HierarchicalCodeBlock*>(tb);
            if (hb && hb->removeTextBlock(remove_object))
                return true; // because we got in child hb;
        }
        return false;
    }

    // IF we get here, the text block was in THIS object (and not a child)..
    QString tag = remove_object->getTag();
    if (!(tag.isEmpty())) {
        m_textBlockTagMap.remove(tag);
        getParentDocument()->removeChildTagFromMap(tag);
    }
    return true;
}

/**
 * @param   text
 */
void HierarchicalCodeBlock::setStartText (const QString &text)
{
    m_startText = text;
}

/**
 * @return  QString
 */
QString HierarchicalCodeBlock::getStartText () const
{
    return m_startText;
}

/**
 * Utility method to add accessormethods in this object
 */
void HierarchicalCodeBlock::addCodeClassFieldMethods(CodeClassFieldList &list)
{
    CodeClassFieldList::Iterator it = list.begin();
    CodeClassFieldList::Iterator end = list.end();
    for (; it != end; ++it)
    {
        CodeClassField * field = *it;
        CodeAccessorMethodList list = field->getMethodList();
<<<<<<< HEAD
        for(CodeAccessorMethod  *method : list)
=======
        for(CodeAccessorMethod *method : list)
>>>>>>> 6e797f2d
        {
            QString tag = method->getTag();
            if (tag.isEmpty())
            {
                tag = getUniqueTag();
                method->setTag(tag);
            }

            addTextBlock(method); // wont add if already exists in object;
        }
    }
}

/**
 * Save the XMI representation of this object
 */
void HierarchicalCodeBlock::saveToXMI(QXmlStreamWriter& writer)
{
    writer.writeStartElement(QStringLiteral("hierarchicalcodeblock"));
    setAttributesOnNode(writer);
    writer.writeEndElement();
}

/**
 * set attributes of the node that represents this class
 * in the XMI document.
 */
void HierarchicalCodeBlock::setAttributesOnNode (QXmlStreamWriter& writer)
{
    // set super-class attributes
    CodeBlockWithComments::setAttributesOnNode(writer);
    CodeGenObjectWithTextBlocks::setAttributesOnNode(writer);

    // set local class attributes
    if (contentType() != CodeBlock::AutoGenerated)
    {
        QString endLine = UMLApp::app()->commonPolicy()->getNewLineEndingChars();
        writer.writeAttribute(QStringLiteral("startText"), encodeText(getStartText(), endLine));
        writer.writeAttribute(QStringLiteral("endText"), encodeText(getEndText(), endLine));
    }
}

/**
 * load params from the appropriate XMI element node.
 */
void HierarchicalCodeBlock::loadFromXMI (QDomElement & root)
{
    setAttributesFromNode(root);
}

/**
 * set the class attributes of this object from
 * the passed element node.
 */
void HierarchicalCodeBlock::setAttributesFromNode (QDomElement & root)
{
    // set attributes from the XMI
    CodeBlockWithComments::setAttributesFromNode(root); // superclass load

    if (contentType() != CodeBlock::AutoGenerated)
    {
        QString endLine = UMLApp::app()->commonPolicy()->getNewLineEndingChars();
        setStartText(decodeText(root.attribute(QStringLiteral("startText")), endLine));
        setEndText(decodeText(root.attribute(QStringLiteral("endText")), endLine));
    }

    // do this *after* all other attributes saved
    CodeGenObjectWithTextBlocks::setAttributesFromNode(root);
}

/**
 * set the class attributes from a passed object
 */
void HierarchicalCodeBlock::setAttributesFromObject (TextBlock * obj)
{
    CodeBlockWithComments::setAttributesFromObject(obj);

    HierarchicalCodeBlock * hb = dynamic_cast<HierarchicalCodeBlock*>(obj);
    if (hb) {
        setStartText(hb->getStartText());
        setEndText(hb->getEndText());
        CodeGenObjectWithTextBlocks *cgowtb = dynamic_cast<CodeGenObjectWithTextBlocks*>(obj);
        CodeGenObjectWithTextBlocks::setAttributesFromObject(cgowtb);
    }
}

/**
 * @return  QString
 */
QString HierarchicalCodeBlock::toString() const
{
    QString string;

    if (getWriteOutText()) {
        QString indent = getIndentationString();
        QString endLine = UMLApp::app()->commonPolicy()->getNewLineEndingChars();
        QString startText;
        QString endText;
        if (!getStartText().isEmpty())
            startText = formatMultiLineText (getStartText(), indent, endLine);
        if (!getEndText().isEmpty())
            endText = formatMultiLineText (getEndText(), indent, endLine);

        QString body = childTextBlocksToString();
        QString comment = getComment()->toString();

        // tack in text, if there is something there..
        if (!comment.isEmpty() && getComment()->getWriteOutText())
            string.append(comment);

        if (!startText.isEmpty())
            string.append(startText);

        if (!body.isEmpty())
            string.append(body);

        if (!endText.isEmpty())
            string.append(endText);
    }
    return string;
}

QString  HierarchicalCodeBlock::childTextBlocksToString() const
{
    TextBlockList* list = getTextBlockList();
    QString retString;
<<<<<<< HEAD
    for(TextBlock *block : *list)
=======
    for (TextBlock* block : *list)
>>>>>>> 6e797f2d
    {
        QString blockValue = block->toString();
        if (!blockValue.isEmpty())
            retString.append(blockValue);
    }
    return retString;
}

/**
 * look for specific text blocks which belong to code classfields
 */
TextBlock * HierarchicalCodeBlock::findCodeClassFieldTextBlockByTag (const QString &tag)
{
    ClassifierCodeDocument * cdoc = dynamic_cast<ClassifierCodeDocument*>(getParentDocument());
    if(cdoc) {
        return cdoc->findCodeClassFieldTextBlockByTag(tag);
    }

<<<<<<< HEAD
        logError0("HierarchicalCodeBlock: findCodeClassFieldTextBlockByTag() finds NO parent document! Badly constructed textblock?");
=======
    logError0("HierarchicalCodeBlock: findCodeClassFieldTextBlockByTag() finds NO parent document! Badly constructed textblock?");
>>>>>>> 6e797f2d

    // if we get here, we failed.
    return nullptr;
}

void HierarchicalCodeBlock::initAttributes()
{
    setCanDelete(false);
    m_startText.clear();
    m_endText.clear();
}

/**
 * causes the text block to release all of its connections
 * and any other text blocks that it 'owns'.
 * needed to be called prior to deletion of the textblock.
 */
void HierarchicalCodeBlock::release()
{
    resetTextBlocks();
    TextBlock::release();
}<|MERGE_RESOLUTION|>--- conflicted
+++ resolved
@@ -122,11 +122,7 @@
     if (index < 0)
     {
         // may be hiding in child hierarchical codeblock
-<<<<<<< HEAD
-        for(TextBlock *tb : m_textblockVector)
-=======
         for(TextBlock* tb : m_textblockVector)
->>>>>>> 6e797f2d
         {
             HierarchicalCodeBlock * hb = dynamic_cast<HierarchicalCodeBlock*>(tb);
             if (hb && hb->insertTextBlock(newBlock, existingBlock, after))
@@ -177,11 +173,7 @@
     }
     else {
         // may be hiding in child hierarchical codeblock
-<<<<<<< HEAD
-        for(TextBlock *tb : m_textblockVector)
-=======
         for(TextBlock* tb : m_textblockVector)
->>>>>>> 6e797f2d
         {
             HierarchicalCodeBlock * hb = dynamic_cast<HierarchicalCodeBlock*>(tb);
             if (hb && hb->removeTextBlock(remove_object))
@@ -226,11 +218,7 @@
     {
         CodeClassField * field = *it;
         CodeAccessorMethodList list = field->getMethodList();
-<<<<<<< HEAD
-        for(CodeAccessorMethod  *method : list)
-=======
         for(CodeAccessorMethod *method : list)
->>>>>>> 6e797f2d
         {
             QString tag = method->getTag();
             if (tag.isEmpty())
@@ -357,11 +345,7 @@
 {
     TextBlockList* list = getTextBlockList();
     QString retString;
-<<<<<<< HEAD
-    for(TextBlock *block : *list)
-=======
     for (TextBlock* block : *list)
->>>>>>> 6e797f2d
     {
         QString blockValue = block->toString();
         if (!blockValue.isEmpty())
@@ -380,11 +364,7 @@
         return cdoc->findCodeClassFieldTextBlockByTag(tag);
     }
 
-<<<<<<< HEAD
-        logError0("HierarchicalCodeBlock: findCodeClassFieldTextBlockByTag() finds NO parent document! Badly constructed textblock?");
-=======
     logError0("HierarchicalCodeBlock: findCodeClassFieldTextBlockByTag() finds NO parent document! Badly constructed textblock?");
->>>>>>> 6e797f2d
 
     // if we get here, we failed.
     return nullptr;
