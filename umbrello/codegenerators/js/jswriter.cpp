--- conflicted
+++ resolved
@@ -73,11 +73,7 @@
     //write includes
     UMLPackageList includes;
     findObjectsRelated(c, includes);
-<<<<<<< HEAD
-    for(UMLPackage *conc :  includes) {
-=======
     for (UMLPackage* conc :   includes) {
->>>>>>> 6e797f2d
         QString headerName = findFileName(conc, QStringLiteral(".js"));
         if (!headerName.isEmpty())
         {
@@ -110,11 +106,7 @@
     js << m_endl;
 
     UMLClassifierList superclasses = c->getSuperClasses();
-<<<<<<< HEAD
-    for(UMLClassifier  *obj : superclasses) {
-=======
     for (UMLClassifier *obj :  superclasses) {
->>>>>>> 6e797f2d
         js << classname << ".prototype = new " << cleanName(obj->name()) << " ();" << m_endl;
     }
 
@@ -130,11 +122,7 @@
         js << " */" << m_endl;
         js << classname << ".prototype._init = function ()" << m_endl;
         js << "{" << m_endl;
-<<<<<<< HEAD
-        for(UMLAttribute  *at : atl) {
-=======
         for (UMLAttribute *at :  atl) {
->>>>>>> 6e797f2d
             if (forceDoc() || !at->doc().isEmpty())
             {
                 js << m_indentation << "/**" << m_endl
@@ -196,11 +184,7 @@
  */
 void JSWriter::writeAssociation(QString& classname, UMLAssociationList& assocList, QTextStream &js)
 {
-<<<<<<< HEAD
-    for(UMLAssociation  *a : assocList) {
-=======
     for (UMLAssociation *a :  assocList) {
->>>>>>> 6e797f2d
         // association side
         Uml::RoleType::Enum role = (a->getObject(Uml::RoleType::A)->name() == classname ? Uml::RoleType::B : Uml::RoleType::A);
 
@@ -248,31 +232,19 @@
  */
 void JSWriter::writeOperations(QString classname, UMLOperationList *opList, QTextStream &js)
 {
-<<<<<<< HEAD
-    for(UMLOperation *op :  *opList)
-=======
     for (UMLOperation* op :   *opList)
->>>>>>> 6e797f2d
     {
         UMLAttributeList atl = op->getParmList();
         //write method doc if we have doc || if at least one of the params has doc
         bool writeDoc = forceDoc() || !op->doc().isEmpty();
-<<<<<<< HEAD
-        for(UMLAttribute *at : atl)
-=======
         for (UMLAttribute* at :  atl)
->>>>>>> 6e797f2d
             writeDoc |= !at->doc().isEmpty();
 
         if (writeDoc)  //write method documentation
         {
             js << "/**" << m_endl << formatDoc(op->doc(), QStringLiteral(" * "));
 
-<<<<<<< HEAD
-            for(UMLAttribute *at : atl)  //write parameter documentation
-=======
             for (UMLAttribute* at :  atl)  //write parameter documentation
->>>>>>> 6e797f2d
             {
                 if (forceDoc() || !at->doc().isEmpty())
                 {
@@ -287,11 +259,7 @@
 
         int i = atl.count();
         int j=0;
-<<<<<<< HEAD
-        for(UMLAttribute *at : atl) {
-=======
         for (UMLAttribute* at :  atl) {
->>>>>>> 6e797f2d
             js << cleanName(at->name())
                << (!(at->getInitialValue().isEmpty()) ? QStringLiteral(" = ") + at->getInitialValue() : QString())
                << ((j < i-1) ? QStringLiteral(", ") : QString());
