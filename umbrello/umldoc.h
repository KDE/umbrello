--- conflicted
+++ resolved
@@ -326,17 +326,16 @@
     StereotypesModel *m_stereotypesModel;
 
     /**
-<<<<<<< HEAD
      * Holds widgets coordinates resolution.
      * Unit is dpi.
      */
     qreal m_resolution;
-=======
+
+    /**
      * Holds diagram xml nodes on loading
      */
     typedef QMap<UMLFolder*, QList<QDomNode>> DiagramsMap;
     DiagramsMap m_diagramsToLoad;
->>>>>>> 7c761dac
 
 public slots:
     void slotRemoveUMLObject(UMLObject*o);
