--- conflicted
+++ resolved
@@ -52,10 +52,6 @@
 
 // qt includes
 #include <QApplication>
-<<<<<<< HEAD
-#include <QInputDialog>
-=======
->>>>>>> 3999ddef
 #include <QRegExp>
 #include <QStringList>
 
@@ -242,16 +238,9 @@
     }
 
     while (bValidNameEntered == false) {
-<<<<<<< HEAD
-        name = QInputDialog::getText(UMLApp::app(),
-                                     i18nc("UMLObject name", "Name"), i18n("Enter name:"),
-                                     QLineEdit::Normal,
-                                     name, &ok);
-=======
         bool ok = Dialog_Utils::askName(i18nc("UMLObject name", "Name"),
                                         i18n("Enter name:"),
                                         name);
->>>>>>> 3999ddef
         if (!ok) {
             return 0;
         }
