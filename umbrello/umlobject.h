--- conflicted
+++ resolved
@@ -43,23 +43,13 @@
     Q_OBJECT
 public:
 
-<<<<<<< HEAD
-    UMLObject(UMLObject * parent, const QString &name, Uml::IDType id = Uml::id_None);
-    UMLObject(UMLObject * parent);
-=======
     explicit UMLObject(UMLObject * parent, const QString &name, Uml::IDType id = Uml::id_None);
     explicit UMLObject(UMLObject * parent);
->>>>>>> e0426083
     explicit UMLObject(const QString &name = QString() , Uml::IDType id = Uml::id_None);
     virtual ~UMLObject();
 
     bool operator==(const UMLObject & rhs );
 
-<<<<<<< HEAD
-    virtual ~UMLObject();
-
-=======
->>>>>>> e0426083
     virtual void copyInto(UMLObject *lhs) const;
 
     virtual UMLObject* clone() const = 0;
@@ -74,27 +64,14 @@
     QString getDoc() const;
 
     void setVisibility(Uml::Visibility s);
-<<<<<<< HEAD
-
-    void setVisibilitycmd(Uml::Visibility s);
-=======
     void setVisibilitycmd(Uml::Visibility s);
     Uml::Visibility getVisibility() const;
->>>>>>> e0426083
 
     void setStereotype(const QString &_name);
     void setStereotypecmd(const QString &_name);
     QString getStereotype(bool includeAdornments = false) const;
 
     void setUMLStereotype(UMLStereotype *stereo);
-<<<<<<< HEAD
-
-    void setPackage(const QString &_name);
-
-    void setUMLPackage(UMLPackage* pPkg);
-
-=======
->>>>>>> e0426083
     const UMLStereotype * getUMLStereotype();
 
     void setPackage(const QString &_name);
@@ -104,17 +81,9 @@
     void setUMLPackage(UMLPackage* pPkg);
     UMLPackage* getUMLPackage();
 
-<<<<<<< HEAD
-    virtual void setID(Uml::IDType NewID);
-
-    virtual void setName(const QString &strName);
-    QString getName() const;
-
-=======
     UMLPackageList getPackages(bool includeRoot = false) const;
 
     virtual void setName(const QString &strName);
->>>>>>> e0426083
     void setNamecmd(const QString &strName) ;
     QString getName() const;
 
