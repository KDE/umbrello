--- conflicted
+++ resolved
@@ -25,11 +25,7 @@
 {
     Q_OBJECT
 public:
-<<<<<<< HEAD
-    explicit DocWindow(UMLDoc  *doc, QWidget *parent = nullptr);
-=======
     explicit DocWindow(UMLDoc * doc, QWidget *parent = nullptr);
->>>>>>> 6e797f2d
     ~DocWindow();
 
     void showDocumentation(UMLObject * object, bool overwrite = false);
