project(umbrello)

# KDE Application Version, managed by release script
<<<<<<< HEAD
set (KDE_APPLICATIONS_VERSION_MAJOR "15")
set (KDE_APPLICATIONS_VERSION_MINOR "12")
set (KDE_APPLICATIONS_VERSION_MICRO "3")
=======
set (KDE_APPLICATIONS_VERSION_MAJOR "16")
set (KDE_APPLICATIONS_VERSION_MINOR "04")
set (KDE_APPLICATIONS_VERSION_MICRO "0")
>>>>>>> 6051fd05

set(UMBRELLO_VERSION_MAJOR "2")
MATH(EXPR UMBRELLO_VERSION_MINOR "15+${KDE_APPLICATIONS_VERSION_MINOR}")
set(UMBRELLO_VERSION_PATCH "99")

<<<<<<< HEAD
option(BUILD_KF5 "Build for KDE Frameworks 5" ON)
=======
option(BUILD_ICONS "Create icons from svg source" OFF)

option(BUILD_CURSOR_ICONS "Create cursor icons from svg source" OFF)

option(BUILD_ICONS_INTO_SIZE_RELATED_DIRS "place icons into separate directories (for debugging purpose)" OFF)

option(BUILD_KF5 "Build for KDE Frameworks 5" OFF)
>>>>>>> 6051fd05

# where to look first for cmake modules, before ${CMAKE_ROOT}/Modules/ is checked
list(APPEND CMAKE_MODULE_PATH ${CMAKE_SOURCE_DIR}/cmake/modules)
include(Macros)

if(NOT BUILD_KF5)
    cmake_minimum_required(VERSION 2.8 FATAL_ERROR)

    set(CMAKE_AUTOMOC ON)
    set(CMAKE_INCLUDE_CURRENT_DIR ON)
    find_package(Qt4 4.4.3 REQUIRED QtCore QtGui QtXml QtTest)

    set(KDE4_BUILD_TESTS ON)  # for unit tests

    # search packages used by KDE
    find_package(KDE4 REQUIRED)
    include(KDE4Defaults)
    include(MacroLibrary)

    # The FindKDE4.cmake module sets _KDE4_PLATFORM_DEFINITIONS with
    # definitions like _GNU_SOURCE that are needed on each platform.
    set(CMAKE_REQUIRED_DEFINITIONS ${_KDE4_PLATFORM_DEFINITIONS} -DQT_STRICT_ITERATORS)
    set(CMAKE_CXX_FLAGS "${CMAKE_CXX_FLAGS} -std=c++11")

    add_definitions (
        ${KDE4_DEFINITIONS}
    )

    include_directories(
        ${KDE4_INCLUDES}
    )

    if(KDE4_BUILD_TESTS)
        enable_testing()
        set(BUILD_UNITTESTS 1)
    endif()

    macro(ki18n_wrap_ui)
        kde4_add_ui_files(${ARGN})
    endmacro(ki18n_wrap_ui)

    macro(kconfig_add_kcfg_files)
        kde4_add_kcfg_files(${ARGN})
    endmacro(kconfig_add_kcfg_files)

    macro(ecm_optional_add_subdirectory)
        add_subdirectory(${ARGN})
    endmacro(ecm_optional_add_subdirectory)

    macro(ecm_add_test)
        set(sources)
        set(libs)
        set(name_prefix)
        set(test_name)
        set(mode 0)
        set(guimode "NOGUI")
        foreach(a ${ARGN})
            if(a STREQUAL "LINK_LIBRARIES")
                set(mode 1)
            elseif(a STREQUAL "NAME_PREFIX")
                set(mode 2)
            elseif(a STREQUAL "GUI")
                set(guimode "GUI")
                set(mode 3)
            elseif(a STREQUAL "TEST_NAME")
                set(mode 4)
            elseif (mode EQUAL 0)
                list(APPEND sources ${a})
            elseif(mode EQUAL 1)
                list(APPEND libs ${a})
            elseif(mode EQUAL 2)
                set(name_prefix ${a})
            elseif(mode EQUAL 4)
                set(test_name ${a})
            endif()
        endforeach(a)

        set(targetname ${test_name})
        if(name_prefix)
            set(testname ${name_prefix}-${targetname})
        else()
            set(testname ${targetname})
        endif()
        kde4_add_unit_test(${targetname} TESTNAME ${testname} ${guimode} ${sources})
        target_link_libraries(${targetname} ${libs})
    endmacro(ecm_add_test)

    macro(ecm_add_executable)
        kde4_add_executable(${ARGN})
    endmacro(ecm_add_executable)

    macro_display_feature_log()
    KDE4_NO_ENABLE_FINAL(umbrello)
else()
    cmake_minimum_required(VERSION 2.8.12 FATAL_ERROR)

    # we need some parts of the ECM CMake helpers
    find_package(ECM 1.1.0 REQUIRED NO_MODULE)
    list(APPEND CMAKE_MODULE_PATH ${ECM_MODULE_PATH})

    include(KDEInstallDirs)
    include(KDECompilerSettings NO_POLICY_SCOPE)
    include(KDECMakeSettings)
    include(FeatureSummary)
    include(ECMInstallIcons)
    include(ECMSetupVersion)
    include(ECMOptionalAddSubdirectory)
    include(ECMAddAppIcon)
    include(ECMAddTests)

    # search packages used by Qt
    set(QT_MIN_VERSION "5.2.0")
    find_package(Qt5 ${QT_MIN_VERSION} REQUIRED COMPONENTS
        Core
        Gui
        PrintSupport
        Svg
        Test
        Widgets
        Xml
    )

    # search packages used by KDE
    find_package(KF5 REQUIRED COMPONENTS
        Archive
        Completion
        Config
        CoreAddons
        DocTools
        I18n
        IconThemes
        KIO
        TextEditor
        WidgetsAddons
        XmlGui
    )

    macro(ecm_add_executable)
        add_executable(${ARGN})
    endmacro(ecm_add_executable)

    set(BUILD_UNITTESTS 1)
endif()


# use some compile flags
add_definitions(
    -DQT_NO_SIGNAL_SLOTS_KEYWORDS
    -DQT_NO_URL_CAST_FROM_STRING
)

# set default umbrello version
# umbrello version could be overridden by cmake command line using -DUMBRELLO_VERSION_STRING=major.minor.patch
if(NOT UMBRELLO_VERSION_STRING)
    set(UMBRELLO_VERSION_STRING "${UMBRELLO_VERSION_MAJOR}.${UMBRELLO_VERSION_MINOR}.${UMBRELLO_VERSION_PATCH}")
    if(EXISTS ${CMAKE_SOURCE_DIR}/.git)
        execute_process(
            COMMAND git rev-parse --short HEAD
            WORKING_DIRECTORY ${CMAKE_SOURCE_DIR}
            OUTPUT_VARIABLE _hash
        )
        if(_hash)
           string(REPLACE "\n" "" hash ${_hash})
           set(UMBRELLO_VERSION_STRING "${UMBRELLO_VERSION_STRING}-${hash}")
        endif()
    endif()
endif()

message(STATUS "Using umbrello version ${UMBRELLO_VERSION_STRING}")
add_definitions(-DUMBRELLO_VERSION_STRING="${UMBRELLO_VERSION_STRING}")

message(STATUS "Using automoc4 version ${AUTOMOC4_VERSION}")
message(STATUS "Using cmake version ${CMAKE_VERSION}")
message(STATUS "Using Qt version ${QT_MIN_VERSION}")

find_package(LibXslt)
set_package_properties(LibXslt PROPERTIES
    DESCRIPTION "A library to transform XMLfiles into other XML files."
    URL "http://xmlsoft.org/XSLT"
    TYPE REQUIRED)

find_package(LibXml2)
set_package_properties(LibXml2 PROPERTIES
    DESCRIPTION "Libraries used to develop XML applications."
    URL "http://xmlsoft.org"
    TYPE REQUIRED)

include_directories(
    ${CMAKE_BINARY_DIR}
)

#
# Unstable features should not be enabled in stable branches.
# This macro limits unstable feature to development branches
# by only adding -DENABLE_<name> to the compile command when
# the patch level is greater 95. On cmake configure time a
# related status note is displayed.
#
# syntax:  add_unstable_feature(<name>)
#
# In code wrap feature related code with
#
#  #ifdef ENABLE_<name>
#    <feature code>
#  #endif
#
macro(add_unstable_feature name)
    if(UMBRELLO_VERSION_PATCH GREATER 95)
        add_definitions(-DENABLE_${name})
        message(STATUS "Enable unstable feature ${name} - use '#ifdef ENABLE_${name}' in related code")
    else()
        message(STATUS "Disable unstable feature ${name}")
    endif()
endmacro(add_unstable_feature)

add_unstable_feature(WIDGET_SHOW_DOC) # show documentation in classes ticket xxx
add_unstable_feature(NEW_CODE_GENERATORS) # new c++ code generator

if(LIBXSLT_FOUND AND LIBXML2_FOUND)
    add_subdirectory(umbrello)
    add_subdirectory(doc)
    add_subdirectory(tools)
endif(LIBXSLT_FOUND AND LIBXML2_FOUND)

add_subdirectory(maintainer)

# for automatic unit tests
if(BUILD_UNITTESTS)
    ecm_optional_add_subdirectory(unittests)
endif()

feature_summary(WHAT ALL FATAL_ON_MISSING_REQUIRED_PACKAGES)<|MERGE_RESOLUTION|>--- conflicted
+++ resolved
@@ -1,23 +1,14 @@
 project(umbrello)
 
 # KDE Application Version, managed by release script
-<<<<<<< HEAD
-set (KDE_APPLICATIONS_VERSION_MAJOR "15")
-set (KDE_APPLICATIONS_VERSION_MINOR "12")
-set (KDE_APPLICATIONS_VERSION_MICRO "3")
-=======
 set (KDE_APPLICATIONS_VERSION_MAJOR "16")
 set (KDE_APPLICATIONS_VERSION_MINOR "04")
 set (KDE_APPLICATIONS_VERSION_MICRO "0")
->>>>>>> 6051fd05
 
 set(UMBRELLO_VERSION_MAJOR "2")
 MATH(EXPR UMBRELLO_VERSION_MINOR "15+${KDE_APPLICATIONS_VERSION_MINOR}")
 set(UMBRELLO_VERSION_PATCH "99")
 
-<<<<<<< HEAD
-option(BUILD_KF5 "Build for KDE Frameworks 5" ON)
-=======
 option(BUILD_ICONS "Create icons from svg source" OFF)
 
 option(BUILD_CURSOR_ICONS "Create cursor icons from svg source" OFF)
@@ -25,7 +16,6 @@
 option(BUILD_ICONS_INTO_SIZE_RELATED_DIRS "place icons into separate directories (for debugging purpose)" OFF)
 
 option(BUILD_KF5 "Build for KDE Frameworks 5" OFF)
->>>>>>> 6051fd05
 
 # where to look first for cmake modules, before ${CMAKE_ROOT}/Modules/ is checked
 list(APPEND CMAKE_MODULE_PATH ${CMAKE_SOURCE_DIR}/cmake/modules)
