project(umbrello)

cmake_minimum_required(VERSION 2.8)

set(CMAKE_MODULE_PATH ${CMAKE_SOURCE_DIR}/cmake/modules)

set(KDE4_BUILD_TESTS ON)  # for unit tests

set(VERSION_MAJOR "2")
<<<<<<< HEAD
set(VERSION_MINOR "12")
set(VERSION_PATCH "99")
=======
set(VERSION_MINOR "11")
set(VERSION_PATCH "90")
>>>>>>> 434ef95c

# set default umbrello version
# umbrello version could be overriden by cmake command line using -DUMBRELLO_VERSION_STRING=major.minor.patch
if(NOT UMBRELLO_VERSION_STRING)
    set(UMBRELLO_VERSION_STRING "${VERSION_MAJOR}.${VERSION_MINOR}.${VERSION_PATCH}")
    if(EXISTS ${CMAKE_SOURCE_DIR}/.git)
        execute_process(
            COMMAND git rev-parse --short HEAD
<<<<<<< HEAD
=======
            WORKING_DIRECTORY ${CMAKE_SOURCE_DIR}
>>>>>>> 434ef95c
            OUTPUT_VARIABLE _hash
        )
        string(REPLACE "\n" "" hash ${_hash})
        set(UMBRELLO_VERSION_STRING "${UMBRELLO_VERSION_STRING}-${hash}")
    endif()
endif()

message(STATUS "Using umbrello version ${UMBRELLO_VERSION_STRING}")
add_definitions(-DUMBRELLO_VERSION_STRING="${UMBRELLO_VERSION_STRING}")

# search packages used by KDE
find_package(KDE4 REQUIRED)
include(KDE4Defaults)
include(MacroLibrary)

# The FindKDE4.cmake module sets _KDE4_PLATFORM_DEFINITIONS with
# definitions like _GNU_SOURCE that are needed on each platform.
set(CMAKE_REQUIRED_DEFINITIONS ${_KDE4_PLATFORM_DEFINITIONS} -DQT_STRICT_ITERATORS)

macro_optional_find_package(LibXslt)
macro_log_feature(LIBXSLT_FOUND "LibXSLT" "A library to transform XMLfiles into other XML files" "http://xmlsoft.org/XSLT" FALSE "" "Required to build Umbrello.")
macro_optional_find_package(LibXml2)
macro_log_feature(LIBXML2_FOUND "LibXML2" "Libraries used to develop XML applications" "http://xmlsoft.org" FALSE "" "Required to build Umbrello.")

set(Boost_MINIMUM_VERSION 1.33.1)
macro_optional_find_package(Boost)
macro_log_feature(Boost_FOUND "boost" "Boost C++ Libraries" "http://www.boost.org" FALSE "1.33.1" "Required to build Umbrello.")

add_definitions (${QT_DEFINITIONS} ${KDE4_DEFINITIONS})
include_directories(
    ${KDE4_INCLUDES}
)

macro_display_feature_log()

KDE4_NO_ENABLE_FINAL(umbrello)

if(LIBXSLT_FOUND AND LIBXML2_FOUND AND Boost_FOUND)
    add_subdirectory( umbrello )
    add_subdirectory( doc )
    # do we build the unit tests
    if(KDE4_BUILD_TESTS)
        ENABLE_TESTING()
        add_subdirectory(unittests)
    endif(KDE4_BUILD_TESTS)
endif(LIBXSLT_FOUND AND LIBXML2_FOUND AND Boost_FOUND)<|MERGE_RESOLUTION|>--- conflicted
+++ resolved
@@ -7,13 +7,8 @@
 set(KDE4_BUILD_TESTS ON)  # for unit tests
 
 set(VERSION_MAJOR "2")
-<<<<<<< HEAD
 set(VERSION_MINOR "12")
 set(VERSION_PATCH "99")
-=======
-set(VERSION_MINOR "11")
-set(VERSION_PATCH "90")
->>>>>>> 434ef95c
 
 # set default umbrello version
 # umbrello version could be overriden by cmake command line using -DUMBRELLO_VERSION_STRING=major.minor.patch
@@ -22,10 +17,7 @@
     if(EXISTS ${CMAKE_SOURCE_DIR}/.git)
         execute_process(
             COMMAND git rev-parse --short HEAD
-<<<<<<< HEAD
-=======
             WORKING_DIRECTORY ${CMAKE_SOURCE_DIR}
->>>>>>> 434ef95c
             OUTPUT_VARIABLE _hash
         )
         string(REPLACE "\n" "" hash ${_hash})
