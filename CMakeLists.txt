--- conflicted
+++ resolved
@@ -15,17 +15,6 @@
 
 option(BUILD_ICONS_INTO_SIZE_RELATED_DIRS "place icons into separate directories (for debugging purpose)" OFF)
 
-<<<<<<< HEAD
-=======
-if(WIN32)
-    set(BUILD_KF5_DEFAULT OFF)
-else()
-    set(BUILD_KF5_DEFAULT ON)
-endif()
-
-option(BUILD_KF5 "Build for KDE Frameworks 5" ${BUILD_KF5_DEFAULT})
-
->>>>>>> b2c30369
 # where to look first for cmake modules, before ${CMAKE_ROOT}/Modules/ is checked
 list(APPEND CMAKE_MODULE_PATH ${CMAKE_SOURCE_DIR}/cmake/modules)
 include(Macros)
@@ -36,127 +25,6 @@
     set(CMAKE_CXX_FLAGS "${CMAKE_CXX_FLAGS}  -fno-delete-null-pointer-checks")
 endif()
 
-<<<<<<< HEAD
-=======
-if(NOT BUILD_KF5)
-    cmake_minimum_required(VERSION 2.8 FATAL_ERROR)
-
-    set(CMAKE_AUTOMOC ON)
-    set(CMAKE_INCLUDE_CURRENT_DIR ON)
-    find_package(Qt4 4.4.3 REQUIRED QtCore QtGui QtXml QtTest QtWebKit)
-
-    set(KDE4_BUILD_TESTS ON)  # for unit tests
-
-    # search packages used by KDE
-    find_package(KDE4 REQUIRED)
-    include(KDE4Defaults)
-    include(MacroLibrary)
-
-    # The FindKDE4.cmake module sets _KDE4_PLATFORM_DEFINITIONS with
-    # definitions like _GNU_SOURCE that are needed on each platform.
-    set(CMAKE_REQUIRED_DEFINITIONS ${_KDE4_PLATFORM_DEFINITIONS} -DQT_STRICT_ITERATORS)
-    set(CMAKE_CXX_FLAGS "${CMAKE_CXX_FLAGS} -std=c++11")
-
-    add_definitions (
-        ${KDE4_DEFINITIONS}
-    )
-
-    include_directories(
-        ${KDE4_INCLUDES}
-    )
-
-    if(KDE4_BUILD_TESTS)
-        enable_testing()
-        set(BUILD_UNITTESTS 1)
-    endif()
-
-    macro(ki18n_wrap_ui)
-        kde4_add_ui_files(${ARGN})
-    endmacro(ki18n_wrap_ui)
-
-    macro(kconfig_add_kcfg_files)
-        kde4_add_kcfg_files(${ARGN})
-    endmacro(kconfig_add_kcfg_files)
-
-    macro(ecm_optional_add_subdirectory)
-        add_subdirectory(${ARGN})
-    endmacro(ecm_optional_add_subdirectory)
-
-    macro(ecm_add_test)
-        set(sources)
-        set(libs)
-        set(name_prefix)
-        set(test_name)
-        set(mode 0)
-        set(guimode "NOGUI")
-        foreach(a ${ARGN})
-            if(a STREQUAL "LINK_LIBRARIES")
-                set(mode 1)
-            elseif(a STREQUAL "NAME_PREFIX")
-                set(mode 2)
-            elseif(a STREQUAL "GUI")
-                set(guimode "GUI")
-                set(mode 3)
-            elseif(a STREQUAL "TEST_NAME")
-                set(mode 4)
-            elseif (mode EQUAL 0)
-                list(APPEND sources ${a})
-            elseif(mode EQUAL 1)
-                list(APPEND libs ${a})
-            elseif(mode EQUAL 2)
-                set(name_prefix ${a})
-            elseif(mode EQUAL 4)
-                set(test_name ${a})
-            endif()
-        endforeach(a)
-
-        set(targetname ${test_name})
-        if(name_prefix)
-            set(testname ${name_prefix}-${targetname})
-        else()
-            set(testname ${targetname})
-        endif()
-        kde4_add_unit_test(${targetname} TESTNAME ${testname} ${guimode} ${sources})
-        target_link_libraries(${targetname} ${libs})
-    endmacro(ecm_add_test)
-
-    macro(ecm_add_executable)
-        kde4_add_executable(${ARGN})
-    endmacro(ecm_add_executable)
-
-    macro(ecm_mark_nongui_executable)
-        foreach(_target ${ARGN})
-            set_target_properties(${_target}
-                                  PROPERTIES
-                                  WIN32_EXECUTABLE FALSE
-                                  MACOSX_BUNDLE FALSE
-                                 )
-        endforeach()
-    endmacro(ecm_mark_nongui_executable)
-    find_package(KDevelop-PG-Qt)
-    find_package(KDevPlatform)
-    if(KDEVPGQT_FOUND AND KDEVPLATFORM_FOUND)
-        include_directories(
-            ${KDEVPGQT_INCLUDE_DIR}
-            ${KDEVPLATFORM_INCLUDE_DIR}
-            ${CMAKE_SOURCE_DIR}/lib/kdev4-php/parser
-            ${CMAKE_BINARY_DIR}/lib/kdev4-php/parser
-        )
-        set(NO_INSTALL 1)
-        set(BUILD_PARSER_ONLY 1)
-        set(BUILD_PHP_IMPORT 1)
-        add_definitions(
-            -DKDEVPHPPARSER_EXPORT=
-            -DENABLE_PHP_IMPORT
-        )
-        add_subdirectory(lib/kdev4-php)
-    endif()
-
-    macro_display_feature_log()
-    KDE4_NO_ENABLE_FINAL(umbrello)
-    set(UMBRELLO_DATA_INSTALL_DIR ${DATA_INSTALL_DIR}/umbrello)
-else()
->>>>>>> b2c30369
     cmake_minimum_required(VERSION 2.8.12 FATAL_ERROR)
 
     # we need some parts of the ECM CMake helpers
