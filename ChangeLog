Version 1.5.7

* Bugs/wishes from http://bugs.kde.org:
* C# Code Generation and export (53368)
* Java interface inheritance, abstract classes and generics in code generation
  (53376)
* Code generation ignores unidirectional association (72042)
* %date% and %time% not being parsed (96612)
* Operations of the Interface are not implemented in the class automatically
  (111593)
* Relationships for entities do not live outside of the diagram (125146)
* Multiplicity labels often are placed incorrectly (127628)
* Javascript wrong Code Generation (135527)
* Javascript Code Generation creates bad format methods (135540)
* Incorrect Association Properties text (139872)
* Buttons are not displayed (139913)
* Associations not updated during move of class on diagram (140709)
* Crash when deleting the link between a package and a class (141602)
* Ada95 Code Generation Errors for Aggregation (141644)
* Unable to delete multiplicity information or label from an association
  (141813)
* Ada code generator generates "withs" in both directions for certain
  associations (141956)
* Ada code generator always generates methods abstract even if abstract box
  not checked (142093)
<<<<<<< HEAD
=======
* Missing "with" on Ada code generation for aggregation (142392)
>>>>>>> c52253b3

Version 1.5.61

* Copy/paste of attribute or operation in list view within same class
* Improved loading of files from older versions
* Ada import updated for Ada2005
* Bugs fixed from http://bugs.kde.org:
* Crash on creating various types of associations (140693, 141073, 141106, 141277)
* Unclickable use case diagram (140870)
* Crash on opening xmi file produced by previous version (141279)

Version 1.5.6

* Fixed save/reload of association widgets for collaboration diagrams
  http://www.geeksoc.org/~jr/umbrello/uml-devel/9825.html
  http://www.geeksoc.org/~jr/umbrello/uml-devel/9857.html
* Fixed crash in ToolBarStateArrow destructor
  http://www.geeksoc.org/~jr/umbrello/uml-devel/9861.html
* Stereotype selection list for parameter properties dialog
  http://www.geeksoc.org/~jr/umbrello/uml-devel/9862.html
* Note widget is now always drawn on TOP of all widgets
  http://www.geeksoc.org/~jr/umbrello/uml-devel/9863.html
* Optimized printer margins
  http://www.geeksoc.org/~jr/umbrello/uml-devel/9895.html
* Improved code import for Ada and Pascal (SVN commits: 621845, 622128, 622396, 623316,
                                           623421, and 624257)
* Bugs/wishes from http://bugs.kde.org:
* Association line nodes don't drag along with multiply-selected classes (57878)
* Disappearing parameters when editing class properties (114477)
* Umbrello saves too many copies in xmi (135606)
* Artifacts of a component diagram are wrongly placed in Deployment View folder (137564)
* Incorrect export to SQL (138139)

Version 1.5.52

* Fixed segfault in UMLClassifier::checkOperationSignature()
  (http://www.geeksoc.org/~jr/umbrello/uml-devel/9816.html)
* Fixed segfault on XMI close when a class uses a template
  (http://www.geeksoc.org/~jr/umbrello/uml-devel/9818.html)
* Fixed crashes during Tcl code generation
* Fixed bugs in generated code of various code generators
* Bugs/wishes from http://bugs.kde.org:
* Shift + Left and Shift+Right causes SIGSEGV (136288)
* Crashes on closing/opening files created with previous umbrello versions (136940)
* Crash when opening saved document (136998)
* Faulty behavior when a class inside of a package is modified (137497)

Version 1.5.51

* This is an interim release that fixes a serious regression in version 1.5.5
  which is detailed at http://bugs.kde.org/135749 (Crash when opening a document)
* XMI file contains deleted associations (129859)
* Accessor methods are private instead of public (85553)

Version 1.5.5

* PHP5 generator creates stub methods for all interfaces a class implements (C. Brunsdon)
* Fix load of associations in collaboration diagram (A. Spangler)
* Fix for single selection of an unselected widget when other widgets are selected
* Fixes for several bugs in toolbar states
* Fix for message widget selection
* Fix for class association not updating the association position when being moved
* Bugs/wishes from http://bugs.kde.org:
* "role A properties" should give class name (69244)
* Sharing designs, Folders, 3rd Party imports (87252, reimplementation)
* "Open recent" list doesn't reorder when a file is opened (111757)
* Properties menu: move to top/bottom buttons (126467)
* Java import - importing interfaces - absent visibility treated as package
  instead of public (131327)
* Python code generation not independent of diagram view (131790)
* Java import - method parameter types not resolved correctly (131825)
* Java import: unable to import AzareusCore (131961)
* Java import: error on multidimensional arrays (132017)
* Java import - array types not resolved correctly (132035)
* Java import - "final" and comments in method declaration not parsed correctly (132174)
* Java import: spaces in strings cause next member var to be ignored (132472)
* Java import - static member vars ignored in interfaces (132657)
* Header file names are lowercase in .cpp file, but mixed case on the disk (134279)

Version 1.5.4

* Bugs/wishes from http://bugs.kde.org:
* Transform interface to class - fixes to some issues (79433)
* Free Pascal code import and generator (114547)
* Enable selection of multiple classes in "Select classes" dialog (126485)
* Crash after single click on the "UML Model" tree window (126560/129252)
* Fix crash when importing classes from a java file (129107, 130093)
* Cannot insert transition/association TO fork/join node in activity diagram (129914)
* Command line switches: graphics export to directory does not work with relative paths (130600)
* Importing java files that reference their own class name crashes (130735)
* Importing java class (enum pattern) cause umbrello to hang (130792)
* Importing java subinterface before superinterface results in superinterface
  not being treated as an interface (130793)
* Java import: method and class visibility ignored (130794)
* Java import - static not handled correctly (130926)
* Java import - package visibility incorrectly represented (130932)
* Java import - random import order can result in interface being treated as class (131006)
* Java import - associations not setup correctly, duplicate classes created (131270)

Version 1.5.3

* Switch to arrow tool after association creation (http://bugs.debian.org/353344)
* Bugs/wishes from http://bugs.kde.org:
* "Export all views" feature contributed by Daniel Calvi� S�chez (extension of 58809)
* Static variables in java code are not marked static (59190)
* New alignment type "distribute horizontally/vertically" (extension of 67058)
* Save autosave file to a more obvious place (72019)
* Usability and responsiveness improvements to code import (93296)
* Auto-complete in parameter properties dialog in class diagram (104477)
* Crash on application exit (112092)
* Memory problem when importing classes from c++ sources (122668)
* Nestable components and subsystems in Component diagram (124326)
* Crash loading xmi file (125331, 126968)
* User interaction with UMLWidget improvements (126391)
* Comments are cut short when generating PHP code (126480)
* Freeze on C++ class import (126994)
* Crash on importing Java 1.5 classes containing annotations (127160)

Version 1.5.2

* fixed problem reordering methods in classes/interfaces
  http://bugs.debian.org/348940 , http://bugs.kde.org/119991
* fixed problem with font size computation/word wrap in note widgets
  http://sourceforge.net/mailarchive/forum.php?thread_id=9558795&forum_id=472
* Automatically fill useful info into the Perl writer heading template
* Bugs/wishes from http://bugs.kde.org:
* Fixed connection points for associations on widgets (67223)
* Import Rose model files (81364)
* Documentation for association roles not saved (105661)
* Default data types not added for old Java generator (115991)
* Custom operations in sequence diagrams become class operations (120337)
* Fork/join symbol appears as a black box (120455)
* Multiplicity labels positioned incorrectly when moving entities (120598)
* Types of entity's attributes are displayed instead of their names (120742)
* Unable to delete entity from entity list in "UML Model" frame (120750)
* Interface names not italicized in diagram view (120761)
* Cannot Resize Sequence Diagram Synchronous Messages (120910)
* Sequencediagram: messages as constructor works only properly at 100% zoom (121238)
* drag 'n drop a class when the zoom is not 1:1 don't put the class under mouse cursor (122293)
* Documentation for associations is not retained (121478, 122063)
* Crash when a non existing data type is used for an argument of a new method (122497)
* Crash when importing Python files (121952)
* "void" is imported as class and not datatypes (122184)
* Crash when creating a datatype with the same name as a class (122188)
* Crash when refusing to rename a class on importing typedef (122914)
* Java import fails at abstract methods or interfaces (123661)

Version 1.5.1

* fix loading of associationwidget with non-default color
* fix moving of initial and end activity by inhibiting resize
* fix operation parameter and return types including template expressions
* Bugs/wishes from http://bugs.kde.org:
* Code import for Java and Python (79648)
* Support C++ const methods (aka queries, part of 60452)
* Change associations, aggregations, etc. on-the-fly (109963)
* Collaboration Diagram: labels are reset to default position after moving them (117791)
* Imported C++ classes not saved correctly in the XMI file (117875)
* In ER models adding associations will add blank space in the entity attributes (117990)
* ER diagrams need to underline the attribute name of primary keys (118570)
* Cannot anchor notes to activity elements in Activity Diagram (118719)

Version 1.5

* Association classes
* Advanced code generator for Ruby
* Code generator for Tcl
* Externalization of folders (i.e. submodel files)
* Change interface into class and vice versa (if abstract and no attributes)
* Image export via command line
* All diagram objects can be resized
* Automatic Diagram Layout (67059, not yet closed)

* Bugs fixed / wishes implemented (see http://bugs.kde.org)
 57588  57672  58809  66461  67120  67719  72016  79433  87252  88117
 97162  98368 101550 105564 107405 108223 109591 109636 110073 110216
110231 110379 110400 110843 111088 111470 111502 111759 111768 112017
112292 112293 112333 112531 112552 112936 112991 112992 113748 114892

Version 1.4.2 (maintenance release)

* Bugs fixed from http://bugs.kde.org :
97188 103170 106183 106356 106632 106673 107101 107551 108688

Version 1.4.1 (maintenance release)

Bugs fixed:
* Crash on deleting attributes / enum literals
* Crash in UMLView::createAutoAttributeAssociations()
* Failure to import C++ enum type with comment on last literal
* Non-Latin1 characters in diagram names
* Generate missing "static" keyword in new C++ code generator
* Bugs from http://bugs.kde.org :
 53376  57667  57875  70924  80924  89691  95353 100290 100307 101148
103123 103133 103728 101541 104637

Version 1.4

* Entity relationship diagrams

* Tabbed diagrams

* Object creation message in sequence diagram

* Notes can contain diagram hyperlinks

* Move canvas items using the keyboard (Alt + arrow keys)

* Improved support for parameterized classes

* CORBA IDL import

* PHP 5 code generator

* fixed many issues in Perl code generator 

* Bugs fixed / wishes implemented (see http://bugs.kde.org)
53380 53384 54928 55058 55242 57879 61945 62321 63316 67062
67723 69592 71978 74249 74952 75010 77645 80405 80559 82342
83834 84515 85136 85377 86083 86828 86952 86958 87111 87537
87956 87995 88152 88245 88415 88954 89334 89485 89553 89563
89579 89582 89699 89860 89903 90102 90106 90206 90755 91298
91433 91434 91494 91869 91922 92116 92123 92222 92300 92301
92781 92995 93122 93219 93297 93298 93501 93535 93696 94173
94728 94795 94883 95082 95247 95252 95722 95924 95951 95954
96216 96221 96964 97155 97182 97697 97887 97984 98603 98899
 99697 100142

Version 1.3

* heavily reduced memory usage and CPU load on large projects

* reserved keywords added for supported languages

* new tools for aligning several objects

* support added for compressed XMI files (*.xmi.tgz, *.xmi.tar.bz2)

* New diagram command 'Duplicate' permits the copying of diagram
  objects including their features

* New association type: Containment (circle-plus.)

* Operation parameters have a 'direction' which documents whether
  they are input or return values (in, out, inout.)
  The IDL and Ada generators use this in their generated code.

* Ability to show only public methods/members in diagram.

* Improvements to scaled printing.

* Crisp new icons

* Improved XMI standard conformance of the file format.
  In principle, Umbrello's XMI parser is now capable of
  reading foreign XMI files.

* Improved compatibility with old umbrello files

* Support for repeatedly importing the same C++ file(s)

* Umbrello places much less demand on the X server when
  dealing with large and complex diagrams

* Umbrello is still compilable with KDE 3.1 but if you have
  such an "ancient" KDE version the new compressed-XMI file
  format will not work.

* Bugs fixed / wishes implemented (see http://bugs.kde.org)
53361 53381 53383 55238 56184 57664 57875 66508 67058 68441
71281 71334 71805 71969 72016 72615 72617 72644 72801 72971
72977 73042 73139 73274 73275 73277 73278 73418 73521 73632
73926 73975 74432 74820 75111 75318 75380 75582 75789 75935
76114 76209 76506 77367 77377 78192 78317 78525 78806 78910
78912 79180 79188 79202 79631 79883 80119 80299 80824 80913
80999 81000 81790 82236 82315 82346 82406 82685 82743 82977
83052 83430 83432 83446 83449 83546 83553 84260 84262 84516
84549 84656 84574 85126 85196 85434 85552 85554


Version 1.2

* Canvas zoom

* Undo and redo

* Clipboard now uses XMI, old binary .uml file format no longer supported

* Resizeable canvas

* Refactoring agent

* Improved code export and many new code export languages

* Datatype and enum widgets and internal representation 

* Component and deployment diagrams

* Parameterised classes (templates in C++, generics in Java)

* Stereotypes on operations, attributes, etc

* Asymmetric and symmetric sequence diagram messages

* Corrected placement of the diamond in aggregations/compositions,
  the diamond is at the owning class

* Can change properties of multiple items at one time

* Code base is tightened up (no more WidgetData classes)

* Bugs fixed / wishes implemented (see http://bugs.kde.org)
  53354 53356 53357 53359 53362 53363 53365 53367 53371 53379
  53381 53385 53387 53388 53447 53487 53652 53653 53777 54183
  54446 54575 54816 54817 54822 54926 54969 55051 55236 55239
  55243 55245 55246 55247 55283 55300 55698 55729 55731 55810
  56166 56519 57054 57113 57197 57199 57200 57226 57424 57475
  57490 57521 57665 57669 57876 57877 57878 57881 57882 57883
  57886 57920 58339 58349 58426 58439 58489 58852 58854 59049
  59155 59190 59403 59408 59774 60139 60135 60204 60685 60981
  61972 62201 62276 63115 63248 63316 63884 63895 63897 64201
  64431 64435 64501 64502 64727 64881 64884 65183 65185 65312
  65389 65391 65407 65410 65411 65442 65444 65450       65530
  65635 66185 66442 66459 66461 66847 66848 66997 67209 67277
  67327 67765 67770 68095 68395 69330 69332 73926

Version 1.1.1

* No longer crashes when printing

* Capitalisation corrections in strings	

Version 1.1 (including 1.1 rc 2)

* Activites can have multiple outgoing associations
	
* Updated and translated tips file
	
* New handbook help file
	
* Slovak translation added

* Updated German translation
	
* hopefully last changes needed for the name conversion to Umbrello

* i18n fixes

* Many bug fixes	

Version 1.1 rc 1

* Pasteing in sequence diagrams now works correctly
	
* Paste operation now shows dialogue messages when it can't paste everything or at all
	
* Cut now works
	
* Code generation wizard checks directory exists
	
* Code generation overwrite dialogue now lets you apply option to all remaining files
	
* Activity widgets now have borders
	
* Actors can be generalised from other actors
	
* Multiple objects can now be moved at once

* check for metamodel=UML when loading files
	
* Saved files have XML header
	
* code generation wizard gives feedback on whether the file was generated	
	
* improved RPM spec file for multiple distributions
	
* tokenizer.l compatibility improved
	
* Can select which language to generate to from code generation panel
	
* User interface improvements (`new attribute' etc buttons added)
	
* Operations and attributes can have classifier scope (static)
	
* PHP code generation
	
* Some menu improvements

* Compiler warnings reduced

* i18n() added where it was missing

* Various operations which made it crash fixed	
	
* Typos fixed

Version 1.1 beta 2

* Name changed to Umbrello UML Modeller
	
* Java filenames have corret capitalisation
	
* Grid is no longer printed	
	
* Widgets now keep track of their colours and use diagram colours by default
	
* Open and save dialogues correctly remember where they were last	
	
* Checks on saving to PNG if user really wants to save to an already existing file	
	
* Sequence and collaboration messages always update when they should
	
* Consistant position for labels on sequence messages
	
* Nicer looking selection box
	
* "New operation" from sequence diagram messages will now be used automaticaly on that message
	
* Some improvements in menu consistency
	
* Delete selected widgets with Delete key
	
* Select all widgets on current diagram ability
	
* Size of left hand list view now saved
	
* White space removed from copying to PNG
	
* Import of file format 4 from UML version 1.0.3

* Solaris compatibility with setenv(), hopefully

* operations and attributes now show the correct UML syntax in class diagrams

Version 1.1 beta 1

* The AssocCopy, MesdsageCopy and CutCopPaste classes have been
	replaced with CUMLDrag and CUMLClipboard.
	It supports 5 copy&paste types:
                -- multiple empty folders (selected from the listview)
                -- folders and multiple umlobjects (selected from the listview)
                -- folders, multiple umlobjects and umlviews (selected from the listview)
                -- multiple widget selection (from a diagram)
                -- multiple operation and attribute selection (from the listview)
                -- PNG clipboard support when copying for a diagram.
	currently there is no ability to cut

* Assosiation can be non-streight, just double click on the line.

* the ..widgetData classes abstract widget data from actual widgets so there only
	needs to be as many widgets in memory as there are in the current diagram

* listview allows folders inside folders

* all UMLObjects now have associated documentation

* activity and state diagrams
	
* XMI based file system

* unicode UMLObject and diagram names

* QCanvas used rather than QWidget

* member variables now mostly use m_... format

* Code generation for C++ and Java

* Code import

* Fixed dos line endings and untagged binary files in CVS

* New project admin (Jonathan Riddell).  No thanks to Sourceforge.	
	
	
Version 1.0.3

* Added rename, delete options to folders

* Text now remembers state

* Moving text in selection move, now moves all selected.

* Diagrams now into folders

* Can save/load files without diagrams (use to crash on load)

Version 1.0.2

* Added multiple selection of icons

* mass move, delete and toggle fill color

* Cut, Copy to image file of selected items or selected section of diagram

* Cut, Copy, Paste between diagrams.

* Correctly deletes message from sequence diagram.

* Recent files list now corectly handled

* Error on loading files now put Untitled corerctly in the caption.

* Toolbars keep session settings

* Added folders for Actors, Use Cases and Concepts to help organisation

* Composition, Implemantation, unidirectional associations and realizations added to class diagrams

* Generalization, dependency, and unidirectional associations added to use case diagrams.

* Changing text to nothing now hides the widget

Version 1.0.1

* Added package and stereotype options to Classes

* Added to options page package and stereotype options.

* print dialog added to printer interface to allow selection of diagrams to print.

* Note Box size set correctly after loading.

* Sequence diagram operation lines set correctly after loading.

* prefix of document files changed from kde_libs_htmldir to kde_htmldir to allow documents to be installed where you like

* footnote added when printing

* fixed printing so print multiple pages is now correct

* popup menu co-ordinates fixes for popup menus and list view

* Diagram made bigger

* drag and drop now correct on large diagram




Version 1.0 (5/09/2001)

* Started maintaining ChangeLog file

* Setup mime type correctly

* Fixed Layout Managers on GUIs

* Added scope to the Concepts on Class/Concept diagrams
	+ Public, - Private, # Protected

* Fixed install so can install in the directory you wish (I hope - Let me know 
if this works)

* Removed hard coding of file location from program

* File Extension ".uml" added if user didn't

* Removed HTML welcome screen due to loading time.

* Changed the icons setup by KDevelop (someone please desing better ones)

* Has i18n ready to go, just need translators (any takers?)

* Text Lines e.g. messages, lines of text, etc. are printed transparently.

*	Association prop. Dialog	now has default OK button instead of Cancel.

*	Added options page for UML icons

* Objects set to correct background colour when not using fill colour

<|MERGE_RESOLUTION|>--- conflicted
+++ resolved
@@ -23,10 +23,7 @@
   associations (141956)
 * Ada code generator always generates methods abstract even if abstract box
   not checked (142093)
-<<<<<<< HEAD
-=======
 * Missing "with" on Ada code generation for aggregation (142392)
->>>>>>> c52253b3
 
 Version 1.5.61
 
