--- conflicted
+++ resolved
@@ -35,11 +35,7 @@
     QWidget qWidget;
     for(int i = WidgetBase::wt_Min+1; i < WidgetBase::wt_Max; i++) {
         WidgetBase::WidgetType type = static_cast<WidgetBase::WidgetType>(i);
-<<<<<<< HEAD
-        WidgetBase  *widget = nullptr;
-=======
         WidgetBase *widget = nullptr;
->>>>>>> 6e797f2d
         if (type == WidgetBase::wt_Entity) {
             widget = new EntityWidget(&scene, new UMLEntity(QStringLiteral("entity")));
         } else if (type == WidgetBase::wt_Category) {
@@ -64,11 +60,7 @@
     QWidget qWidget;
     for(int i = WidgetBase::wt_Min+1; i < WidgetBase::wt_Max; i++) {
         WidgetBase::WidgetType type = static_cast<WidgetBase::WidgetType>(i);
-<<<<<<< HEAD
-        WidgetBase  *widget = nullptr;
-=======
         WidgetBase *widget = nullptr;
->>>>>>> 6e797f2d
         if (type == WidgetBase::wt_Entity) {
             widget = new EntityWidget(&scene, new UMLEntity(QStringLiteral("entity")));
         } else if (type == WidgetBase::wt_Category) {
