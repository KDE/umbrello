--- conflicted
+++ resolved
@@ -223,11 +223,7 @@
     QScopedPointer<UMLObject> a1(new UMLClassifier);
     const UMLClassifier *b = a1->asUMLClassifier();
     QVERIFY(b);
-<<<<<<< HEAD
-    UMLObject  *a2 = nullptr;
-=======
     UMLObject *a2 = nullptr;
->>>>>>> 6e797f2d
     b = a2->asUMLClassifier();
     QVERIFY(!b);
 }
