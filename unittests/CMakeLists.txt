--- conflicted
+++ resolved
@@ -41,23 +41,6 @@
       ${SRC_PATH}/umlwidgets/
       ${CMAKE_CURRENT_BINARY_DIR}
 )
-<<<<<<< HEAD
-=======
-
-if(NOT BUILD_KF5)
-    set(LIBS
-        Qt4::QtCore
-        Qt4::QtGui
-        Qt4::QtXml
-        Qt4::QtTest
-        Qt4::QtWebKit
-        ${KDE4_KFILE_LIBS}
-        ${LIBXML2_LIBRARIES}
-        ${LIBXSLT_LIBRARIES}
-        libumbrello
-    )
-else()
->>>>>>> 95db74ff
     set(LIBS
         Qt5::Xml
         Qt5::Test
